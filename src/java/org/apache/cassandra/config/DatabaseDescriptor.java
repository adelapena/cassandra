/*
 * Licensed to the Apache Software Foundation (ASF) under one
 * or more contributor license agreements.  See the NOTICE file
 * distributed with this work for additional information
 * regarding copyright ownership.  The ASF licenses this file
 * to you under the Apache License, Version 2.0 (the
 * "License"); you may not use this file except in compliance
 * with the License.  You may obtain a copy of the License at
 *
 *     http://www.apache.org/licenses/LICENSE-2.0
 *
 * Unless required by applicable law or agreed to in writing, software
 * distributed under the License is distributed on an "AS IS" BASIS,
 * WITHOUT WARRANTIES OR CONDITIONS OF ANY KIND, either express or implied.
 * See the License for the specific language governing permissions and
 * limitations under the License.
 */
package org.apache.cassandra.config;

import java.io.File;
import java.io.IOException;
import java.lang.reflect.Constructor;
import java.net.*;
import java.nio.file.FileStore;
import java.nio.file.NoSuchFileException;
import java.nio.file.Path;
import java.nio.file.Paths;
import java.util.*;
import java.util.concurrent.TimeUnit;
import java.util.function.Supplier;

import com.google.common.annotations.VisibleForTesting;
import com.google.common.base.Preconditions;
import com.google.common.collect.ImmutableSet;
import com.google.common.primitives.Ints;
import com.google.common.primitives.Longs;

import org.slf4j.Logger;
import org.slf4j.LoggerFactory;

import org.apache.cassandra.audit.AuditLogOptions;
import org.apache.cassandra.audit.FullQueryLoggerOptions;
import org.apache.cassandra.auth.AllowAllInternodeAuthenticator;
import org.apache.cassandra.auth.AuthConfig;
import org.apache.cassandra.auth.IAuthenticator;
import org.apache.cassandra.auth.IAuthorizer;
import org.apache.cassandra.auth.IInternodeAuthenticator;
import org.apache.cassandra.auth.INetworkAuthorizer;
import org.apache.cassandra.auth.IRoleManager;
import org.apache.cassandra.config.Config.CommitLogSync;
import org.apache.cassandra.config.EncryptionOptions.ServerEncryptionOptions.InternodeEncryption;
import org.apache.cassandra.db.ConsistencyLevel;
import org.apache.cassandra.dht.IPartitioner;
import org.apache.cassandra.exceptions.ConfigurationException;
import org.apache.cassandra.io.FSWriteError;
import org.apache.cassandra.io.util.DiskOptimizationStrategy;
import org.apache.cassandra.io.util.FileUtils;
import org.apache.cassandra.io.util.SpinningDiskOptimizationStrategy;
import org.apache.cassandra.io.util.SsdDiskOptimizationStrategy;
import org.apache.cassandra.locator.DynamicEndpointSnitch;
import org.apache.cassandra.locator.EndpointSnitchInfo;
import org.apache.cassandra.locator.IEndpointSnitch;
import org.apache.cassandra.locator.InetAddressAndPort;
import org.apache.cassandra.locator.Replica;
import org.apache.cassandra.locator.SeedProvider;
import org.apache.cassandra.net.BackPressureStrategy;
import org.apache.cassandra.net.RateBasedBackPressure;
import org.apache.cassandra.security.EncryptionContext;
import org.apache.cassandra.security.SSLFactory;
import org.apache.cassandra.service.CacheService.CacheType;
import org.apache.cassandra.utils.FBUtilities;

import org.apache.commons.lang3.StringUtils;

import static org.apache.cassandra.io.util.FileUtils.ONE_GB;

public class DatabaseDescriptor
{
    static
    {
        // This static block covers most usages
        FBUtilities.preventIllegalAccessWarnings();
    }

    private static final Logger logger = LoggerFactory.getLogger(DatabaseDescriptor.class);

    /**
     * Tokens are serialized in a Gossip VersionedValue String.  VV are restricted to 64KB
     * when we send them over the wire, which works out to about 1700 tokens.
     */
    private static final int MAX_NUM_TOKENS = 1536;

    private static Config conf;

    /**
     * Request timeouts can not be less than below defined value (see CASSANDRA-9375)
     */
    static final long LOWEST_ACCEPTED_TIMEOUT = 10L;

    private static IEndpointSnitch snitch;
    private static InetAddress listenAddress; // leave null so we can fall through to getLocalHost
    private static InetAddress broadcastAddress;
    private static InetAddress rpcAddress;
    private static InetAddress broadcastRpcAddress;
    private static SeedProvider seedProvider;
    private static IInternodeAuthenticator internodeAuthenticator = new AllowAllInternodeAuthenticator();

    /* Hashing strategy Random or OPHF */
    private static IPartitioner partitioner;
    private static String paritionerName;

    private static Config.DiskAccessMode indexAccessMode;

    private static IAuthenticator authenticator;
    private static IAuthorizer authorizer;
    private static INetworkAuthorizer networkAuthorizer;
    // Don't initialize the role manager until applying config. The options supported by CassandraRoleManager
    // depend on the configured IAuthenticator, so defer creating it until that's been set.
    private static IRoleManager roleManager;

    private static long preparedStatementsCacheSizeInMB;

    private static long keyCacheSizeInMB;
    private static long counterCacheSizeInMB;
    private static long indexSummaryCapacityInMB;

    private static String localDC;
    private static Comparator<Replica> localComparator;
    private static EncryptionContext encryptionContext;
    private static boolean hasLoggedConfig;

    private static BackPressureStrategy backPressureStrategy;
    private static DiskOptimizationStrategy diskOptimizationStrategy;

    private static boolean clientInitialized;
    private static boolean toolInitialized;
    private static boolean daemonInitialized;

    private static final int searchConcurrencyFactor = Integer.parseInt(System.getProperty(Config.PROPERTY_PREFIX + "search_concurrency_factor", "1"));

    private static final boolean disableSTCSInL0 = Boolean.getBoolean(Config.PROPERTY_PREFIX + "disable_stcs_in_l0");
    private static final boolean unsafeSystem = Boolean.getBoolean(Config.PROPERTY_PREFIX + "unsafesystem");

    public static void daemonInitialization() throws ConfigurationException
    {
        daemonInitialization(DatabaseDescriptor::loadConfig);
    }

    public static void daemonInitialization(Supplier<Config> config) throws ConfigurationException
    {
        if (toolInitialized)
            throw new AssertionError("toolInitialization() already called");
        if (clientInitialized)
            throw new AssertionError("clientInitialization() already called");

        // Some unit tests require this :(
        if (daemonInitialized)
            return;
        daemonInitialized = true;

        setConfig(config.get());
        applyAll();
        AuthConfig.applyAuth();
    }

    /**
     * Equivalent to {@link #toolInitialization(boolean) toolInitialization(true)}.
     */
    public static void toolInitialization()
    {
        toolInitialization(true);
    }

    /**
     * Initializes this class as a tool, which means that the configuration is loaded
     * using {@link #loadConfig()} and all non-daemon configuration parts will be setup.
     *
     * @param failIfDaemonOrClient if {@code true} and a call to {@link #daemonInitialization()} or
     *                             {@link #clientInitialization()} has been performed before, an
     *                             {@link AssertionError} will be thrown.
     */
    public static void toolInitialization(boolean failIfDaemonOrClient)
    {
        if (!failIfDaemonOrClient && (daemonInitialized || clientInitialized))
        {
            return;
        }
        else
        {
            if (daemonInitialized)
                throw new AssertionError("daemonInitialization() already called");
            if (clientInitialized)
                throw new AssertionError("clientInitialization() already called");
        }

        if (toolInitialized)
            return;
        toolInitialized = true;

        setConfig(loadConfig());

        applySimpleConfig();

        applyPartitioner();

        applySnitch();

        applyEncryptionContext();
    }

    /**
     * Equivalent to {@link #clientInitialization(boolean) clientInitialization(true)}.
     */
    public static void clientInitialization()
    {
        clientInitialization(true);
    }

    /**
     * Initializes this class as a client, which means that just an empty configuration will
     * be used.
     *
     * @param failIfDaemonOrTool if {@code true} and a call to {@link #daemonInitialization()} or
     *                           {@link #toolInitialization()} has been performed before, an
     *                           {@link AssertionError} will be thrown.
     */
    public static void clientInitialization(boolean failIfDaemonOrTool)
    {
        if (!failIfDaemonOrTool && (daemonInitialized || toolInitialized))
        {
            return;
        }
        else
        {
            if (daemonInitialized)
                throw new AssertionError("daemonInitialization() already called");
            if (toolInitialized)
                throw new AssertionError("toolInitialization() already called");
        }

        if (clientInitialized)
            return;
        clientInitialized = true;

        Config.setClientMode(true);
        conf = new Config();
        diskOptimizationStrategy = new SpinningDiskOptimizationStrategy();
    }

    public static boolean isClientInitialized()
    {
        return clientInitialized;
    }

    public static boolean isToolInitialized()
    {
        return toolInitialized;
    }

    public static boolean isClientOrToolInitialized()
    {
        return clientInitialized || toolInitialized;
    }

    public static boolean isDaemonInitialized()
    {
        return daemonInitialized;
    }

    public static Config getRawConfig()
    {
        return conf;
    }

    @VisibleForTesting
    public static Config loadConfig() throws ConfigurationException
    {
        String loaderClass = System.getProperty(Config.PROPERTY_PREFIX + "config.loader");
        ConfigurationLoader loader = loaderClass == null
                                   ? new YamlConfigurationLoader()
                                   : FBUtilities.<ConfigurationLoader>construct(loaderClass, "configuration loading");
        Config config = loader.loadConfig();

        if (!hasLoggedConfig)
        {
            hasLoggedConfig = true;
            Config.log(config);
        }

        return config;
    }

    private static InetAddress getNetworkInterfaceAddress(String intf, String configName, boolean preferIPv6) throws ConfigurationException
    {
        try
        {
            NetworkInterface ni = NetworkInterface.getByName(intf);
            if (ni == null)
                throw new ConfigurationException("Configured " + configName + " \"" + intf + "\" could not be found", false);
            Enumeration<InetAddress> addrs = ni.getInetAddresses();
            if (!addrs.hasMoreElements())
                throw new ConfigurationException("Configured " + configName + " \"" + intf + "\" was found, but had no addresses", false);

            /*
             * Try to return the first address of the preferred type, otherwise return the first address
             */
            InetAddress retval = null;
            while (addrs.hasMoreElements())
            {
                InetAddress temp = addrs.nextElement();
                if (preferIPv6 && temp instanceof Inet6Address) return temp;
                if (!preferIPv6 && temp instanceof Inet4Address) return temp;
                if (retval == null) retval = temp;
            }
            return retval;
        }
        catch (SocketException e)
        {
            throw new ConfigurationException("Configured " + configName + " \"" + intf + "\" caused an exception", e);
        }
    }

    private static void setConfig(Config config)
    {
        conf = config;
    }

    private static void applyAll() throws ConfigurationException
    {
        //InetAddressAndPort cares that applySimpleConfig runs first
        applySimpleConfig();

        applyPartitioner();

        applyAddressConfig();

        applySnitch();

        applyInitialTokens();

        applySeedProvider();

        applyEncryptionContext();

        applySslContextHotReload();
    }

    private static void applySimpleConfig()
    {
        //Doing this first before all other things in case other pieces of config want to construct
        //InetAddressAndPort and get the right defaults
        InetAddressAndPort.initializeDefaultPort(getStoragePort());

        if (conf.commitlog_sync == null)
        {
            throw new ConfigurationException("Missing required directive CommitLogSync", false);
        }

        if (conf.commitlog_sync == Config.CommitLogSync.batch)
        {
            if (conf.commitlog_sync_period_in_ms != 0)
            {
                throw new ConfigurationException("Batch sync specified, but commitlog_sync_period_in_ms found. Only specify commitlog_sync_batch_window_in_ms when using batch sync", false);
            }
            logger.debug("Syncing log with batch mode");
        }
        else if (conf.commitlog_sync == CommitLogSync.group)
        {
            if (Double.isNaN(conf.commitlog_sync_group_window_in_ms) || conf.commitlog_sync_group_window_in_ms <= 0d)
            {
                throw new ConfigurationException("Missing value for commitlog_sync_group_window_in_ms: positive double value expected.", false);
            }
            else if (conf.commitlog_sync_period_in_ms != 0)
            {
                throw new ConfigurationException("Group sync specified, but commitlog_sync_period_in_ms found. Only specify commitlog_sync_group_window_in_ms when using group sync", false);
            }
            logger.debug("Syncing log with a group window of {}", conf.commitlog_sync_period_in_ms);
        }
        else
        {
            if (conf.commitlog_sync_period_in_ms <= 0)
            {
                throw new ConfigurationException("Missing value for commitlog_sync_period_in_ms: positive integer expected", false);
            }
            else if (!Double.isNaN(conf.commitlog_sync_batch_window_in_ms))
            {
                throw new ConfigurationException("commitlog_sync_period_in_ms specified, but commitlog_sync_batch_window_in_ms found.  Only specify commitlog_sync_period_in_ms when using periodic sync.", false);
            }
            logger.debug("Syncing log with a period of {}", conf.commitlog_sync_period_in_ms);
        }

        /* evaluate the DiskAccessMode Config directive, which also affects indexAccessMode selection */
        if (conf.disk_access_mode == Config.DiskAccessMode.auto)
        {
            conf.disk_access_mode = hasLargeAddressSpace() ? Config.DiskAccessMode.mmap : Config.DiskAccessMode.standard;
            indexAccessMode = conf.disk_access_mode;
            logger.info("DiskAccessMode 'auto' determined to be {}, indexAccessMode is {}", conf.disk_access_mode, indexAccessMode);
        }
        else if (conf.disk_access_mode == Config.DiskAccessMode.mmap_index_only)
        {
            conf.disk_access_mode = Config.DiskAccessMode.standard;
            indexAccessMode = Config.DiskAccessMode.mmap;
            logger.info("DiskAccessMode is {}, indexAccessMode is {}", conf.disk_access_mode, indexAccessMode);
        }
        else
        {
            indexAccessMode = conf.disk_access_mode;
            logger.info("DiskAccessMode is {}, indexAccessMode is {}", conf.disk_access_mode, indexAccessMode);
        }

        if (conf.gc_warn_threshold_in_ms < 0)
        {
            throw new ConfigurationException("gc_warn_threshold_in_ms must be a positive integer");
        }

        /* phi convict threshold for FailureDetector */
        if (conf.phi_convict_threshold < 5 || conf.phi_convict_threshold > 16)
        {
            throw new ConfigurationException("phi_convict_threshold must be between 5 and 16, but was " + conf.phi_convict_threshold, false);
        }

        /* Thread per pool */
        if (conf.concurrent_reads < 2)
        {
            throw new ConfigurationException("concurrent_reads must be at least 2, but was " + conf.concurrent_reads, false);
        }

        if (conf.concurrent_writes < 2 && System.getProperty("cassandra.test.fail_mv_locks_count", "").isEmpty())
        {
            throw new ConfigurationException("concurrent_writes must be at least 2, but was " + conf.concurrent_writes, false);
        }

        if (conf.concurrent_counter_writes < 2)
            throw new ConfigurationException("concurrent_counter_writes must be at least 2, but was " + conf.concurrent_counter_writes, false);

        if (conf.concurrent_replicates != null)
            logger.warn("concurrent_replicates has been deprecated and should be removed from cassandra.yaml");

        if (conf.file_cache_size_in_mb == null)
            conf.file_cache_size_in_mb = Math.min(512, (int) (Runtime.getRuntime().maxMemory() / (4 * 1048576)));

        // round down for SSDs and round up for spinning disks
        if (conf.file_cache_round_up == null)
            conf.file_cache_round_up = conf.disk_optimization_strategy == Config.DiskOptimizationStrategy.spinning;

        if (conf.memtable_offheap_space_in_mb == null)
            conf.memtable_offheap_space_in_mb = (int) (Runtime.getRuntime().maxMemory() / (4 * 1048576));
        if (conf.memtable_offheap_space_in_mb < 0)
            throw new ConfigurationException("memtable_offheap_space_in_mb must be positive, but was " + conf.memtable_offheap_space_in_mb, false);
        // for the moment, we default to twice as much on-heap space as off-heap, as heap overhead is very large
        if (conf.memtable_heap_space_in_mb == null)
            conf.memtable_heap_space_in_mb = (int) (Runtime.getRuntime().maxMemory() / (4 * 1048576));
        if (conf.memtable_heap_space_in_mb <= 0)
            throw new ConfigurationException("memtable_heap_space_in_mb must be positive, but was " + conf.memtable_heap_space_in_mb, false);
        logger.info("Global memtable on-heap threshold is enabled at {}MB", conf.memtable_heap_space_in_mb);
        if (conf.memtable_offheap_space_in_mb == 0)
            logger.info("Global memtable off-heap threshold is disabled, HeapAllocator will be used instead");
        else
            logger.info("Global memtable off-heap threshold is enabled at {}MB", conf.memtable_offheap_space_in_mb);

        checkForLowestAcceptedTimeouts(conf);

        if (conf.native_transport_max_frame_size_in_mb <= 0)
            throw new ConfigurationException("native_transport_max_frame_size_in_mb must be positive, but was " + conf.native_transport_max_frame_size_in_mb, false);
        else if (conf.native_transport_max_frame_size_in_mb >= 2048)
            throw new ConfigurationException("native_transport_max_frame_size_in_mb must be smaller than 2048, but was "
                    + conf.native_transport_max_frame_size_in_mb, false);

        // if data dirs, commitlog dir, or saved caches dir are set in cassandra.yaml, use that.  Otherwise,
        // use -Dcassandra.storagedir (set in cassandra-env.sh) as the parent dir for data/, commitlog/, and saved_caches/
        if (conf.commitlog_directory == null)
        {
            conf.commitlog_directory = storagedirFor("commitlog");
        }

        if (conf.hints_directory == null)
        {
            conf.hints_directory = storagedirFor("hints");
        }

        if (conf.cdc_raw_directory == null)
        {
            conf.cdc_raw_directory = storagedirFor("cdc_raw");
        }

        // Windows memory-mapped CommitLog files is incompatible with CDC as we hard-link files in cdc_raw. Confirm we don't have both enabled.
        if (FBUtilities.isWindows && conf.cdc_enabled && conf.commitlog_compression == null)
            throw new ConfigurationException("Cannot enable cdc on Windows with uncompressed commitlog.");

        if (conf.commitlog_total_space_in_mb == null)
        {
            int preferredSize = 8192;
            int minSize = 0;
            try
            {
                // use 1/4 of available space.  See discussion on #10013 and #10199
                minSize = Ints.saturatedCast((guessFileStore(conf.commitlog_directory).getTotalSpace() / 1048576) / 4);
            }
            catch (IOException e)
            {
                logger.debug("Error checking disk space", e);
                throw new ConfigurationException(String.format("Unable to check disk space available to %s. Perhaps the Cassandra user does not have the necessary permissions",
                                                               conf.commitlog_directory), e);
            }
            if (minSize < preferredSize)
            {
                logger.warn("Small commitlog volume detected at {}; setting commitlog_total_space_in_mb to {}.  You can override this in cassandra.yaml",
                            conf.commitlog_directory, minSize);
                conf.commitlog_total_space_in_mb = minSize;
            }
            else
            {
                conf.commitlog_total_space_in_mb = preferredSize;
            }
        }

        if (conf.cdc_total_space_in_mb == 0)
        {
            int preferredSize = 4096;
            int minSize = 0;
            try
            {
                // use 1/8th of available space.  See discussion on #10013 and #10199 on the CL, taking half that for CDC
                minSize = Ints.saturatedCast((guessFileStore(conf.cdc_raw_directory).getTotalSpace() / 1048576) / 8);
            }
            catch (IOException e)
            {
                logger.debug("Error checking disk space", e);
                throw new ConfigurationException(String.format("Unable to check disk space available to %s. Perhaps the Cassandra user does not have the necessary permissions",
                                                               conf.cdc_raw_directory), e);
            }
            if (minSize < preferredSize)
            {
                logger.warn("Small cdc volume detected at {}; setting cdc_total_space_in_mb to {}.  You can override this in cassandra.yaml",
                            conf.cdc_raw_directory, minSize);
                conf.cdc_total_space_in_mb = minSize;
            }
            else
            {
                conf.cdc_total_space_in_mb = preferredSize;
            }
        }

        if (conf.cdc_enabled)
        {
            logger.info("cdc_enabled is true. Starting casssandra node with Change-Data-Capture enabled.");
        }

        if (conf.saved_caches_directory == null)
        {
            conf.saved_caches_directory = storagedirFor("saved_caches");
        }
        if (conf.data_file_directories == null || conf.data_file_directories.length == 0)
        {
            conf.data_file_directories = new String[]{ storagedir("data_file_directories") + File.separator + "data" };
        }

        long dataFreeBytes = 0;
        /* data file and commit log directories. they get created later, when they're needed. */
        for (String datadir : conf.data_file_directories)
        {
            if (datadir == null)
                throw new ConfigurationException("data_file_directories must not contain empty entry", false);
            if (datadir.equals(conf.commitlog_directory))
                throw new ConfigurationException("commitlog_directory must not be the same as any data_file_directories", false);
            if (datadir.equals(conf.hints_directory))
                throw new ConfigurationException("hints_directory must not be the same as any data_file_directories", false);
            if (datadir.equals(conf.saved_caches_directory))
                throw new ConfigurationException("saved_caches_directory must not be the same as any data_file_directories", false);

            try
            {
                dataFreeBytes = saturatedSum(dataFreeBytes, guessFileStore(datadir).getUnallocatedSpace());
            }
            catch (IOException e)
            {
                logger.debug("Error checking disk space", e);
                throw new ConfigurationException(String.format("Unable to check disk space available to %s. Perhaps the Cassandra user does not have the necessary permissions",
                                                               datadir), e);
            }
        }
        if (dataFreeBytes < 64 * ONE_GB) // 64 GB
            logger.warn("Only {} free across all data volumes. Consider adding more capacity to your cluster or removing obsolete snapshots",
                        FBUtilities.prettyPrintMemory(dataFreeBytes));

        if (conf.commitlog_directory.equals(conf.saved_caches_directory))
            throw new ConfigurationException("saved_caches_directory must not be the same as the commitlog_directory", false);
        if (conf.commitlog_directory.equals(conf.hints_directory))
            throw new ConfigurationException("hints_directory must not be the same as the commitlog_directory", false);
        if (conf.hints_directory.equals(conf.saved_caches_directory))
            throw new ConfigurationException("saved_caches_directory must not be the same as the hints_directory", false);

        if (conf.memtable_flush_writers == 0)
        {
            conf.memtable_flush_writers = conf.data_file_directories.length == 1 ? 2 : 1;
        }

        if (conf.memtable_flush_writers < 1)
            throw new ConfigurationException("memtable_flush_writers must be at least 1, but was " + conf.memtable_flush_writers, false);

        if (conf.memtable_cleanup_threshold == null)
        {
            conf.memtable_cleanup_threshold = (float) (1.0 / (1 + conf.memtable_flush_writers));
        }
        else
        {
            logger.warn("memtable_cleanup_threshold has been deprecated and should be removed from cassandra.yaml");
        }

        if (conf.memtable_cleanup_threshold < 0.01f)
            throw new ConfigurationException("memtable_cleanup_threshold must be >= 0.01, but was " + conf.memtable_cleanup_threshold, false);
        if (conf.memtable_cleanup_threshold > 0.99f)
            throw new ConfigurationException("memtable_cleanup_threshold must be <= 0.99, but was " + conf.memtable_cleanup_threshold, false);
        if (conf.memtable_cleanup_threshold < 0.1f)
            logger.warn("memtable_cleanup_threshold is set very low [{}], which may cause performance degradation", conf.memtable_cleanup_threshold);

        if (conf.concurrent_compactors == null)
            conf.concurrent_compactors = Math.min(8, Math.max(2, Math.min(FBUtilities.getAvailableProcessors(), conf.data_file_directories.length)));

        if (conf.concurrent_validations < 1)
            conf.concurrent_validations = Integer.MAX_VALUE;

        if (conf.concurrent_compactors <= 0)
            throw new ConfigurationException("concurrent_compactors should be strictly greater than 0, but was " + conf.concurrent_compactors, false);

        if (conf.concurrent_materialized_view_builders <= 0)
            throw new ConfigurationException("concurrent_materialized_view_builders should be strictly greater than 0, but was " + conf.concurrent_materialized_view_builders, false);

        if (conf.num_tokens > MAX_NUM_TOKENS)
            throw new ConfigurationException(String.format("A maximum number of %d tokens per node is supported", MAX_NUM_TOKENS), false);

        try
        {
            // if prepared_statements_cache_size_mb option was set to "auto" then size of the cache should be "max(1/256 of Heap (in MB), 10MB)"
            preparedStatementsCacheSizeInMB = (conf.prepared_statements_cache_size_mb == null)
                                              ? Math.max(10, (int) (Runtime.getRuntime().maxMemory() / 1024 / 1024 / 256))
                                              : conf.prepared_statements_cache_size_mb;

            if (preparedStatementsCacheSizeInMB <= 0)
                throw new NumberFormatException(); // to escape duplicating error message
        }
        catch (NumberFormatException e)
        {
            throw new ConfigurationException("prepared_statements_cache_size_mb option was set incorrectly to '"
                                             + conf.prepared_statements_cache_size_mb + "', supported values are <integer> >= 0.", false);
        }

        try
        {
            // if key_cache_size_in_mb option was set to "auto" then size of the cache should be "min(5% of Heap (in MB), 100MB)
            keyCacheSizeInMB = (conf.key_cache_size_in_mb == null)
                               ? Math.min(Math.max(1, (int) (Runtime.getRuntime().totalMemory() * 0.05 / 1024 / 1024)), 100)
                               : conf.key_cache_size_in_mb;

            if (keyCacheSizeInMB < 0)
                throw new NumberFormatException(); // to escape duplicating error message
        }
        catch (NumberFormatException e)
        {
            throw new ConfigurationException("key_cache_size_in_mb option was set incorrectly to '"
                                             + conf.key_cache_size_in_mb + "', supported values are <integer> >= 0.", false);
        }

        try
        {
            // if counter_cache_size_in_mb option was set to "auto" then size of the cache should be "min(2.5% of Heap (in MB), 50MB)
            counterCacheSizeInMB = (conf.counter_cache_size_in_mb == null)
                                   ? Math.min(Math.max(1, (int) (Runtime.getRuntime().totalMemory() * 0.025 / 1024 / 1024)), 50)
                                   : conf.counter_cache_size_in_mb;

            if (counterCacheSizeInMB < 0)
                throw new NumberFormatException(); // to escape duplicating error message
        }
        catch (NumberFormatException e)
        {
            throw new ConfigurationException("counter_cache_size_in_mb option was set incorrectly to '"
                                             + conf.counter_cache_size_in_mb + "', supported values are <integer> >= 0.", false);
        }

        // if set to empty/"auto" then use 5% of Heap size
        indexSummaryCapacityInMB = (conf.index_summary_capacity_in_mb == null)
                                   ? Math.max(1, (int) (Runtime.getRuntime().totalMemory() * 0.05 / 1024 / 1024))
                                   : conf.index_summary_capacity_in_mb;

        if (indexSummaryCapacityInMB < 0)
            throw new ConfigurationException("index_summary_capacity_in_mb option was set incorrectly to '"
                                             + conf.index_summary_capacity_in_mb + "', it should be a non-negative integer.", false);

        if (conf.user_defined_function_fail_timeout < 0)
            throw new ConfigurationException("user_defined_function_fail_timeout must not be negative", false);
        if (conf.user_defined_function_warn_timeout < 0)
            throw new ConfigurationException("user_defined_function_warn_timeout must not be negative", false);

        if (conf.user_defined_function_fail_timeout < conf.user_defined_function_warn_timeout)
            throw new ConfigurationException("user_defined_function_warn_timeout must less than user_defined_function_fail_timeout", false);

        if (conf.commitlog_segment_size_in_mb <= 0)
            throw new ConfigurationException("commitlog_segment_size_in_mb must be positive, but was "
                    + conf.commitlog_segment_size_in_mb, false);
        else if (conf.commitlog_segment_size_in_mb >= 2048)
            throw new ConfigurationException("commitlog_segment_size_in_mb must be smaller than 2048, but was "
                    + conf.commitlog_segment_size_in_mb, false);

        if (conf.max_mutation_size_in_kb == null)
            conf.max_mutation_size_in_kb = conf.commitlog_segment_size_in_mb * 1024 / 2;
        else if (conf.commitlog_segment_size_in_mb * 1024 < 2 * conf.max_mutation_size_in_kb)
            throw new ConfigurationException("commitlog_segment_size_in_mb must be at least twice the size of max_mutation_size_in_kb / 1024", false);

        // native transport encryption options
        if (conf.native_transport_port_ssl != null
            && conf.native_transport_port_ssl != conf.native_transport_port
            && !conf.client_encryption_options.enabled)
        {
            throw new ConfigurationException("Encryption must be enabled in client_encryption_options for native_transport_port_ssl", false);
        }

        // internode messaging encryption options
        if (conf.server_encryption_options.internode_encryption != InternodeEncryption.none
            && !conf.server_encryption_options.enabled)
        {
            throw new ConfigurationException("Encryption must be enabled in server_encryption_options when using peer-to-peer security. " +
                                            "server_encryption_options.internode_encryption = " + conf.server_encryption_options.internode_encryption, false);
        }

        if (conf.stream_entire_sstables)
        {
            if (conf.server_encryption_options.enabled || conf.server_encryption_options.optional)
            {
                logger.warn("Internode encryption enabled. Disabling zero copy SSTable transfers for streaming.");
                conf.stream_entire_sstables = false;
            }
        }

        if (conf.max_value_size_in_mb <= 0)
            throw new ConfigurationException("max_value_size_in_mb must be positive", false);
        else if (conf.max_value_size_in_mb >= 2048)
            throw new ConfigurationException("max_value_size_in_mb must be smaller than 2048, but was "
                    + conf.max_value_size_in_mb, false);

        switch (conf.disk_optimization_strategy)
        {
            case ssd:
                diskOptimizationStrategy = new SsdDiskOptimizationStrategy(conf.disk_optimization_page_cross_chance);
                break;
            case spinning:
                diskOptimizationStrategy = new SpinningDiskOptimizationStrategy();
                break;
        }

        try
        {
            ParameterizedClass strategy = conf.back_pressure_strategy != null ? conf.back_pressure_strategy : RateBasedBackPressure.withDefaultParams();
            Class<?> clazz = Class.forName(strategy.class_name);
            if (!BackPressureStrategy.class.isAssignableFrom(clazz))
                throw new ConfigurationException(strategy + " is not an instance of " + BackPressureStrategy.class.getCanonicalName(), false);

            Constructor<?> ctor = clazz.getConstructor(Map.class);
            BackPressureStrategy instance = (BackPressureStrategy) ctor.newInstance(strategy.parameters);
            logger.info("Back-pressure is {} with strategy {}.", backPressureEnabled() ? "enabled" : "disabled", conf.back_pressure_strategy);
            backPressureStrategy = instance;
        }
        catch (ConfigurationException ex)
        {
            throw ex;
        }
        catch (Exception ex)
        {
            throw new ConfigurationException("Error configuring back-pressure strategy: " + conf.back_pressure_strategy, ex);
        }

        if (conf.otc_coalescing_enough_coalesced_messages > 128)
            throw new ConfigurationException("otc_coalescing_enough_coalesced_messages must be smaller than 128", false);

        if (conf.otc_coalescing_enough_coalesced_messages <= 0)
            throw new ConfigurationException("otc_coalescing_enough_coalesced_messages must be positive", false);

        validateMaxConcurrentAutoUpgradeTasksConf(conf.max_concurrent_automatic_sstable_upgrades);
    }

    private static String storagedirFor(String type)
    {
        return storagedir(type + "_directory") + File.separator + type;
    }

    private static String storagedir(String errMsgType)
    {
        String storagedir = System.getProperty(Config.PROPERTY_PREFIX + "storagedir", null);
        if (storagedir == null)
            throw new ConfigurationException(errMsgType + " is missing and -Dcassandra.storagedir is not set", false);
        return storagedir;
    }

    public static void applyAddressConfig() throws ConfigurationException
    {
        applyAddressConfig(conf);
    }

    public static void applyAddressConfig(Config config) throws ConfigurationException
    {
        listenAddress = null;
        rpcAddress = null;
        broadcastAddress = null;
        broadcastRpcAddress = null;

        /* Local IP, hostname or interface to bind services to */
        if (config.listen_address != null && config.listen_interface != null)
        {
            throw new ConfigurationException("Set listen_address OR listen_interface, not both", false);
        }
        else if (config.listen_address != null)
        {
            try
            {
                listenAddress = InetAddress.getByName(config.listen_address);
            }
            catch (UnknownHostException e)
            {
                throw new ConfigurationException("Unknown listen_address '" + config.listen_address + "'", false);
            }

            if (listenAddress.isAnyLocalAddress())
                throw new ConfigurationException("listen_address cannot be a wildcard address (" + config.listen_address + ")!", false);
        }
        else if (config.listen_interface != null)
        {
            listenAddress = getNetworkInterfaceAddress(config.listen_interface, "listen_interface", config.listen_interface_prefer_ipv6);
        }

        /* Gossip Address to broadcast */
        if (config.broadcast_address != null)
        {
            try
            {
                broadcastAddress = InetAddress.getByName(config.broadcast_address);
            }
            catch (UnknownHostException e)
            {
                throw new ConfigurationException("Unknown broadcast_address '" + config.broadcast_address + "'", false);
            }

            if (broadcastAddress.isAnyLocalAddress())
                throw new ConfigurationException("broadcast_address cannot be a wildcard address (" + config.broadcast_address + ")!", false);
        }

        /* Local IP, hostname or interface to bind RPC server to */
        if (config.rpc_address != null && config.rpc_interface != null)
        {
            throw new ConfigurationException("Set rpc_address OR rpc_interface, not both", false);
        }
        else if (config.rpc_address != null)
        {
            try
            {
                rpcAddress = InetAddress.getByName(config.rpc_address);
            }
            catch (UnknownHostException e)
            {
                throw new ConfigurationException("Unknown host in rpc_address " + config.rpc_address, false);
            }
        }
        else if (config.rpc_interface != null)
        {
            rpcAddress = getNetworkInterfaceAddress(config.rpc_interface, "rpc_interface", config.rpc_interface_prefer_ipv6);
        }
        else
        {
            rpcAddress = FBUtilities.getJustLocalAddress();
        }

        /* RPC address to broadcast */
        if (config.broadcast_rpc_address != null)
        {
            try
            {
                broadcastRpcAddress = InetAddress.getByName(config.broadcast_rpc_address);
            }
            catch (UnknownHostException e)
            {
                throw new ConfigurationException("Unknown broadcast_rpc_address '" + config.broadcast_rpc_address + "'", false);
            }

            if (broadcastRpcAddress.isAnyLocalAddress())
                throw new ConfigurationException("broadcast_rpc_address cannot be a wildcard address (" + config.broadcast_rpc_address + ")!", false);
        }
        else
        {
            if (rpcAddress.isAnyLocalAddress())
                throw new ConfigurationException("If rpc_address is set to a wildcard address (" + config.rpc_address + "), then " +
                                                 "you must set broadcast_rpc_address to a value other than " + config.rpc_address, false);
        }
    }

    public static void applyEncryptionContext()
    {
        // always attempt to load the cipher factory, as we could be in the situation where the user has disabled encryption,
        // but has existing commitlogs and sstables on disk that are still encrypted (and still need to be read)
        encryptionContext = new EncryptionContext(conf.transparent_data_encryption_options);
    }

    public static void applySslContextHotReload()
    {
        SSLFactory.initHotReloading(conf.server_encryption_options, conf.client_encryption_options, false);
    }

    public static void applySeedProvider()
    {
        // load the seeds for node contact points
        if (conf.seed_provider == null)
        {
            throw new ConfigurationException("seeds configuration is missing; a minimum of one seed is required.", false);
        }
        try
        {
            Class<?> seedProviderClass = Class.forName(conf.seed_provider.class_name);
            seedProvider = (SeedProvider)seedProviderClass.getConstructor(Map.class).newInstance(conf.seed_provider.parameters);
        }
        // there are about 5 checked exceptions that could be thrown here.
        catch (Exception e)
        {
            throw new ConfigurationException(e.getMessage() + "\nFatal configuration error; unable to start server.  See log for stacktrace.", true);
        }
        if (seedProvider.getSeeds().size() == 0)
            throw new ConfigurationException("The seed provider lists no seeds.", false);
    }

    @VisibleForTesting
    static void checkForLowestAcceptedTimeouts(Config conf)
    {
        if(conf.read_request_timeout_in_ms < LOWEST_ACCEPTED_TIMEOUT)
        {
           logInfo("read_request_timeout_in_ms", conf.read_request_timeout_in_ms, LOWEST_ACCEPTED_TIMEOUT);
           conf.read_request_timeout_in_ms = LOWEST_ACCEPTED_TIMEOUT;
        }

        if(conf.range_request_timeout_in_ms < LOWEST_ACCEPTED_TIMEOUT)
        {
           logInfo("range_request_timeout_in_ms", conf.range_request_timeout_in_ms, LOWEST_ACCEPTED_TIMEOUT);
           conf.range_request_timeout_in_ms = LOWEST_ACCEPTED_TIMEOUT;
        }

        if(conf.request_timeout_in_ms < LOWEST_ACCEPTED_TIMEOUT)
        {
           logInfo("request_timeout_in_ms", conf.request_timeout_in_ms, LOWEST_ACCEPTED_TIMEOUT);
           conf.request_timeout_in_ms = LOWEST_ACCEPTED_TIMEOUT;
        }

        if(conf.write_request_timeout_in_ms < LOWEST_ACCEPTED_TIMEOUT)
        {
           logInfo("write_request_timeout_in_ms", conf.write_request_timeout_in_ms, LOWEST_ACCEPTED_TIMEOUT);
           conf.write_request_timeout_in_ms = LOWEST_ACCEPTED_TIMEOUT;
        }

        if(conf.cas_contention_timeout_in_ms < LOWEST_ACCEPTED_TIMEOUT)
        {
           logInfo("cas_contention_timeout_in_ms", conf.cas_contention_timeout_in_ms, LOWEST_ACCEPTED_TIMEOUT);
           conf.cas_contention_timeout_in_ms = LOWEST_ACCEPTED_TIMEOUT;
        }

        if(conf.counter_write_request_timeout_in_ms < LOWEST_ACCEPTED_TIMEOUT)
        {
           logInfo("counter_write_request_timeout_in_ms", conf.counter_write_request_timeout_in_ms, LOWEST_ACCEPTED_TIMEOUT);
           conf.counter_write_request_timeout_in_ms = LOWEST_ACCEPTED_TIMEOUT;
        }

        if(conf.truncate_request_timeout_in_ms < LOWEST_ACCEPTED_TIMEOUT)
        {
           logInfo("truncate_request_timeout_in_ms", conf.truncate_request_timeout_in_ms, LOWEST_ACCEPTED_TIMEOUT);
           conf.truncate_request_timeout_in_ms = LOWEST_ACCEPTED_TIMEOUT;
        }
    }

    private static void logInfo(String property, long actualValue, long lowestAcceptedValue)
    {
        logger.info("found {}::{} less than lowest acceptable value {}, continuing with {}", property, actualValue, lowestAcceptedValue, lowestAcceptedValue);
    }

    public static void applyInitialTokens()
    {
        if (conf.initial_token != null)
        {
            Collection<String> tokens = tokensFromString(conf.initial_token);
            if (tokens.size() != conf.num_tokens)
                throw new ConfigurationException("The number of initial tokens (by initial_token) specified is different from num_tokens value", false);

            for (String token : tokens)
                partitioner.getTokenFactory().validate(token);
        }
    }

    // definitely not safe for tools + clients - implicitly instantiates StorageService
    public static void applySnitch()
    {
        /* end point snitch */
        if (conf.endpoint_snitch == null)
        {
            throw new ConfigurationException("Missing endpoint_snitch directive", false);
        }
        snitch = createEndpointSnitch(conf.dynamic_snitch, conf.endpoint_snitch);
        EndpointSnitchInfo.create();

        localDC = snitch.getLocalDatacenter();
        localComparator = (replica1, replica2) -> {
            boolean local1 = localDC.equals(snitch.getDatacenter(replica1));
            boolean local2 = localDC.equals(snitch.getDatacenter(replica2));
            if (local1 && !local2)
                return -1;
            if (local2 && !local1)
                return 1;
            return 0;
        };
    }

    // definitely not safe for tools + clients - implicitly instantiates schema
    public static void applyPartitioner()
    {
        /* Hashing strategy */
        if (conf.partitioner == null)
        {
            throw new ConfigurationException("Missing directive: partitioner", false);
        }
        try
        {
            partitioner = FBUtilities.newPartitioner(System.getProperty(Config.PROPERTY_PREFIX + "partitioner", conf.partitioner));
        }
        catch (Exception e)
        {
            throw new ConfigurationException("Invalid partitioner class " + conf.partitioner, false);
        }

        paritionerName = partitioner.getClass().getCanonicalName();
    }

    /**
     * Computes the sum of the 2 specified positive values returning {@code Long.MAX_VALUE} if the sum overflow.
     *
     * @param left the left operand
     * @param right the right operand
     * @return the sum of the 2 specified positive values of {@code Long.MAX_VALUE} if the sum overflow.
     */
    private static long saturatedSum(long left, long right)
    {
        assert left >= 0 && right >= 0;
        long sum = left + right;
        return sum < 0 ? Long.MAX_VALUE : sum;
    }

    private static FileStore guessFileStore(String dir) throws IOException
    {
        Path path = Paths.get(dir);
        while (true)
        {
            try
            {
                return FileUtils.getFileStore(path);
            }
            catch (IOException e)
            {
                if (e instanceof NoSuchFileException)
                    path = path.getParent();
                else
                    throw e;
            }
        }
    }

    public static IEndpointSnitch createEndpointSnitch(boolean dynamic, String snitchClassName) throws ConfigurationException
    {
        if (!snitchClassName.contains("."))
            snitchClassName = "org.apache.cassandra.locator." + snitchClassName;
        IEndpointSnitch snitch = FBUtilities.construct(snitchClassName, "snitch");
        return dynamic ? new DynamicEndpointSnitch(snitch) : snitch;
    }

    public static IAuthenticator getAuthenticator()
    {
        return authenticator;
    }

    public static void setAuthenticator(IAuthenticator authenticator)
    {
        DatabaseDescriptor.authenticator = authenticator;
    }

    public static IAuthorizer getAuthorizer()
    {
        return authorizer;
    }

    public static void setAuthorizer(IAuthorizer authorizer)
    {
        DatabaseDescriptor.authorizer = authorizer;
    }

    public static INetworkAuthorizer getNetworkAuthorizer()
    {
        return networkAuthorizer;
    }

    public static void setNetworkAuthorizer(INetworkAuthorizer networkAuthorizer)
    {
        DatabaseDescriptor.networkAuthorizer = networkAuthorizer;
    }

    public static IRoleManager getRoleManager()
    {
        return roleManager;
    }

    public static void setRoleManager(IRoleManager roleManager)
    {
        DatabaseDescriptor.roleManager = roleManager;
    }

    public static int getPermissionsValidity()
    {
        return conf.permissions_validity_in_ms;
    }

    public static void setPermissionsValidity(int timeout)
    {
        conf.permissions_validity_in_ms = timeout;
    }

    public static int getPermissionsUpdateInterval()
    {
        return conf.permissions_update_interval_in_ms == -1
             ? conf.permissions_validity_in_ms
             : conf.permissions_update_interval_in_ms;
    }

    public static void setPermissionsUpdateInterval(int updateInterval)
    {
        conf.permissions_update_interval_in_ms = updateInterval;
    }

    public static int getPermissionsCacheMaxEntries()
    {
        return conf.permissions_cache_max_entries;
    }

    public static int setPermissionsCacheMaxEntries(int maxEntries)
    {
        return conf.permissions_cache_max_entries = maxEntries;
    }

    public static int getRolesValidity()
    {
        return conf.roles_validity_in_ms;
    }

    public static void setRolesValidity(int validity)
    {
        conf.roles_validity_in_ms = validity;
    }

    public static int getRolesUpdateInterval()
    {
        return conf.roles_update_interval_in_ms == -1
             ? conf.roles_validity_in_ms
             : conf.roles_update_interval_in_ms;
    }

    public static void setRolesUpdateInterval(int interval)
    {
        conf.roles_update_interval_in_ms = interval;
    }

    public static int getRolesCacheMaxEntries()
    {
        return conf.roles_cache_max_entries;
    }

    public static int setRolesCacheMaxEntries(int maxEntries)
    {
        return conf.roles_cache_max_entries = maxEntries;
    }

    public static int getCredentialsValidity()
    {
        return conf.credentials_validity_in_ms;
    }

    public static void setCredentialsValidity(int timeout)
    {
        conf.credentials_validity_in_ms = timeout;
    }

    public static int getCredentialsUpdateInterval()
    {
        return conf.credentials_update_interval_in_ms == -1
               ? conf.credentials_validity_in_ms
               : conf.credentials_update_interval_in_ms;
    }

    public static void setCredentialsUpdateInterval(int updateInterval)
    {
        conf.credentials_update_interval_in_ms = updateInterval;
    }

    public static int getCredentialsCacheMaxEntries()
    {
        return conf.credentials_cache_max_entries;
    }

    public static int setCredentialsCacheMaxEntries(int maxEntries)
    {
        return conf.credentials_cache_max_entries = maxEntries;
    }

    public static int getMaxValueSize()
    {
        return conf.max_value_size_in_mb * 1024 * 1024;
    }

    public static void setMaxValueSize(int maxValueSizeInBytes)
    {
        conf.max_value_size_in_mb = maxValueSizeInBytes / 1024 / 1024;
    }

    /**
     * Creates all storage-related directories.
     */
    public static void createAllDirectories()
    {
        try
        {
            if (conf.data_file_directories.length == 0)
                throw new ConfigurationException("At least one DataFileDirectory must be specified", false);

            for (String dataFileDirectory : conf.data_file_directories)
                FileUtils.createDirectory(dataFileDirectory);

            if (conf.commitlog_directory == null)
                throw new ConfigurationException("commitlog_directory must be specified", false);
            FileUtils.createDirectory(conf.commitlog_directory);

            if (conf.hints_directory == null)
                throw new ConfigurationException("hints_directory must be specified", false);
            FileUtils.createDirectory(conf.hints_directory);

            if (conf.saved_caches_directory == null)
                throw new ConfigurationException("saved_caches_directory must be specified", false);
            FileUtils.createDirectory(conf.saved_caches_directory);

            if (conf.cdc_enabled)
            {
                if (conf.cdc_raw_directory == null)
                    throw new ConfigurationException("cdc_raw_directory must be specified", false);
                FileUtils.createDirectory(conf.cdc_raw_directory);
            }
        }
        catch (ConfigurationException e)
        {
            throw new IllegalArgumentException("Bad configuration; unable to start server: "+e.getMessage());
        }
        catch (FSWriteError e)
        {
            throw new IllegalStateException(e.getCause().getMessage() + "; unable to start server");
        }
    }

    public static IPartitioner getPartitioner()
    {
        return partitioner;
    }

    public static String getPartitionerName()
    {
        return paritionerName;
    }

    /* For tests ONLY, don't use otherwise or all hell will break loose. Tests should restore value at the end. */
    public static IPartitioner setPartitionerUnsafe(IPartitioner newPartitioner)
    {
        IPartitioner old = partitioner;
        partitioner = newPartitioner;
        return old;
    }

    public static IEndpointSnitch getEndpointSnitch()
    {
        return snitch;
    }
    public static void setEndpointSnitch(IEndpointSnitch eps)
    {
        snitch = eps;
    }

    public static int getColumnIndexSize()
    {
        return conf.column_index_size_in_kb * 1024;
    }

    @VisibleForTesting
    public static void setColumnIndexSize(int val)
    {
        conf.column_index_size_in_kb = val;
    }

    public static int getColumnIndexCacheSize()
    {
        return conf.column_index_cache_size_in_kb * 1024;
    }

    @VisibleForTesting
    public static void setColumnIndexCacheSize(int val)
    {
        conf.column_index_cache_size_in_kb = val;
    }

    public static int getBatchSizeWarnThreshold()
    {
        return conf.batch_size_warn_threshold_in_kb * 1024;
    }

    public static int getBatchSizeWarnThresholdInKB()
    {
        return conf.batch_size_warn_threshold_in_kb;
    }

    public static long getBatchSizeFailThreshold()
    {
        return conf.batch_size_fail_threshold_in_kb * 1024L;
    }

    public static int getBatchSizeFailThresholdInKB()
    {
        return conf.batch_size_fail_threshold_in_kb;
    }

    public static int getUnloggedBatchAcrossPartitionsWarnThreshold()
    {
        return conf.unlogged_batch_across_partitions_warn_threshold;
    }

    public static void setBatchSizeWarnThresholdInKB(int threshold)
    {
        conf.batch_size_warn_threshold_in_kb = threshold;
    }

    public static void setBatchSizeFailThresholdInKB(int threshold)
    {
        conf.batch_size_fail_threshold_in_kb = threshold;
    }

    public static Collection<String> getInitialTokens()
    {
        return tokensFromString(System.getProperty(Config.PROPERTY_PREFIX + "initial_token", conf.initial_token));
    }

    public static String getAllocateTokensForKeyspace()
    {
        return System.getProperty(Config.PROPERTY_PREFIX + "allocate_tokens_for_keyspace", conf.allocate_tokens_for_keyspace);
    }

    public static Collection<String> tokensFromString(String tokenString)
    {
        List<String> tokens = new ArrayList<String>();
        if (tokenString != null)
            for (String token : StringUtils.split(tokenString, ','))
                tokens.add(token.trim());
        return tokens;
    }

    public static int getNumTokens()
    {
        return conf.num_tokens;
    }

    public static InetAddressAndPort getReplaceAddress()
    {
        try
        {
            if (System.getProperty(Config.PROPERTY_PREFIX + "replace_address", null) != null)
                return InetAddressAndPort.getByName(System.getProperty(Config.PROPERTY_PREFIX + "replace_address", null));
            else if (System.getProperty(Config.PROPERTY_PREFIX + "replace_address_first_boot", null) != null)
                return InetAddressAndPort.getByName(System.getProperty(Config.PROPERTY_PREFIX + "replace_address_first_boot", null));
            return null;
        }
        catch (UnknownHostException e)
        {
            throw new RuntimeException("Replacement host name could not be resolved or scope_id was specified for a global IPv6 address", e);
        }
    }

    public static Collection<String> getReplaceTokens()
    {
        return tokensFromString(System.getProperty(Config.PROPERTY_PREFIX + "replace_token", null));
    }

    public static UUID getReplaceNode()
    {
        try
        {
            return UUID.fromString(System.getProperty(Config.PROPERTY_PREFIX + "replace_node", null));
        } catch (NullPointerException e)
        {
            return null;
        }
    }

    public static String getClusterName()
    {
        return conf.cluster_name;
    }

    public static int getStoragePort()
    {
        return Integer.parseInt(System.getProperty(Config.PROPERTY_PREFIX + "storage_port", Integer.toString(conf.storage_port)));
    }

    public static int getSSLStoragePort()
    {
        return Integer.parseInt(System.getProperty(Config.PROPERTY_PREFIX + "ssl_storage_port", Integer.toString(conf.ssl_storage_port)));
    }

    public static long getRpcTimeout()
    {
        return conf.request_timeout_in_ms;
    }

    public static void setRpcTimeout(long timeOutInMillis)
    {
        conf.request_timeout_in_ms = timeOutInMillis;
    }

    public static long getReadRpcTimeout()
    {
        return conf.read_request_timeout_in_ms;
    }

    public static void setReadRpcTimeout(long timeOutInMillis)
    {
        conf.read_request_timeout_in_ms = timeOutInMillis;
    }

    public static long getRangeRpcTimeout()
    {
        return conf.range_request_timeout_in_ms;
    }

    public static void setRangeRpcTimeout(long timeOutInMillis)
    {
        conf.range_request_timeout_in_ms = timeOutInMillis;
    }

    public static long getWriteRpcTimeout()
    {
        return conf.write_request_timeout_in_ms;
    }

    public static void setWriteRpcTimeout(long timeOutInMillis)
    {
        conf.write_request_timeout_in_ms = timeOutInMillis;
    }

    public static long getCounterWriteRpcTimeout()
    {
        return conf.counter_write_request_timeout_in_ms;
    }

    public static void setCounterWriteRpcTimeout(long timeOutInMillis)
    {
        conf.counter_write_request_timeout_in_ms = timeOutInMillis;
    }

    public static long getCasContentionTimeout()
    {
        return conf.cas_contention_timeout_in_ms;
    }

    public static void setCasContentionTimeout(long timeOutInMillis)
    {
        conf.cas_contention_timeout_in_ms = timeOutInMillis;
    }

    public static long getTruncateRpcTimeout()
    {
        return conf.truncate_request_timeout_in_ms;
    }

    public static void setTruncateRpcTimeout(long timeOutInMillis)
    {
        conf.truncate_request_timeout_in_ms = timeOutInMillis;
    }

    public static boolean hasCrossNodeTimeout()
    {
        return conf.cross_node_timeout;
    }

    public static long getSlowQueryTimeout()
    {
        return conf.slow_query_log_timeout_in_ms;
    }

    /**
     * @return the minimum configured {read, write, range, truncate, misc} timeout
     */
    public static long getMinRpcTimeout()
    {
        return Longs.min(getRpcTimeout(),
                         getReadRpcTimeout(),
                         getRangeRpcTimeout(),
                         getWriteRpcTimeout(),
                         getCounterWriteRpcTimeout(),
                         getTruncateRpcTimeout());
    }

    public static long getPingTimeout()
    {
        return TimeUnit.SECONDS.toMillis(getBlockForPeersTimeoutInSeconds());
    }

    public static double getPhiConvictThreshold()
    {
        return conf.phi_convict_threshold;
    }

    public static void setPhiConvictThreshold(double phiConvictThreshold)
    {
        conf.phi_convict_threshold = phiConvictThreshold;
    }

    public static int getConcurrentReaders()
    {
        return conf.concurrent_reads;
    }

    public static int getConcurrentWriters()
    {
        return conf.concurrent_writes;
    }

    public static int getConcurrentCounterWriters()
    {
        return conf.concurrent_counter_writes;
    }

    public static int getConcurrentViewWriters()
    {
        return conf.concurrent_materialized_view_writes;
    }

    public static int getFlushWriters()
    {
            return conf.memtable_flush_writers;
    }

    public static int getConcurrentCompactors()
    {
        return conf.concurrent_compactors;
    }

    public static void setConcurrentCompactors(int value)
    {
        conf.concurrent_compactors = value;
    }

    public static int getCompactionThroughputMbPerSec()
    {
        return conf.compaction_throughput_mb_per_sec;
    }

    public static void setCompactionThroughputMbPerSec(int value)
    {
        conf.compaction_throughput_mb_per_sec = value;
    }

    public static long getCompactionLargePartitionWarningThreshold() { return conf.compaction_large_partition_warning_threshold_mb * 1024L * 1024L; }

    public static int getConcurrentValidations()
    {
        return conf.concurrent_validations;
    }

    public static void setConcurrentValidations(int value)
    {
        value = value > 0 ? value : Integer.MAX_VALUE;
        conf.concurrent_validations = value;
    }

    public static int getConcurrentViewBuilders()
    {
        return conf.concurrent_materialized_view_builders;
    }

    public static void setConcurrentViewBuilders(int value)
    {
        conf.concurrent_materialized_view_builders = value;
    }

    public static long getMinFreeSpacePerDriveInBytes()
    {
        return conf.min_free_space_per_drive_in_mb * 1024L * 1024L;
    }

    public static boolean getDisableSTCSInL0()
    {
        return disableSTCSInL0;
    }

    public static int getStreamThroughputOutboundMegabitsPerSec()
    {
        return conf.stream_throughput_outbound_megabits_per_sec;
    }

    public static void setStreamThroughputOutboundMegabitsPerSec(int value)
    {
        conf.stream_throughput_outbound_megabits_per_sec = value;
    }

    public static int getInterDCStreamThroughputOutboundMegabitsPerSec()
    {
        return conf.inter_dc_stream_throughput_outbound_megabits_per_sec;
    }

    public static void setInterDCStreamThroughputOutboundMegabitsPerSec(int value)
    {
        conf.inter_dc_stream_throughput_outbound_megabits_per_sec = value;
    }

    public static String[] getAllDataFileLocations()
    {
        return conf.data_file_directories;
    }

    public static String getCommitLogLocation()
    {
        return conf.commitlog_directory;
    }

    @VisibleForTesting
    public static void setCommitLogLocation(String value)
    {
        conf.commitlog_directory = value;
    }

    public static ParameterizedClass getCommitLogCompression()
    {
        return conf.commitlog_compression;
    }

    public static void setCommitLogCompression(ParameterizedClass compressor)
    {
        conf.commitlog_compression = compressor;
    }

   /**
    * Maximum number of buffers in the compression pool. The default value is 3, it should not be set lower than that
    * (one segment in compression, one written to, one in reserve); delays in compression may cause the log to use
    * more, depending on how soon the sync policy stops all writing threads.
    */
    public static int getCommitLogMaxCompressionBuffersInPool()
    {
        return conf.commitlog_max_compression_buffers_in_pool;
    }

    public static void setCommitLogMaxCompressionBuffersPerPool(int buffers)
    {
        conf.commitlog_max_compression_buffers_in_pool = buffers;
    }

    public static int getMaxMutationSize()
    {
        return conf.max_mutation_size_in_kb * 1024;
    }

    public static int getTombstoneWarnThreshold()
    {
        return conf.tombstone_warn_threshold;
    }

    public static void setTombstoneWarnThreshold(int threshold)
    {
        conf.tombstone_warn_threshold = threshold;
    }

    public static int getTombstoneFailureThreshold()
    {
        return conf.tombstone_failure_threshold;
    }

    public static void setTombstoneFailureThreshold(int threshold)
    {
        conf.tombstone_failure_threshold = threshold;
    }

    /**
     * size of commitlog segments to allocate
     */
    public static int getCommitLogSegmentSize()
    {
        return conf.commitlog_segment_size_in_mb * 1024 * 1024;
    }

    public static void setCommitLogSegmentSize(int sizeMegabytes)
    {
        conf.commitlog_segment_size_in_mb = sizeMegabytes;
    }

    public static String getSavedCachesLocation()
    {
        return conf.saved_caches_directory;
    }

    public static Set<InetAddressAndPort> getSeeds()
    {
        return ImmutableSet.<InetAddressAndPort>builder().addAll(seedProvider.getSeeds()).build();
    }

    public static SeedProvider getSeedProvider()
    {
        return seedProvider;
    }

    public static void setSeedProvider(SeedProvider newSeedProvider)
    {
        seedProvider = newSeedProvider;
    }

    public static InetAddress getListenAddress()
    {
        return listenAddress;
    }

    public static void setListenAddress(InetAddress newlistenAddress)
    {
        listenAddress = newlistenAddress;
    }

    public static InetAddress getBroadcastAddress()
    {
        return broadcastAddress;
    }

    public static boolean shouldListenOnBroadcastAddress()
    {
        return conf.listen_on_broadcast_address;
    }

    public static void setShouldListenOnBroadcastAddress(boolean shouldListenOnBroadcastAddress)
    {
        conf.listen_on_broadcast_address = shouldListenOnBroadcastAddress;
    }

    public static void setListenOnBroadcastAddress(boolean listen_on_broadcast_address)
    {
        conf.listen_on_broadcast_address = listen_on_broadcast_address;
    }

    public static IInternodeAuthenticator getInternodeAuthenticator()
    {
        return internodeAuthenticator;
    }

    public static void setInternodeAuthenticator(IInternodeAuthenticator internodeAuthenticator)
    {
        Preconditions.checkNotNull(internodeAuthenticator);
        DatabaseDescriptor.internodeAuthenticator = internodeAuthenticator;
    }

    public static void setBroadcastAddress(InetAddress broadcastAdd)
    {
        broadcastAddress = broadcastAdd;
    }

    /**
     * This is the address used to bind for the native protocol to communicate with clients. Most usages in the code
     * refer to it as native address although some places still call it RPC address. It's not thrift RPC anymore
     * so native is more appropriate. The address alone is not enough to uniquely identify this instance because
     * multiple instances might use the same interface with different ports.
     */
    public static InetAddress getRpcAddress()
    {
        return rpcAddress;
    }

    public static void setBroadcastRpcAddress(InetAddress broadcastRPCAddr)
    {
        broadcastRpcAddress = broadcastRPCAddr;
    }

    /**
     * This is the address used to reach this instance for the native protocol to communicate with clients. Most usages in the code
     * refer to it as native address although some places still call it RPC address. It's not thrift RPC anymore
     * so native is more appropriate. The address alone is not enough to uniquely identify this instance because
     * multiple instances might use the same interface with different ports.
     *
     * May be null, please use {@link FBUtilities#getBroadcastNativeAddressAndPort()} instead.
     */
    public static InetAddress getBroadcastRpcAddress()
    {
        return broadcastRpcAddress;
    }

    public static boolean getRpcKeepAlive()
    {
        return conf.rpc_keepalive;
    }

    public static int getInternodeSendBufferSize()
    {
        return conf.internode_send_buff_size_in_bytes;
    }

    public static int getInternodeRecvBufferSize()
    {
        return conf.internode_recv_buff_size_in_bytes;
    }

    public static int getInternodeTcpConnectTimeoutInMS()
    {
        return conf.internode_tcp_connect_timeout_in_ms;
    }

    public static void setInternodeTcpConnectTimeoutInMS(int value)
    {
        conf.internode_tcp_connect_timeout_in_ms = value;
    }

    public static int getInternodeTcpUserTimeoutInMS()
    {
        return conf.internode_tcp_user_timeout_in_ms;
    }

    public static void setInternodeTcpUserTimeoutInMS(int value)
    {
        conf.internode_tcp_user_timeout_in_ms = value;
    }

    public static boolean startNativeTransport()
    {
        return conf.start_native_transport;
    }

    /**
     *  This is the port used with RPC address for the native protocol to communicate with clients. Now that thrift RPC
     *  is no longer in use there is no RPC port.
     */
    public static int getNativeTransportPort()
    {
        return Integer.parseInt(System.getProperty(Config.PROPERTY_PREFIX + "native_transport_port", Integer.toString(conf.native_transport_port)));
    }

    @VisibleForTesting
    public static void setNativeTransportPort(int port)
    {
        conf.native_transport_port = port;
    }

    public static int getNativeTransportPortSSL()
    {
        return conf.native_transport_port_ssl == null ? getNativeTransportPort() : conf.native_transport_port_ssl;
    }

    @VisibleForTesting
    public static void setNativeTransportPortSSL(Integer port)
    {
        conf.native_transport_port_ssl = port;
    }

    public static int getNativeTransportMaxThreads()
    {
        return conf.native_transport_max_threads;
    }

    public static int getNativeTransportMaxFrameSize()
    {
        return conf.native_transport_max_frame_size_in_mb * 1024 * 1024;
    }

    public static long getNativeTransportMaxConcurrentConnections()
    {
        return conf.native_transport_max_concurrent_connections;
    }

    public static void setNativeTransportMaxConcurrentConnections(long nativeTransportMaxConcurrentConnections)
    {
        conf.native_transport_max_concurrent_connections = nativeTransportMaxConcurrentConnections;
    }

    public static long getNativeTransportMaxConcurrentConnectionsPerIp()
    {
        return conf.native_transport_max_concurrent_connections_per_ip;
    }

    public static void setNativeTransportMaxConcurrentConnectionsPerIp(long native_transport_max_concurrent_connections_per_ip)
    {
        conf.native_transport_max_concurrent_connections_per_ip = native_transport_max_concurrent_connections_per_ip;
    }

    public static boolean useNativeTransportLegacyFlusher()
    {
        return conf.native_transport_flush_in_batches_legacy;
    }

    public static boolean getNativeTransportAllowOlderProtocols()
    {
        return conf.native_transport_allow_older_protocols;
    }

    public static void setNativeTransportAllowOlderProtocols(boolean isEnabled)
    {
        conf.native_transport_allow_older_protocols = isEnabled;
    }

    public static int getNativeTransportFrameBlockSize()
    {
        return conf.native_transport_frame_block_size_in_kb * 1024;
    }

    public static double getCommitLogSyncGroupWindow()
    {
        return conf.commitlog_sync_group_window_in_ms;
    }

    public static void setCommitLogSyncGroupWindow(double windowMillis)
    {
        conf.commitlog_sync_group_window_in_ms = windowMillis;
    }

    public static int getCommitLogSyncPeriod()
    {
        return conf.commitlog_sync_period_in_ms;
    }

    public static long getPeriodicCommitLogSyncBlock()
    {
        Integer blockMillis = conf.periodic_commitlog_sync_lag_block_in_ms;
        return blockMillis == null
               ? (long)(getCommitLogSyncPeriod() * 1.5)
               : blockMillis;
    }

    public static void setCommitLogSyncPeriod(int periodMillis)
    {
        conf.commitlog_sync_period_in_ms = periodMillis;
    }

    public static Config.CommitLogSync getCommitLogSync()
    {
        return conf.commitlog_sync;
    }

    public static void setCommitLogSync(CommitLogSync sync)
    {
        conf.commitlog_sync = sync;
    }

    public static Config.DiskAccessMode getDiskAccessMode()
    {
        return conf.disk_access_mode;
    }

    // Do not use outside unit tests.
    @VisibleForTesting
    public static void setDiskAccessMode(Config.DiskAccessMode mode)
    {
        conf.disk_access_mode = mode;
    }

    public static Config.DiskAccessMode getIndexAccessMode()
    {
        return indexAccessMode;
    }

    // Do not use outside unit tests.
    @VisibleForTesting
    public static void setIndexAccessMode(Config.DiskAccessMode mode)
    {
        indexAccessMode = mode;
    }

    public static void setDiskFailurePolicy(Config.DiskFailurePolicy policy)
    {
        conf.disk_failure_policy = policy;
    }

    public static Config.DiskFailurePolicy getDiskFailurePolicy()
    {
        return conf.disk_failure_policy;
    }

    public static void setCommitFailurePolicy(Config.CommitFailurePolicy policy)
    {
        conf.commit_failure_policy = policy;
    }

    public static Config.CommitFailurePolicy getCommitFailurePolicy()
    {
        return conf.commit_failure_policy;
    }

    public static boolean isSnapshotBeforeCompaction()
    {
        return conf.snapshot_before_compaction;
    }

    public static boolean isAutoSnapshot()
    {
        return conf.auto_snapshot;
    }

    @VisibleForTesting
    public static void setAutoSnapshot(boolean autoSnapshot)
    {
        conf.auto_snapshot = autoSnapshot;
    }
    @VisibleForTesting
    public static boolean getAutoSnapshot()
    {
        return conf.auto_snapshot;
    }

    public static boolean isAutoBootstrap()
    {
        return Boolean.parseBoolean(System.getProperty(Config.PROPERTY_PREFIX + "auto_bootstrap", Boolean.toString(conf.auto_bootstrap)));
    }

    public static void setHintedHandoffEnabled(boolean hintedHandoffEnabled)
    {
        conf.hinted_handoff_enabled = hintedHandoffEnabled;
    }

    public static boolean hintedHandoffEnabled()
    {
        return conf.hinted_handoff_enabled;
    }

    public static Set<String> hintedHandoffDisabledDCs()
    {
        return conf.hinted_handoff_disabled_datacenters;
    }

    public static void enableHintsForDC(String dc)
    {
        conf.hinted_handoff_disabled_datacenters.remove(dc);
    }

    public static void disableHintsForDC(String dc)
    {
        conf.hinted_handoff_disabled_datacenters.add(dc);
    }

    public static void setMaxHintWindow(int ms)
    {
        conf.max_hint_window_in_ms = ms;
    }

    public static int getMaxHintWindow()
    {
        return conf.max_hint_window_in_ms;
    }

    public static File getHintsDirectory()
    {
        return new File(conf.hints_directory);
    }

    public static File getSerializedCachePath(CacheType cacheType, String version, String extension)
    {
        String name = cacheType.toString()
                + (version == null ? "" : "-" + version + "." + extension);
        return new File(conf.saved_caches_directory, name);
    }

    public static int getDynamicUpdateInterval()
    {
        return conf.dynamic_snitch_update_interval_in_ms;
    }
    public static void setDynamicUpdateInterval(int dynamicUpdateInterval)
    {
        conf.dynamic_snitch_update_interval_in_ms = dynamicUpdateInterval;
    }

    public static int getDynamicResetInterval()
    {
        return conf.dynamic_snitch_reset_interval_in_ms;
    }
    public static void setDynamicResetInterval(int dynamicResetInterval)
    {
        conf.dynamic_snitch_reset_interval_in_ms = dynamicResetInterval;
    }

    public static double getDynamicBadnessThreshold()
    {
        return conf.dynamic_snitch_badness_threshold;
    }

    public static void setDynamicBadnessThreshold(double dynamicBadnessThreshold)
    {
        conf.dynamic_snitch_badness_threshold = dynamicBadnessThreshold;
    }

    public static EncryptionOptions.ServerEncryptionOptions getInternodeMessagingEncyptionOptions()
    {
        return conf.server_encryption_options;
    }

    public static void setInternodeMessagingEncyptionOptions(EncryptionOptions.ServerEncryptionOptions encryptionOptions)
    {
        conf.server_encryption_options = encryptionOptions;
    }

    public static EncryptionOptions getNativeProtocolEncryptionOptions()
    {
        return conf.client_encryption_options;
    }

    public static int getHintedHandoffThrottleInKB()
    {
        return conf.hinted_handoff_throttle_in_kb;
    }

    public static void setHintedHandoffThrottleInKB(int throttleInKB)
    {
        conf.hinted_handoff_throttle_in_kb = throttleInKB;
    }

    public static int getBatchlogReplayThrottleInKB()
    {
        return conf.batchlog_replay_throttle_in_kb;
    }

    public static void setBatchlogReplayThrottleInKB(int throttleInKB)
    {
        conf.batchlog_replay_throttle_in_kb = throttleInKB;
    }

    public static int getMaxHintsDeliveryThreads()
    {
        return conf.max_hints_delivery_threads;
    }

    public static int getHintsFlushPeriodInMS()
    {
        return conf.hints_flush_period_in_ms;
    }

    public static long getMaxHintsFileSize()
    {
        return conf.max_hints_file_size_in_mb * 1024L * 1024L;
    }

    public static ParameterizedClass getHintsCompression()
    {
        return conf.hints_compression;
    }

    public static void setHintsCompression(ParameterizedClass parameterizedClass)
    {
        conf.hints_compression = parameterizedClass;
    }

    public static boolean isIncrementalBackupsEnabled()
    {
        return conf.incremental_backups;
    }

    public static void setIncrementalBackupsEnabled(boolean value)
    {
        conf.incremental_backups = value;
    }

    public static int getFileCacheSizeInMB()
    {
        if (conf.file_cache_size_in_mb == null)
        {
            // In client mode the value is not set.
            assert DatabaseDescriptor.isClientInitialized();
            return 0;
        }

        return conf.file_cache_size_in_mb;
    }

    public static boolean getFileCacheRoundUp()
    {
        if (conf.file_cache_round_up == null)
        {
            // In client mode the value is not set.
            assert DatabaseDescriptor.isClientInitialized();
            return false;
        }

        return conf.file_cache_round_up;
    }

    public static boolean getBufferPoolUseHeapIfExhausted()
    {
        return conf.buffer_pool_use_heap_if_exhausted;
    }

    public static DiskOptimizationStrategy getDiskOptimizationStrategy()
    {
        return diskOptimizationStrategy;
    }

    public static double getDiskOptimizationEstimatePercentile()
    {
        return conf.disk_optimization_estimate_percentile;
    }

    public static long getTotalCommitlogSpaceInMB()
    {
        return conf.commitlog_total_space_in_mb;
    }

    public static int getSSTablePreempiveOpenIntervalInMB()
    {
        return FBUtilities.isWindows ? -1 : conf.sstable_preemptive_open_interval_in_mb;
    }
    public static void setSSTablePreempiveOpenIntervalInMB(int mb)
    {
        conf.sstable_preemptive_open_interval_in_mb = mb;
    }

    public static boolean getTrickleFsync()
    {
        return conf.trickle_fsync;
    }

    public static int getTrickleFsyncIntervalInKb()
    {
        return conf.trickle_fsync_interval_in_kb;
    }

    public static long getKeyCacheSizeInMB()
    {
        return keyCacheSizeInMB;
    }

    public static long getIndexSummaryCapacityInMB()
    {
        return indexSummaryCapacityInMB;
    }

    public static int getKeyCacheSavePeriod()
    {
        return conf.key_cache_save_period;
    }

    public static void setKeyCacheSavePeriod(int keyCacheSavePeriod)
    {
        conf.key_cache_save_period = keyCacheSavePeriod;
    }

    public static int getKeyCacheKeysToSave()
    {
        return conf.key_cache_keys_to_save;
    }

    public static void setKeyCacheKeysToSave(int keyCacheKeysToSave)
    {
        conf.key_cache_keys_to_save = keyCacheKeysToSave;
    }

    public static String getRowCacheClassName()
    {
        return conf.row_cache_class_name;
    }

    public static long getRowCacheSizeInMB()
    {
        return conf.row_cache_size_in_mb;
    }

    @VisibleForTesting
    public static void setRowCacheSizeInMB(long val)
    {
        conf.row_cache_size_in_mb = val;
    }

    public static int getRowCacheSavePeriod()
    {
        return conf.row_cache_save_period;
    }

    public static void setRowCacheSavePeriod(int rowCacheSavePeriod)
    {
        conf.row_cache_save_period = rowCacheSavePeriod;
    }

    public static int getRowCacheKeysToSave()
    {
        return conf.row_cache_keys_to_save;
    }

    public static long getCounterCacheSizeInMB()
    {
        return counterCacheSizeInMB;
    }

    public static void setRowCacheKeysToSave(int rowCacheKeysToSave)
    {
        conf.row_cache_keys_to_save = rowCacheKeysToSave;
    }

    public static int getCounterCacheSavePeriod()
    {
        return conf.counter_cache_save_period;
    }

    public static void setCounterCacheSavePeriod(int counterCacheSavePeriod)
    {
        conf.counter_cache_save_period = counterCacheSavePeriod;
    }

    public static int getCounterCacheKeysToSave()
    {
        return conf.counter_cache_keys_to_save;
    }

    public static void setCounterCacheKeysToSave(int counterCacheKeysToSave)
    {
        conf.counter_cache_keys_to_save = counterCacheKeysToSave;
    }

    public static int getStreamingKeepAlivePeriod()
    {
        return conf.streaming_keep_alive_period_in_secs;
    }

    public static int getStreamingConnectionsPerHost()
    {
        return conf.streaming_connections_per_host;
    }

    public static boolean streamEntireSSTables()
    {
        return conf.stream_entire_sstables;
    }

    public static String getLocalDataCenter()
    {
        return localDC;
    }

    public static Comparator<Replica> getLocalComparator()
    {
        return localComparator;
    }

    public static Config.InternodeCompression internodeCompression()
    {
        return conf.internode_compression;
    }

    public static void setInternodeCompression(Config.InternodeCompression compression)
    {
        conf.internode_compression = compression;
    }

    public static boolean getInterDCTcpNoDelay()
    {
        return conf.inter_dc_tcp_nodelay;
    }

    public static long getMemtableHeapSpaceInMb()
    {
        return conf.memtable_heap_space_in_mb;
    }

    public static long getMemtableOffheapSpaceInMb()
    {
        return conf.memtable_offheap_space_in_mb;
    }

    public static Config.MemtableAllocationType getMemtableAllocationType()
    {
        return conf.memtable_allocation_type;
    }

    public static Float getMemtableCleanupThreshold()
    {
        return conf.memtable_cleanup_threshold;
    }

    public static int getIndexSummaryResizeIntervalInMinutes()
    {
        return conf.index_summary_resize_interval_in_minutes;
    }

    public static boolean hasLargeAddressSpace()
    {
        // currently we just check if it's a 64bit arch, but any we only really care if the address space is large
        String datamodel = System.getProperty("sun.arch.data.model");
        if (datamodel != null)
        {
            switch (datamodel)
            {
                case "64": return true;
                case "32": return false;
            }
        }
        String arch = System.getProperty("os.arch");
        return arch.contains("64") || arch.contains("sparcv9");
    }

    public static int getTracetypeRepairTTL()
    {
        return conf.tracetype_repair_ttl;
    }

    public static int getTracetypeQueryTTL()
    {
        return conf.tracetype_query_ttl;
    }

    public static String getOtcCoalescingStrategy()
    {
        return conf.otc_coalescing_strategy;
    }

    public static void setOtcCoalescingStrategy(String strategy)
    {
        conf.otc_coalescing_strategy = strategy;
    }

    public static int getOtcCoalescingWindow()
    {
        return conf.otc_coalescing_window_us;
    }

    public static int getOtcCoalescingEnoughCoalescedMessages()
    {
        return conf.otc_coalescing_enough_coalesced_messages;
    }

    public static void setOtcCoalescingEnoughCoalescedMessages(int otc_coalescing_enough_coalesced_messages)
    {
        conf.otc_coalescing_enough_coalesced_messages = otc_coalescing_enough_coalesced_messages;
    }

    public static int getOtcBacklogExpirationInterval()
    {
        return conf.otc_backlog_expiration_interval_ms;
    }

    public static void setOtcBacklogExpirationInterval(int intervalInMillis)
    {
        conf.otc_backlog_expiration_interval_ms = intervalInMillis;
    }
 
    public static int getWindowsTimerInterval()
    {
        return conf.windows_timer_interval;
    }

    public static long getPreparedStatementsCacheSizeMB()
    {
        return preparedStatementsCacheSizeInMB;
    }

    public static boolean enableUserDefinedFunctions()
    {
        return conf.enable_user_defined_functions;
    }

    public static boolean enableScriptedUserDefinedFunctions()
    {
        return conf.enable_scripted_user_defined_functions;
    }

    public static void enableScriptedUserDefinedFunctions(boolean enableScriptedUserDefinedFunctions)
    {
        conf.enable_scripted_user_defined_functions = enableScriptedUserDefinedFunctions;
    }

    public static boolean enableUserDefinedFunctionsThreads()
    {
        return conf.enable_user_defined_functions_threads;
    }

    public static long getUserDefinedFunctionWarnTimeout()
    {
        return conf.user_defined_function_warn_timeout;
    }

    public static void setUserDefinedFunctionWarnTimeout(long userDefinedFunctionWarnTimeout)
    {
        conf.user_defined_function_warn_timeout = userDefinedFunctionWarnTimeout;
    }

    public static boolean getEnableMaterializedViews()
    {
        return conf.enable_materialized_views;
    }

<<<<<<< HEAD
    public static boolean isTransientReplicationEnabled()
    {
        return conf.enable_transient_replication;
    }

    public static void setTransientReplicationEnabledUnsafe(boolean enabled)
    {
        conf.enable_transient_replication = enabled;
=======
    public static void setEnableMaterializedViews(boolean enableMaterializedViews)
    {
        conf.enable_materialized_views = enableMaterializedViews;
    }

    public static boolean getEnableSASIIndexes()
    {
        return conf.enable_sasi_indexes;
    }

    public static void setEnableSASIIndexes(boolean enableSASIIndexes)
    {
        conf.enable_sasi_indexes = enableSASIIndexes;
>>>>>>> 63bd7019
    }

    public static long getUserDefinedFunctionFailTimeout()
    {
        return conf.user_defined_function_fail_timeout;
    }

    public static void setUserDefinedFunctionFailTimeout(long userDefinedFunctionFailTimeout)
    {
        conf.user_defined_function_fail_timeout = userDefinedFunctionFailTimeout;
    }

    public static Config.UserFunctionTimeoutPolicy getUserFunctionTimeoutPolicy()
    {
        return conf.user_function_timeout_policy;
    }

    public static void setUserFunctionTimeoutPolicy(Config.UserFunctionTimeoutPolicy userFunctionTimeoutPolicy)
    {
        conf.user_function_timeout_policy = userFunctionTimeoutPolicy;
    }

    public static long getGCLogThreshold()
    {
        return conf.gc_log_threshold_in_ms;
    }

    public static EncryptionContext getEncryptionContext()
    {
        return encryptionContext;
    }

    public static long getGCWarnThreshold()
    {
        return conf.gc_warn_threshold_in_ms;
    }

    public static boolean isCDCEnabled()
    {
        return conf.cdc_enabled;
    }

    public static void setCDCEnabled(boolean cdc_enabled)
    {
        conf.cdc_enabled = cdc_enabled;
    }

    public static String getCDCLogLocation()
    {
        return conf.cdc_raw_directory;
    }

    public static int getCDCSpaceInMB()
    {
        return conf.cdc_total_space_in_mb;
    }

    @VisibleForTesting
    public static void setCDCSpaceInMB(int input)
    {
        conf.cdc_total_space_in_mb = input;
    }

    public static int getCDCDiskCheckInterval()
    {
        return conf.cdc_free_space_check_interval_ms;
    }

    @VisibleForTesting
    public static void setEncryptionContext(EncryptionContext ec)
    {
        encryptionContext = ec;
    }

    public static int searchConcurrencyFactor()
    {
        return searchConcurrencyFactor;
    }

    public static boolean isUnsafeSystem()
    {
        return unsafeSystem;
    }

    public static void setBackPressureEnabled(boolean backPressureEnabled)
    {
        conf.back_pressure_enabled = backPressureEnabled;
    }

    public static boolean backPressureEnabled()
    {
        return conf.back_pressure_enabled;
    }

    public static boolean diagnosticEventsEnabled()
    {
        return conf.diagnostic_events_enabled;
    }

    public static void setDiagnosticEventsEnabled(boolean enabled)
    {
        conf.diagnostic_events_enabled = enabled;
    }

    @VisibleForTesting
    public static void setBackPressureStrategy(BackPressureStrategy strategy)
    {
        backPressureStrategy = strategy;
    }

    public static BackPressureStrategy getBackPressureStrategy()
    {
        return backPressureStrategy;
    }

    public static ConsistencyLevel getIdealConsistencyLevel()
    {
        return conf.ideal_consistency_level;
    }

    public static void setIdealConsistencyLevel(ConsistencyLevel cl)
    {
        conf.ideal_consistency_level = cl;
    }

    public static int getRepairCommandPoolSize()
    {
        return conf.repair_command_pool_size;
    }

    public static Config.RepairCommandPoolFullStrategy getRepairCommandPoolFullStrategy()
    {
        return conf.repair_command_pool_full_strategy;
    }

    public static FullQueryLoggerOptions getFullQueryLogOptions()
    {
        return  conf.full_query_logging_options;
    }

    public static boolean getBlockForPeersInRemoteDatacenters()
    {
        return conf.block_for_peers_in_remote_dcs;
    }

    public static int getBlockForPeersTimeoutInSeconds()
    {
        return conf.block_for_peers_timeout_in_secs;
    }

    public static boolean automaticSSTableUpgrade()
    {
        return conf.automatic_sstable_upgrade;
    }

    public static void setAutomaticSSTableUpgradeEnabled(boolean enabled)
    {
        if (conf.automatic_sstable_upgrade != enabled)
            logger.debug("Changing automatic_sstable_upgrade to {}", enabled);
        conf.automatic_sstable_upgrade = enabled;
    }

    public static int maxConcurrentAutoUpgradeTasks()
    {
        return conf.max_concurrent_automatic_sstable_upgrades;
    }

    public static void setMaxConcurrentAutoUpgradeTasks(int value)
    {
        if (conf.max_concurrent_automatic_sstable_upgrades != value)
            logger.debug("Changing max_concurrent_automatic_sstable_upgrades to {}", value);
        validateMaxConcurrentAutoUpgradeTasksConf(value);
        conf.max_concurrent_automatic_sstable_upgrades = value;
    }

    private static void validateMaxConcurrentAutoUpgradeTasksConf(int value)
    {
        if (value < 0)
            throw new ConfigurationException("max_concurrent_automatic_sstable_upgrades can't be negative");
        if (value > getConcurrentCompactors())
            logger.warn("max_concurrent_automatic_sstable_upgrades ({}) is larger than concurrent_compactors ({})", value, getConcurrentCompactors());
    }
    
    public static AuditLogOptions getAuditLoggingOptions()
    {
        return conf.audit_logging_options;
    }

    public static void setAuditLoggingOptions(AuditLogOptions auditLoggingOptions)
    {
        conf.audit_logging_options = auditLoggingOptions;
    }

    public static Config.CorruptedTombstoneStrategy getCorruptedTombstoneStrategy()
    {
        return conf.corrupted_tombstone_strategy;
    }

    public static void setCorruptedTombstoneStrategy(Config.CorruptedTombstoneStrategy strategy)
    {
        conf.corrupted_tombstone_strategy = strategy;
    }

    public static boolean getRepairedDataTrackingForRangeReadsEnabled()
    {
        return conf.repaired_data_tracking_for_range_reads_enabled;
    }

    public static void setRepairedDataTrackingForRangeReadsEnabled(boolean enabled)
    {
        conf.repaired_data_tracking_for_range_reads_enabled = enabled;
    }

    public static boolean getRepairedDataTrackingForPartitionReadsEnabled()
    {
        return conf.repaired_data_tracking_for_partition_reads_enabled;
    }

    public static void setRepairedDataTrackingForPartitionReadsEnabled(boolean enabled)
    {
        conf.repaired_data_tracking_for_partition_reads_enabled = enabled;
    }

    public static boolean reportUnconfirmedRepairedDataMismatches()
    {
        return conf.report_unconfirmed_repaired_data_mismatches;
    }

    public static void reportUnconfirmedRepairedDataMismatches(boolean enabled)
    {
        conf.report_unconfirmed_repaired_data_mismatches = enabled;
    }
}<|MERGE_RESOLUTION|>--- conflicted
+++ resolved
@@ -2488,7 +2488,21 @@
         return conf.enable_materialized_views;
     }
 
-<<<<<<< HEAD
+    public static void setEnableMaterializedViews(boolean enableMaterializedViews)
+    {
+        conf.enable_materialized_views = enableMaterializedViews;
+    }
+
+    public static boolean getEnableSASIIndexes()
+    {
+        return conf.enable_sasi_indexes;
+    }
+
+    public static void setEnableSASIIndexes(boolean enableSASIIndexes)
+    {
+        conf.enable_sasi_indexes = enableSASIIndexes;
+    }
+
     public static boolean isTransientReplicationEnabled()
     {
         return conf.enable_transient_replication;
@@ -2497,21 +2511,6 @@
     public static void setTransientReplicationEnabledUnsafe(boolean enabled)
     {
         conf.enable_transient_replication = enabled;
-=======
-    public static void setEnableMaterializedViews(boolean enableMaterializedViews)
-    {
-        conf.enable_materialized_views = enableMaterializedViews;
-    }
-
-    public static boolean getEnableSASIIndexes()
-    {
-        return conf.enable_sasi_indexes;
-    }
-
-    public static void setEnableSASIIndexes(boolean enableSASIIndexes)
-    {
-        conf.enable_sasi_indexes = enableSASIIndexes;
->>>>>>> 63bd7019
     }
 
     public static long getUserDefinedFunctionFailTimeout()
