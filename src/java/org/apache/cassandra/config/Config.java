/*
 * Licensed to the Apache Software Foundation (ASF) under one
 * or more contributor license agreements.  See the NOTICE file
 * distributed with this work for additional information
 * regarding copyright ownership.  The ASF licenses this file
 * to you under the Apache License, Version 2.0 (the
 * "License"); you may not use this file except in compliance
 * with the License.  You may obtain a copy of the License at
 *
 *     http://www.apache.org/licenses/LICENSE-2.0
 *
 * Unless required by applicable law or agreed to in writing, software
 * distributed under the License is distributed on an "AS IS" BASIS,
 * WITHOUT WARRANTIES OR CONDITIONS OF ANY KIND, either express or implied.
 * See the License for the specific language governing permissions and
 * limitations under the License.
 */
package org.apache.cassandra.config;

import java.lang.reflect.Field;
import java.lang.reflect.Modifier;
import java.util.ArrayList;
import java.util.List;
import java.util.Map;
import java.util.Set;
import java.util.TreeMap;
import java.util.concurrent.TimeUnit;

import com.google.common.base.Joiner;
import com.google.common.collect.Sets;

import org.slf4j.Logger;
import org.slf4j.LoggerFactory;

import org.apache.cassandra.audit.AuditLogOptions;
import org.apache.cassandra.audit.FullQueryLoggerOptions;
import org.apache.cassandra.db.ConsistencyLevel;

/**
 * A class that contains configuration properties for the cassandra node it runs within.
 *
 * Properties declared as volatile can be mutated via JMX.
 */
public class Config
{
    private static final Logger logger = LoggerFactory.getLogger(Config.class);

    /*
     * Prefix for Java properties for internal Cassandra configuration options
     */
    public static final String PROPERTY_PREFIX = "cassandra.";

    public String cluster_name = "Test Cluster";
    public String authenticator;
    public String authorizer;
    public String role_manager;
    public String network_authorizer;
    public volatile int permissions_validity_in_ms = 2000;
    public volatile int permissions_cache_max_entries = 1000;
    public volatile int permissions_update_interval_in_ms = -1;
    public volatile int roles_validity_in_ms = 2000;
    public volatile int roles_cache_max_entries = 1000;
    public volatile int roles_update_interval_in_ms = -1;
    public volatile int credentials_validity_in_ms = 2000;
    public volatile int credentials_cache_max_entries = 1000;
    public volatile int credentials_update_interval_in_ms = -1;

    /* Hashing strategy Random or OPHF */
    public String partitioner;

    public boolean auto_bootstrap = true;
    public volatile boolean hinted_handoff_enabled = true;
    public Set<String> hinted_handoff_disabled_datacenters = Sets.newConcurrentHashSet();
    public volatile int max_hint_window_in_ms = 3 * 3600 * 1000; // three hours
    public String hints_directory;

    public ParameterizedClass seed_provider;
    public DiskAccessMode disk_access_mode = DiskAccessMode.auto;

    public DiskFailurePolicy disk_failure_policy = DiskFailurePolicy.ignore;
    public CommitFailurePolicy commit_failure_policy = CommitFailurePolicy.stop;

    /* initial token in the ring */
    public String initial_token;
    public int num_tokens = 1;
    /** Triggers automatic allocation of tokens if set, using the replication strategy of the referenced keyspace */
    public String allocate_tokens_for_keyspace = null;

    public volatile long request_timeout_in_ms = 10000L;

    public volatile long read_request_timeout_in_ms = 5000L;

    public volatile long range_request_timeout_in_ms = 10000L;

    public volatile long write_request_timeout_in_ms = 2000L;

    public volatile long counter_write_request_timeout_in_ms = 5000L;

    public volatile long cas_contention_timeout_in_ms = 1000L;

    public volatile long truncate_request_timeout_in_ms = 60000L;

    public Integer streaming_connections_per_host = 1;
    public Integer streaming_keep_alive_period_in_secs = 300; //5 minutes

    public boolean cross_node_timeout = false;

    public volatile long slow_query_log_timeout_in_ms = 500L;

    public volatile double phi_convict_threshold = 8.0;

    public int concurrent_reads = 32;
    public int concurrent_writes = 32;
    public int concurrent_counter_writes = 32;
    public int concurrent_materialized_view_writes = 32;

    @Deprecated
    public Integer concurrent_replicates = null;

    public int memtable_flush_writers = 0;
    public Integer memtable_heap_space_in_mb;
    public Integer memtable_offheap_space_in_mb;
    public Float memtable_cleanup_threshold = null;

    public int storage_port = 7000;
    public int ssl_storage_port = 7001;
    public String listen_address;
    public String listen_interface;
    public boolean listen_interface_prefer_ipv6 = false;
    public String broadcast_address;
    public boolean listen_on_broadcast_address = false;
    public String internode_authenticator;

    /*
     * RPC address and interface refer to the address/interface used for the native protocol used to communicate with
     * clients. It's still called RPC in some places even though Thrift RPC is gone. If you see references to native
     * address or native port it's derived from the RPC address configuration.
     *
     * native_transport_port is the port that is paired with RPC address to bind on.
     */
    public String rpc_address;
    public String rpc_interface;
    public boolean rpc_interface_prefer_ipv6 = false;
    public String broadcast_rpc_address;
    public boolean rpc_keepalive = true;
    public int internode_send_buff_size_in_bytes = 0;
    public int internode_recv_buff_size_in_bytes = 0;
    // Defensive settings for protecting Cassandra from true network partitions. See (CASSANDRA-14358) for details.
    // The amount of time to wait for internode tcp connections to establish.
    public int internode_tcp_connect_timeout_in_ms = 2000;
    // The amount of time unacknowledged data is allowed on a connection before we throw out the connection
    // Note this is only supported on Linux + epoll, and it appears to behave oddly above a setting of 30000
    // (it takes much longer than 30s) as of Linux 4.12. If you want something that high set this to 0
    // (which picks up the OS default) and configure the net.ipv4.tcp_retries2 sysctl to be ~8.
    public int internode_tcp_user_timeout_in_ms = 30000;

    public boolean start_native_transport = true;
    public int native_transport_port = 9042;
    public Integer native_transport_port_ssl = null;
    public int native_transport_max_threads = 128;
    public int native_transport_max_frame_size_in_mb = 256;
    public volatile long native_transport_max_concurrent_connections = -1L;
    public volatile long native_transport_max_concurrent_connections_per_ip = -1L;
    public boolean native_transport_flush_in_batches_legacy = false;
    public volatile boolean native_transport_allow_older_protocols = true;
    public int native_transport_frame_block_size_in_kb = 32;

    /**
     * Max size of values in SSTables, in MegaBytes.
     * Default is the same as the native protocol frame limit: 256Mb.
     * See AbstractType for how it is used.
     */
    public int max_value_size_in_mb = 256;

    public boolean snapshot_before_compaction = false;
    public boolean auto_snapshot = true;

    /* if the size of columns or super-columns are more than this, indexing will kick in */
    public int column_index_size_in_kb = 64;
    public int column_index_cache_size_in_kb = 2;
    public volatile int batch_size_warn_threshold_in_kb = 5;
    public volatile int batch_size_fail_threshold_in_kb = 50;
    public Integer unlogged_batch_across_partitions_warn_threshold = 10;
    public volatile Integer concurrent_compactors;
    public volatile int compaction_throughput_mb_per_sec = 16;
    public volatile int compaction_large_partition_warning_threshold_mb = 100;
    public int min_free_space_per_drive_in_mb = 50;

    public volatile int concurrent_validations = Integer.MAX_VALUE;
    public volatile int concurrent_materialized_view_builders = 1;

    /**
     * @deprecated retry support removed on CASSANDRA-10992
     */
    @Deprecated
    public int max_streaming_retries = 3;

    public volatile int stream_throughput_outbound_megabits_per_sec = 200;
    public volatile int inter_dc_stream_throughput_outbound_megabits_per_sec = 200;

    public String[] data_file_directories = new String[0];

    public String saved_caches_directory;

    // Commit Log
    public String commitlog_directory;
    public Integer commitlog_total_space_in_mb;
    public CommitLogSync commitlog_sync;

    /**
     * @deprecated since 4.0 This value was near useless, and we're not using it anymore
     */
    public double commitlog_sync_batch_window_in_ms = Double.NaN;
    public double commitlog_sync_group_window_in_ms = Double.NaN;
    public int commitlog_sync_period_in_ms;
    public int commitlog_segment_size_in_mb = 32;
    public ParameterizedClass commitlog_compression;
    public int commitlog_max_compression_buffers_in_pool = 3;
    public Integer periodic_commitlog_sync_lag_block_in_ms;
    public TransparentDataEncryptionOptions transparent_data_encryption_options = new TransparentDataEncryptionOptions();

    public Integer max_mutation_size_in_kb;

    // Change-data-capture logs
    public boolean cdc_enabled = false;
    public String cdc_raw_directory;
    public int cdc_total_space_in_mb = 0;
    public int cdc_free_space_check_interval_ms = 250;

    @Deprecated
    public int commitlog_periodic_queue_size = -1;

    public String endpoint_snitch;
    public boolean dynamic_snitch = true;
    public int dynamic_snitch_update_interval_in_ms = 100;
    public int dynamic_snitch_reset_interval_in_ms = 600000;
    public double dynamic_snitch_badness_threshold = 0.1;

    public EncryptionOptions.ServerEncryptionOptions server_encryption_options = new EncryptionOptions.ServerEncryptionOptions();
    public EncryptionOptions client_encryption_options = new EncryptionOptions();

    public InternodeCompression internode_compression = InternodeCompression.none;

    public int hinted_handoff_throttle_in_kb = 1024;
    public int batchlog_replay_throttle_in_kb = 1024;
    public int max_hints_delivery_threads = 2;
    public int hints_flush_period_in_ms = 10000;
    public int max_hints_file_size_in_mb = 128;
    public ParameterizedClass hints_compression;
    public int sstable_preemptive_open_interval_in_mb = 50;

    public volatile boolean incremental_backups = false;
    public boolean trickle_fsync = false;
    public int trickle_fsync_interval_in_kb = 10240;

    public Long key_cache_size_in_mb = null;
    public volatile int key_cache_save_period = 14400;
    public volatile int key_cache_keys_to_save = Integer.MAX_VALUE;

    public String row_cache_class_name = "org.apache.cassandra.cache.OHCProvider";
    public long row_cache_size_in_mb = 0;
    public volatile int row_cache_save_period = 0;
    public volatile int row_cache_keys_to_save = Integer.MAX_VALUE;

    public Long counter_cache_size_in_mb = null;
    public volatile int counter_cache_save_period = 7200;
    public volatile int counter_cache_keys_to_save = Integer.MAX_VALUE;

    private static boolean isClientMode = false;

    public Integer file_cache_size_in_mb;

    /**
     * Because of the current {@link org.apache.cassandra.utils.memory.BufferPool} slab sizes of 64 kb, we
     * store in the file cache buffers that divide 64 kb, so we need to round the buffer sizes to powers of two.
     * This boolean controls weather they are rounded up or down. Set it to true to round up to the
     * next power of two, set it to false to round down to the previous power of two. Note that buffer sizes are
     * already rounded to 4 kb and capped between 4 kb minimum and 64 kb maximum by the {@link DiskOptimizationStrategy}.
     * By default, this boolean is set to round down when {@link #disk_optimization_strategy} is {@code ssd},
     * and to round up when it is {@code spinning}.
     */
    public Boolean file_cache_round_up;

    public boolean buffer_pool_use_heap_if_exhausted = true;

    public DiskOptimizationStrategy disk_optimization_strategy = DiskOptimizationStrategy.ssd;

    public double disk_optimization_estimate_percentile = 0.95;

    public double disk_optimization_page_cross_chance = 0.1;

    public boolean inter_dc_tcp_nodelay = true;

    public MemtableAllocationType memtable_allocation_type = MemtableAllocationType.heap_buffers;

    public volatile int tombstone_warn_threshold = 1000;
    public volatile int tombstone_failure_threshold = 100000;

    public volatile Long index_summary_capacity_in_mb;
    public volatile int index_summary_resize_interval_in_minutes = 60;

    public int gc_log_threshold_in_ms = 200;
    public int gc_warn_threshold_in_ms = 1000;

    // TTL for different types of trace events.
    public int tracetype_query_ttl = (int) TimeUnit.DAYS.toSeconds(1);
    public int tracetype_repair_ttl = (int) TimeUnit.DAYS.toSeconds(7);

    /**
     * Maintain statistics on whether writes achieve the ideal consistency level
     * before expiring and becoming hints
     */
    public volatile ConsistencyLevel ideal_consistency_level = null;

    /*
     * Strategy to use for coalescing messages in {@link OutboundMessagingPool}.
     * Can be fixed, movingaverage, timehorizon, disabled. Setting is case and leading/trailing
     * whitespace insensitive. You can also specify a subclass of
     * {@link org.apache.cassandra.utils.CoalescingStrategies.CoalescingStrategy} by name.
     */
    public String otc_coalescing_strategy = "DISABLED";

    /*
     * How many microseconds to wait for coalescing. For fixed strategy this is the amount of time after the first
     * message is received before it will be sent with any accompanying messages. For moving average this is the
     * maximum amount of time that will be waited as well as the interval at which messages must arrive on average
     * for coalescing to be enabled.
     */
    public static final int otc_coalescing_window_us_default = 200;
    public int otc_coalescing_window_us = otc_coalescing_window_us_default;
    public int otc_coalescing_enough_coalesced_messages = 8;

    /**
     * Backlog expiration interval in milliseconds for the OutboundTcpConnection.
     */
    public static final int otc_backlog_expiration_interval_ms_default = 200;
    public volatile int otc_backlog_expiration_interval_ms = otc_backlog_expiration_interval_ms_default;

    public int windows_timer_interval = 0;

    /**
     * Size of the CQL prepared statements cache in MB.
     * Defaults to 1/256th of the heap size or 10MB, whichever is greater.
     */
    public Long prepared_statements_cache_size_mb = null;

    public boolean enable_user_defined_functions = false;
    public boolean enable_scripted_user_defined_functions = false;

    public boolean enable_materialized_views = true;

<<<<<<< HEAD
    public boolean enable_transient_replication = false;
=======
    public boolean enable_sasi_indexes = true;
>>>>>>> 63bd7019

    /**
     * Optionally disable asynchronous UDF execution.
     * Disabling asynchronous UDF execution also implicitly disables the security-manager!
     * By default, async UDF execution is enabled to be able to detect UDFs that run too long / forever and be
     * able to fail fast - i.e. stop the Cassandra daemon, which is currently the only appropriate approach to
     * "tell" a user that there's something really wrong with the UDF.
     * When you disable async UDF execution, users MUST pay attention to read-timeouts since these may indicate
     * UDFs that run too long or forever - and this can destabilize the cluster.
     */
    public boolean enable_user_defined_functions_threads = true;
    /**
     * Time in milliseconds after a warning will be emitted to the log and to the client that a UDF runs too long.
     * (Only valid, if enable_user_defined_functions_threads==true)
     */
    public long user_defined_function_warn_timeout = 500;
    /**
     * Time in milliseconds after a fatal UDF run-time situation is detected and action according to
     * user_function_timeout_policy will take place.
     * (Only valid, if enable_user_defined_functions_threads==true)
     */
    public long user_defined_function_fail_timeout = 1500;
    /**
     * Defines what to do when a UDF ran longer than user_defined_function_fail_timeout.
     * Possible options are:
     * - 'die' - i.e. it is able to emit a warning to the client before the Cassandra Daemon will shut down.
     * - 'die_immediate' - shut down C* daemon immediately (effectively prevent the chance that the client will receive a warning).
     * - 'ignore' - just log - the most dangerous option.
     * (Only valid, if enable_user_defined_functions_threads==true)
     */
    public UserFunctionTimeoutPolicy user_function_timeout_policy = UserFunctionTimeoutPolicy.die;

    public volatile boolean back_pressure_enabled = false;
    public volatile ParameterizedClass back_pressure_strategy;

    public RepairCommandPoolFullStrategy repair_command_pool_full_strategy = RepairCommandPoolFullStrategy.queue;
    public int repair_command_pool_size = concurrent_validations;

    /**
     * When a node first starts up it intially considers all other peers as DOWN and is disconnected from all of them.
     * To be useful as a coordinator (and not introduce latency penalties on restart) this node must have successfully
     * opened all three internode TCP connections (gossip, small, and large messages) before advertising to clients.
     * Due to this, by default, Casssandra will prime these internode TCP connections and wait for all but a single
     * node to be DOWN/disconnected in the local datacenter before offering itself as a coordinator, subject to a
     * timeout. See CASSANDRA-13993 and CASSANDRA-14297 for more details.
     *
     * We provide two tunables to control this behavior as some users may want to block until all datacenters are
     * available (global QUORUM/EACH_QUORUM), some users may not want to block at all (clients that already work
     * around the problem), and some users may want to prime the connections but not delay startup.
     *
     * block_for_peers_timeout_in_secs: controls how long this node will wait to connect to peers. To completely disable
     * any startup connectivity checks set this to -1. To trigger the internode connections but immediately continue
     * startup, set this to to 0. The default is 10 seconds.
     *
     * block_for_peers_in_remote_dcs: controls if this node will consider remote datacenters to wait for. The default
     * is to _not_ wait on remote datacenters.
     */
    public int block_for_peers_timeout_in_secs = 10;
    public boolean block_for_peers_in_remote_dcs = false;

    public volatile boolean automatic_sstable_upgrade = false;
    public volatile int max_concurrent_automatic_sstable_upgrades = 1;
    public boolean stream_entire_sstables = true;

    public volatile AuditLogOptions audit_logging_options = new AuditLogOptions();
    public volatile FullQueryLoggerOptions full_query_logging_options = new FullQueryLoggerOptions();

    public CorruptedTombstoneStrategy corrupted_tombstone_strategy = CorruptedTombstoneStrategy.disabled;

    public volatile boolean diagnostic_events_enabled = false;

    /**
     * flags for enabling tracking repaired state of data during reads
     * separate flags for range & single partition reads as single partition reads are only tracked
     * when CL > 1 and a digest mismatch occurs. Currently, range queries don't use digests so if
     * enabled for range reads, all such reads will include repaired data tracking. As this adds
     * some overhead, operators may wish to disable it whilst still enabling it for partition reads
     */
    public volatile boolean repaired_data_tracking_for_range_reads_enabled = false;
    public volatile boolean repaired_data_tracking_for_partition_reads_enabled = false;
    /* If true, unconfirmed mismatches (those which cannot be considered conclusive proof of out of
     * sync repaired data due to the presence of pending repair sessions, or unrepaired partition
     * deletes) will increment a metric, distinct from confirmed mismatches. If false, unconfirmed
     * mismatches are simply ignored by the coordinator.
     * This is purely to allow operators to avoid potential signal:noise issues as these types of
     * mismatches are considerably less actionable than their confirmed counterparts. Setting this
     * to true only disables the incrementing of the counters when an unconfirmed mismatch is found
     * and has no other effect on the collection or processing of the repaired data.
     */
    public volatile boolean report_unconfirmed_repaired_data_mismatches = false;

    /**
     * @deprecated migrate to {@link DatabaseDescriptor#isClientInitialized()}
     */
    @Deprecated
    public static boolean isClientMode()
    {
        return isClientMode;
    }

    /**
     * Client mode means that the process is a pure client, that uses C* code base but does
     * not read or write local C* database files.
     *
     * @deprecated migrate to {@link DatabaseDescriptor#clientInitialization(boolean)}
     */
    @Deprecated
    public static void setClientMode(boolean clientMode)
    {
        isClientMode = clientMode;
    }

    public enum CommitLogSync
    {
        periodic,
        batch,
        group
    }
    public enum InternodeCompression
    {
        all, none, dc
    }

    public enum DiskAccessMode
    {
        auto,
        mmap,
        mmap_index_only,
        standard,
    }

    public enum MemtableAllocationType
    {
        unslabbed_heap_buffers,
        heap_buffers,
        offheap_buffers,
        offheap_objects
    }

    public enum DiskFailurePolicy
    {
        best_effort,
        stop,
        ignore,
        stop_paranoid,
        die
    }

    public enum CommitFailurePolicy
    {
        stop,
        stop_commit,
        ignore,
        die,
    }

    public enum UserFunctionTimeoutPolicy
    {
        ignore,
        die,
        die_immediate
    }

    public enum DiskOptimizationStrategy
    {
        ssd,
        spinning
    }

    public enum RepairCommandPoolFullStrategy
    {
        queue,
        reject
    }

    public enum CorruptedTombstoneStrategy
    {
        disabled,
        warn,
        exception
    }

    private static final List<String> SENSITIVE_KEYS = new ArrayList<String>() {{
        add("client_encryption_options");
        add("server_encryption_options");
    }};

    public static void log(Config config)
    {
        Map<String, String> configMap = new TreeMap<>();
        for (Field field : Config.class.getFields())
        {
            // ignore the constants
            if (Modifier.isFinal(field.getModifiers()))
                continue;

            String name = field.getName();
            if (SENSITIVE_KEYS.contains(name))
            {
                configMap.put(name, "<REDACTED>");
                continue;
            }

            String value;
            try
            {
                // Field.get() can throw NPE if the value of the field is null
                value = field.get(config).toString();
            }
            catch (NullPointerException | IllegalAccessException npe)
            {
                value = "null";
            }
            configMap.put(name, value);
        }

        logger.info("Node configuration:[{}]", Joiner.on("; ").join(configMap.entrySet()));
    }
}<|MERGE_RESOLUTION|>--- conflicted
+++ resolved
@@ -347,13 +347,11 @@
     public boolean enable_user_defined_functions = false;
     public boolean enable_scripted_user_defined_functions = false;
 
-    public boolean enable_materialized_views = true;
-
-<<<<<<< HEAD
+    public boolean enable_materialized_views = false;
+
+    public boolean enable_sasi_indexes = false;
+
     public boolean enable_transient_replication = false;
-=======
-    public boolean enable_sasi_indexes = true;
->>>>>>> 63bd7019
 
     /**
      * Optionally disable asynchronous UDF execution.
