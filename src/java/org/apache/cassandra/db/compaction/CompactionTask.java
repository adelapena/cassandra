--- conflicted
+++ resolved
@@ -106,13 +106,9 @@
 
         UUID taskId = SystemKeyspace.startCompaction(cfs, toCompact);
 
-<<<<<<< HEAD
-        CompactionController controller = new CompactionController(cfs, toCompact, gcBefore);
+        CompactionController controller = getCompactionController(toCompact);
         Set<SSTableReader> actuallyCompact = Sets.difference(toCompact, controller.getFullyExpiredSSTables());
 
-=======
-        CompactionController controller = getCompactionController(toCompact);
->>>>>>> 39066b72
         // new sstables from flush can be added during a compaction, but only the compaction can remove them,
         // so in our single-threaded compaction world this is a valid way of determining if we're compacting
         // all the sstables (that existed when we started)
@@ -278,7 +274,6 @@
         }
     }
 
-<<<<<<< HEAD
     private SSTableWriter createCompactionWriter(File sstableDirectory, long keysPerSSTable)
     {
         return new SSTableWriter(cfs.getTempSSTablePath(sstableDirectory),
@@ -291,16 +286,16 @@
     protected int getLevel()
     {
         return 0;
-=======
+    }
+
     protected void replaceCompactedSSTables(Collection<SSTableReader> compacted, Collection<SSTableReader> replacements)
     {
         cfs.replaceCompactedSSTables(compacted, replacements, compactionType);
     }
 
-    protected CompactionController getCompactionController(Collection<SSTableReader> toCompact)
+    protected CompactionController getCompactionController(Set<SSTableReader> toCompact)
     {
         return new CompactionController(cfs, toCompact, gcBefore);
->>>>>>> 39066b72
     }
 
     protected boolean partialCompactionsAcceptable()
