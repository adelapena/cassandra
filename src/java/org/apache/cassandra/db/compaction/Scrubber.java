/*
 * Licensed to the Apache Software Foundation (ASF) under one
 * or more contributor license agreements.  See the NOTICE file
 * distributed with this work for additional information
 * regarding copyright ownership.  The ASF licenses this file
 * to you under the Apache License, Version 2.0 (the
 * "License"); you may not use this file except in compliance
 * with the License.  You may obtain a copy of the License at
 *
 *     http://www.apache.org/licenses/LICENSE-2.0
 *
 * Unless required by applicable law or agreed to in writing, software
 * distributed under the License is distributed on an "AS IS" BASIS,
 * WITHOUT WARRANTIES OR CONDITIONS OF ANY KIND, either express or implied.
 * See the License for the specific language governing permissions and
 * limitations under the License.
 */
package org.apache.cassandra.db.compaction;

import java.nio.ByteBuffer;
import java.io.*;
import java.util.*;

import com.google.common.annotations.VisibleForTesting;
import com.google.common.base.Throwables;

import org.apache.cassandra.db.*;
import org.apache.cassandra.db.lifecycle.LifecycleTransaction;
import org.apache.cassandra.io.sstable.*;
import org.apache.cassandra.io.sstable.format.SSTableReader;
import org.apache.cassandra.io.sstable.format.SSTableWriter;
import org.apache.cassandra.io.util.FileUtils;
import org.apache.cassandra.io.util.RandomAccessReader;
import org.apache.cassandra.service.ActiveRepairService;
import org.apache.cassandra.utils.ByteBufferUtil;
import org.apache.cassandra.utils.JVMStabilityInspector;
import org.apache.cassandra.utils.OutputHandler;
import org.apache.cassandra.utils.UUIDGen;

public class Scrubber implements Closeable
{
    private final ColumnFamilyStore cfs;
    private final SSTableReader sstable;
    private final LifecycleTransaction transaction;
    private final File destination;
    private final boolean skipCorrupted;

    private final CompactionController controller;
    private final boolean isCommutative;
    private final boolean isIndex;
    private final boolean checkData;
    private final long expectedBloomFilterSize;

    private final RandomAccessReader dataFile;
    private final RandomAccessReader indexFile;
    private final ScrubInfo scrubInfo;
    private final RowIndexEntry.IndexSerializer rowIndexEntrySerializer;

    private final boolean isOffline;

    private SSTableReader newSstable;
    private SSTableReader newInOrderSstable;

    private int goodRows;
    private int badRows;
    private int emptyRows;

    private ByteBuffer currentIndexKey;
    private ByteBuffer nextIndexKey;
    long currentRowPositionFromIndex;
    long nextRowPositionFromIndex;

    private final OutputHandler outputHandler;

    private static final Comparator<Row> rowComparator = new Comparator<Row>()
    {
         public int compare(Row r1, Row r2)
         {
             return r1.key.compareTo(r2.key);
         }
    };
    private final SortedSet<Row> outOfOrderRows = new TreeSet<>(rowComparator);

    public Scrubber(ColumnFamilyStore cfs, LifecycleTransaction transaction, boolean skipCorrupted, boolean isOffline, boolean checkData) throws IOException
    {
        this(cfs, transaction, skipCorrupted, new OutputHandler.LogOutput(), isOffline, checkData);
    }

    @SuppressWarnings("resource")
    public Scrubber(ColumnFamilyStore cfs, LifecycleTransaction transaction, boolean skipCorrupted, OutputHandler outputHandler, boolean isOffline, boolean checkData) throws IOException
    {
        this.cfs = cfs;
        this.transaction = transaction;
        this.sstable = transaction.onlyOne();
        this.outputHandler = outputHandler;
        this.skipCorrupted = skipCorrupted;
        this.isOffline = isOffline;
        this.rowIndexEntrySerializer = sstable.descriptor.version.getSSTableFormat().getIndexSerializer(sstable.metadata);

        List<SSTableReader> toScrub = Collections.singletonList(sstable);

        // Calculate the expected compacted filesize
        this.destination = cfs.directories.getWriteableLocationAsFile(cfs.getExpectedCompactedFileSize(toScrub, OperationType.SCRUB));
        if (destination == null)
            throw new IOException("disk full");

        // If we run scrub offline, we should never purge tombstone, as we cannot know if other sstable have data that the tombstone deletes.
        this.controller = isOffline
                        ? new ScrubController(cfs)
                        : new CompactionController(cfs, Collections.singleton(sstable), CompactionManager.getDefaultGcBefore(cfs));
        this.isCommutative = cfs.metadata.isCounter();

        boolean hasIndexFile = (new File(sstable.descriptor.filenameFor(Component.PRIMARY_INDEX))).exists();
        this.isIndex = cfs.isIndex();
        if (!hasIndexFile)
        {
            // if there's any corruption in the -Data.db then rows can't be skipped over. but it's worth a shot.
            outputHandler.warn("Missing component: " + sstable.descriptor.filenameFor(Component.PRIMARY_INDEX));
        }
        this.checkData = checkData && !this.isIndex; //LocalByPartitionerType does not support validation
        this.expectedBloomFilterSize = Math.max(
            cfs.metadata.getMinIndexInterval(),
            hasIndexFile ? SSTableReader.getApproximateKeyCount(toScrub) : 0);

        // loop through each row, deserializing to check for damage.
        // we'll also loop through the index at the same time, using the position from the index to recover if the
        // row header (key or data size) is corrupt. (This means our position in the index file will be one row
        // "ahead" of the data file.)
        this.dataFile = isOffline
                        ? sstable.openDataReader()
                        : sstable.openDataReader(CompactionManager.instance.getRateLimiter());

        this.indexFile = hasIndexFile
                ? RandomAccessReader.open(new File(sstable.descriptor.filenameFor(Component.PRIMARY_INDEX)))
                : null;

        this.scrubInfo = new ScrubInfo(dataFile, sstable);

        this.currentRowPositionFromIndex = 0;
        this.nextRowPositionFromIndex = 0;
    }

    public void scrub()
    {
        outputHandler.output(String.format("Scrubbing %s (%s bytes)", sstable, dataFile.length()));
        try (SSTableRewriter writer = new SSTableRewriter(cfs, transaction, sstable.maxDataAge, isOffline))
        {
            nextIndexKey = indexAvailable() ? ByteBufferUtil.readWithShortLength(indexFile) : null;
            if (indexAvailable())
            {
                // throw away variable so we don't have a side effect in the assert
                long firstRowPositionFromIndex = rowIndexEntrySerializer.deserialize(indexFile, sstable.descriptor.version).position;
                assert firstRowPositionFromIndex == 0 : firstRowPositionFromIndex;
            }

            writer.switchWriter(CompactionManager.createWriter(cfs, destination, expectedBloomFilterSize, sstable.getSSTableMetadata().repairedAt, sstable));

            DecoratedKey prevKey = null;

            while (!dataFile.isEOF())
            {
                if (scrubInfo.isStopRequested())
                    throw new CompactionInterruptedException(scrubInfo.getCompactionInfo());

                updateIndexKey();

                if (prevKey != null && indexFile != null)
                {
                    long nextRowStart = currentRowPositionFromIndex == -1 ? dataFile.length() : currentRowPositionFromIndex;
                    if (dataFile.getFilePointer() < nextRowStart)
                    {
                        // Encountered CASSANDRA-10791. Place post-END_OF_ROW data in the out-of-order table.
                        saveOutOfOrderRow(prevKey,
                                          SSTableIdentityIterator.createFragmentIterator(sstable, dataFile, prevKey, nextRowStart - dataFile.getFilePointer(), checkData),
                                          String.format("Row fragment detected after END_OF_ROW at key %s", prevKey));
                        if (dataFile.isEOF())
                            break;
                    }
                }

                long rowStart = dataFile.getFilePointer();
                outputHandler.debug("Reading row at " + rowStart);

                DecoratedKey key = null;
                try
                {
                    key = sstable.partitioner.decorateKey(ByteBufferUtil.readWithShortLength(dataFile));
                }
                catch (Throwable th)
                {
                    throwIfFatal(th);
                    // check for null key below
                }

                long dataStart = dataFile.getFilePointer();

                long dataStartFromIndex = -1;
                long dataSizeFromIndex = -1;
                if (currentIndexKey != null)
                {
                    dataStartFromIndex = currentRowPositionFromIndex + 2 + currentIndexKey.remaining();
                    dataSizeFromIndex = nextRowPositionFromIndex - dataStartFromIndex;
                }

                // avoid an NPE if key is null
                String keyName = key == null ? "(unreadable key)" : ByteBufferUtil.bytesToHex(key.getKey());
                outputHandler.debug(String.format("row %s is %s bytes", keyName, dataSizeFromIndex));

                assert currentIndexKey != null || !indexAvailable();

                try
                {
                    if (key == null)
                        throw new IOError(new IOException("Unable to read row key from data file"));

                    if (currentIndexKey != null && !key.getKey().equals(currentIndexKey))
                    {
                        throw new IOError(new IOException(String.format("Key from data file (%s) does not match key from index file (%s)",
                                ByteBufferUtil.bytesToHex(key.getKey()), ByteBufferUtil.bytesToHex(currentIndexKey))));
                    }

                    if (indexFile != null && dataSizeFromIndex > dataFile.length())
                        throw new IOError(new IOException("Impossible row size (greater than file length): " + dataSizeFromIndex));

                    if (indexFile != null && dataStart != dataStartFromIndex)
                        outputHandler.warn(String.format("Data file row position %d differs from index file row position %d", dataStart, dataStartFromIndex));

                    SSTableIdentityIterator atoms = new SSTableIdentityIterator(sstable, dataFile, key, checkData);

                    if (prevKey != null && prevKey.compareTo(key) > 0)
                    {
                        saveOutOfOrderRow(prevKey, key, atoms);
                        continue;
                    }

                    @SuppressWarnings("resource")
                    AbstractCompactedRow compactedRow = new LazilyCompactedRow(controller, Collections.singletonList(atoms));
                    if (writer.tryAppend(compactedRow) == null)
                        emptyRows++;
                    else
                        goodRows++;

                    prevKey = key;
                }
                catch (Throwable th)
                {
                    throwIfFatal(th);
                    outputHandler.warn("Error reading row (stacktrace follows):", th);

                    if (currentIndexKey != null
                        && (key == null || !key.getKey().equals(currentIndexKey) || dataStart != dataStartFromIndex))
                    {
                        outputHandler.output(String.format("Retrying from row index; data is %s bytes starting at %s",
                                                  dataSizeFromIndex, dataStartFromIndex));
                        key = sstable.partitioner.decorateKey(currentIndexKey);
                        try
                        {
                            dataFile.seek(dataStartFromIndex);

                            SSTableIdentityIterator atoms = new SSTableIdentityIterator(sstable, dataFile, key, checkData);
                            if (prevKey != null && prevKey.compareTo(key) > 0)
                            {
                                saveOutOfOrderRow(prevKey, key, atoms);
                                continue;
                            }

                            @SuppressWarnings("resource")
                            AbstractCompactedRow compactedRow = new LazilyCompactedRow(controller, Collections.singletonList(atoms));
                            if (writer.tryAppend(compactedRow) == null)
                                emptyRows++;
                            else
                                goodRows++;

                            prevKey = key;
                        }
                        catch (Throwable th2)
                        {
                            throwIfFatal(th2);
                            throwIfCannotContinue(key, th2);

                            outputHandler.warn("Retry failed too. Skipping to next row (retry's stacktrace follows)", th2);
                            badRows++;
                            seekToNextRow();
                        }
                    }
                    else
                    {
                        throwIfCannotContinue(key, th);

                        outputHandler.warn("Row starting at position " + dataStart + " is unreadable; skipping to next");
                        badRows++;
                        if (currentIndexKey != null)
                            seekToNextRow();
                    }
                }
            }

            if (!outOfOrderRows.isEmpty())
            {
                // out of order rows, but no bad rows found - we can keep our repairedAt time
                long repairedAt = badRows > 0 ? ActiveRepairService.UNREPAIRED_SSTABLE : sstable.getSSTableMetadata().repairedAt;
<<<<<<< HEAD
                try (SSTableWriter inOrderWriter = CompactionManager.createWriter(cfs, destination, expectedBloomFilterSize, repairedAt, sstable);)
                {
                    for (Row row : outOfOrderRows)
                        inOrderWriter.append(row.key, row.cf);
                    newInOrderSstable = inOrderWriter.finish(-1, sstable.maxDataAge, true);
                }
                transaction.update(newInOrderSstable, false);
=======
                SSTableWriter inOrderWriter = CompactionManager.createWriter(cfs, destination, expectedBloomFilterSize, repairedAt, sstable);
                for (Row row : outOfOrderRows)
                    inOrderWriter.append(row.key, row.cf);
                newInOrderSstable = inOrderWriter.closeAndOpenReader(sstable.maxDataAge);
                if (!isOffline)
                    cfs.getDataTracker().addSSTables(Collections.singleton(newInOrderSstable));
                else if (newInOrderSstable != null)
                    newInOrderSstable.selfRef().release();
>>>>>>> 96549946
                outputHandler.warn(String.format("%d out of order rows found while scrubbing %s; Those have been written (in order) to a new sstable (%s)", outOfOrderRows.size(), sstable, newInOrderSstable));
            }

            // finish obsoletes the old sstable
            List<SSTableReader> finished = writer.setRepairedAt(badRows > 0 ? ActiveRepairService.UNREPAIRED_SSTABLE : sstable.getSSTableMetadata().repairedAt).finish();
            if (!finished.isEmpty())
                newSstable = finished.get(0);
        }
        catch (IOException e)
        {
            throw Throwables.propagate(e);
        }
        finally
        {
            controller.close();
            if (isOffline && newSstable != null)
                newSstable.selfRef().release();
        }

        if (newSstable == null)
        {
            if (badRows > 0)
                outputHandler.warn("No valid rows found while scrubbing " + sstable + "; it is marked for deletion now. If you want to attempt manual recovery, you can find a copy in the pre-scrub snapshot");
            else
                outputHandler.output("Scrub of " + sstable + " complete; looks like all " + emptyRows + " rows were tombstoned");
        }
        else
        {
            outputHandler.output("Scrub of " + sstable + " complete: " + goodRows + " rows in new sstable and " + emptyRows + " empty (tombstoned) rows dropped");
            if (badRows > 0)
                outputHandler.warn("Unable to recover " + badRows + " rows that were skipped.  You can attempt manual recovery from the pre-scrub snapshot.  You can also run nodetool repair to transfer the data from a healthy replica, if any");
        }
    }

    private void updateIndexKey()
    {
        currentIndexKey = nextIndexKey;
        currentRowPositionFromIndex = nextRowPositionFromIndex;
        try
        {
            nextIndexKey = !indexAvailable() ? null : ByteBufferUtil.readWithShortLength(indexFile);

            nextRowPositionFromIndex = !indexAvailable()
                    ? dataFile.length()
                    : rowIndexEntrySerializer.deserialize(indexFile, sstable.descriptor.version).position;
        }
        catch (Throwable th)
        {
            JVMStabilityInspector.inspectThrowable(th);
            outputHandler.warn("Error reading index file", th);
            nextIndexKey = null;
            nextRowPositionFromIndex = dataFile.length();
        }
    }

    private boolean indexAvailable()
    {
        return indexFile != null && !indexFile.isEOF();
    }

    private void seekToNextRow()
    {
        while(nextRowPositionFromIndex < dataFile.length())
        {
            try
            {
                dataFile.seek(nextRowPositionFromIndex);
                return;
            }
            catch (Throwable th)
            {
                throwIfFatal(th);
                outputHandler.warn(String.format("Failed to seek to next row position %d", nextRowPositionFromIndex), th);
                badRows++;
            }

            updateIndexKey();
        }
    }

    private void saveOutOfOrderRow(DecoratedKey prevKey, DecoratedKey key, SSTableIdentityIterator atoms)
    {
        saveOutOfOrderRow(key, atoms, String.format("Out of order row detected (%s found after %s)", key, prevKey));
    }

    void saveOutOfOrderRow(DecoratedKey key, SSTableIdentityIterator atoms, String message)
    {
        // TODO bitch if the row is too large?  if it is there's not much we can do ...
        outputHandler.warn(message);
        // adding atoms in sorted order is worst-case for TMBSC, but we shouldn't need to do this very often
        // and there's no sense in failing on mis-sorted cells when a TreeMap could safe us
        ColumnFamily cf = atoms.getColumnFamily().cloneMeShallow(ArrayBackedSortedColumns.factory, false);
        while (atoms.hasNext())
        {
            OnDiskAtom atom = atoms.next();
            cf.addAtom(atom);
        }
        outOfOrderRows.add(new Row(key, cf));
    }

    public SSTableReader getNewSSTable()
    {
        return newSstable;
    }

    public SSTableReader getNewInOrderSSTable()
    {
        return newInOrderSstable;
    }

    private void throwIfFatal(Throwable th)
    {
        if (th instanceof Error && !(th instanceof AssertionError || th instanceof IOError))
            throw (Error) th;
    }

    private void throwIfCannotContinue(DecoratedKey key, Throwable th)
    {
        if (isIndex)
        {
            outputHandler.warn(String.format("An error occurred while scrubbing the row with key '%s' for an index table. " +
                                             "Scrubbing will abort for this table and the index will be rebuilt.", key));
            throw new IOError(th);
        }

        if (isCommutative && !skipCorrupted)
        {
            outputHandler.warn(String.format("An error occurred while scrubbing the row with key '%s'.  Skipping corrupt " +
                                             "rows in counter tables will result in undercounts for the affected " +
                                             "counters (see CASSANDRA-2759 for more details), so by default the scrub will " +
                                             "stop at this point.  If you would like to skip the row anyway and continue " +
                                             "scrubbing, re-run the scrub with the --skip-corrupted option.", key));
            throw new IOError(th);
        }
    }

    public void close()
    {
        FileUtils.closeQuietly(dataFile);
        FileUtils.closeQuietly(indexFile);
    }

    public CompactionInfo.Holder getScrubInfo()
    {
        return scrubInfo;
    }

    private static class ScrubInfo extends CompactionInfo.Holder
    {
        private final RandomAccessReader dataFile;
        private final SSTableReader sstable;
        private final UUID scrubCompactionId;

        public ScrubInfo(RandomAccessReader dataFile, SSTableReader sstable)
        {
            this.dataFile = dataFile;
            this.sstable = sstable;
            scrubCompactionId = UUIDGen.getTimeUUID();
        }

        public CompactionInfo getCompactionInfo()
        {
            try
            {
                return new CompactionInfo(sstable.metadata,
                                          OperationType.SCRUB,
                                          dataFile.getFilePointer(),
                                          dataFile.length(),
                                          scrubCompactionId);
            }
            catch (Exception e)
            {
                throw new RuntimeException();
            }
        }
    }

    private static class ScrubController extends CompactionController
    {
        public ScrubController(ColumnFamilyStore cfs)
        {
            super(cfs, Integer.MAX_VALUE);
        }

        @Override
        public long maxPurgeableTimestamp(DecoratedKey key)
        {
            return Long.MIN_VALUE;
        }
    }

    @VisibleForTesting
    public ScrubResult scrubWithResult()
    {
        scrub();
        return new ScrubResult(this);
    }

    public static final class ScrubResult
    {
        public final int goodRows;
        public final int badRows;
        public final int emptyRows;

        public ScrubResult(Scrubber scrubber)
        {
            this.goodRows = scrubber.goodRows;
            this.badRows = scrubber.badRows;
            this.emptyRows = scrubber.emptyRows;
        }
    }
}<|MERGE_RESOLUTION|>--- conflicted
+++ resolved
@@ -56,8 +56,6 @@
     private final ScrubInfo scrubInfo;
     private final RowIndexEntry.IndexSerializer rowIndexEntrySerializer;
 
-    private final boolean isOffline;
-
     private SSTableReader newSstable;
     private SSTableReader newInOrderSstable;
 
@@ -81,20 +79,19 @@
     };
     private final SortedSet<Row> outOfOrderRows = new TreeSet<>(rowComparator);
 
-    public Scrubber(ColumnFamilyStore cfs, LifecycleTransaction transaction, boolean skipCorrupted, boolean isOffline, boolean checkData) throws IOException
-    {
-        this(cfs, transaction, skipCorrupted, new OutputHandler.LogOutput(), isOffline, checkData);
+    public Scrubber(ColumnFamilyStore cfs, LifecycleTransaction transaction, boolean skipCorrupted, boolean checkData) throws IOException
+    {
+        this(cfs, transaction, skipCorrupted, new OutputHandler.LogOutput(), checkData);
     }
 
     @SuppressWarnings("resource")
-    public Scrubber(ColumnFamilyStore cfs, LifecycleTransaction transaction, boolean skipCorrupted, OutputHandler outputHandler, boolean isOffline, boolean checkData) throws IOException
+    public Scrubber(ColumnFamilyStore cfs, LifecycleTransaction transaction, boolean skipCorrupted, OutputHandler outputHandler, boolean checkData) throws IOException
     {
         this.cfs = cfs;
         this.transaction = transaction;
         this.sstable = transaction.onlyOne();
         this.outputHandler = outputHandler;
         this.skipCorrupted = skipCorrupted;
-        this.isOffline = isOffline;
         this.rowIndexEntrySerializer = sstable.descriptor.version.getSSTableFormat().getIndexSerializer(sstable.metadata);
 
         List<SSTableReader> toScrub = Collections.singletonList(sstable);
@@ -105,7 +102,7 @@
             throw new IOException("disk full");
 
         // If we run scrub offline, we should never purge tombstone, as we cannot know if other sstable have data that the tombstone deletes.
-        this.controller = isOffline
+        this.controller = transaction.isOffline()
                         ? new ScrubController(cfs)
                         : new CompactionController(cfs, Collections.singleton(sstable), CompactionManager.getDefaultGcBefore(cfs));
         this.isCommutative = cfs.metadata.isCounter();
@@ -126,7 +123,7 @@
         // we'll also loop through the index at the same time, using the position from the index to recover if the
         // row header (key or data size) is corrupt. (This means our position in the index file will be one row
         // "ahead" of the data file.)
-        this.dataFile = isOffline
+        this.dataFile = transaction.isOffline()
                         ? sstable.openDataReader()
                         : sstable.openDataReader(CompactionManager.instance.getRateLimiter());
 
@@ -143,7 +140,7 @@
     public void scrub()
     {
         outputHandler.output(String.format("Scrubbing %s (%s bytes)", sstable, dataFile.length()));
-        try (SSTableRewriter writer = new SSTableRewriter(cfs, transaction, sstable.maxDataAge, isOffline))
+        try (SSTableRewriter writer = new SSTableRewriter(cfs, transaction, sstable.maxDataAge, transaction.isOffline()))
         {
             nextIndexKey = indexAvailable() ? ByteBufferUtil.readWithShortLength(indexFile) : null;
             if (indexAvailable())
@@ -299,7 +296,6 @@
             {
                 // out of order rows, but no bad rows found - we can keep our repairedAt time
                 long repairedAt = badRows > 0 ? ActiveRepairService.UNREPAIRED_SSTABLE : sstable.getSSTableMetadata().repairedAt;
-<<<<<<< HEAD
                 try (SSTableWriter inOrderWriter = CompactionManager.createWriter(cfs, destination, expectedBloomFilterSize, repairedAt, sstable);)
                 {
                     for (Row row : outOfOrderRows)
@@ -307,16 +303,8 @@
                     newInOrderSstable = inOrderWriter.finish(-1, sstable.maxDataAge, true);
                 }
                 transaction.update(newInOrderSstable, false);
-=======
-                SSTableWriter inOrderWriter = CompactionManager.createWriter(cfs, destination, expectedBloomFilterSize, repairedAt, sstable);
-                for (Row row : outOfOrderRows)
-                    inOrderWriter.append(row.key, row.cf);
-                newInOrderSstable = inOrderWriter.closeAndOpenReader(sstable.maxDataAge);
-                if (!isOffline)
-                    cfs.getDataTracker().addSSTables(Collections.singleton(newInOrderSstable));
-                else if (newInOrderSstable != null)
+                if (transaction.isOffline() && newInOrderSstable != null)
                     newInOrderSstable.selfRef().release();
->>>>>>> 96549946
                 outputHandler.warn(String.format("%d out of order rows found while scrubbing %s; Those have been written (in order) to a new sstable (%s)", outOfOrderRows.size(), sstable, newInOrderSstable));
             }
 
@@ -332,7 +320,7 @@
         finally
         {
             controller.close();
-            if (isOffline && newSstable != null)
+            if (transaction.isOffline() && newSstable != null)
                 newSstable.selfRef().release();
         }
 
