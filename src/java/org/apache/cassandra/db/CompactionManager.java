/**
 * Licensed to the Apache Software Foundation (ASF) under one
 * or more contributor license agreements.  See the NOTICE file
 * distributed with this work for additional information
 * regarding copyright ownership.  The ASF licenses this file
 * to you under the Apache License, Version 2.0 (the
 * "License"); you may not use this file except in compliance
 * with the License.  You may obtain a copy of the License at
 *
 *     http://www.apache.org/licenses/LICENSE-2.0
 *
 * Unless required by applicable law or agreed to in writing, software
 * distributed under the License is distributed on an "AS IS" BASIS,
 * WITHOUT WARRANTIES OR CONDITIONS OF ANY KIND, either express or implied.
 * See the License for the specific language governing permissions and
 * limitations under the License.
 */

package org.apache.cassandra.db;

import java.io.DataOutput;
import java.io.File;
import java.io.IOException;
import java.lang.management.ManagementFactory;
import java.nio.ByteBuffer;
import java.security.MessageDigest;
import java.util.*;
import java.util.Map.Entry;
import java.util.concurrent.*;
import java.util.concurrent.locks.Lock;
import java.util.concurrent.locks.ReentrantLock;
import javax.management.MBeanServer;
import javax.management.ObjectName;

import org.apache.commons.collections.PredicateUtils;
import org.apache.commons.collections.iterators.FilterIterator;
import org.apache.commons.lang.StringUtils;
import org.slf4j.Logger;
import org.slf4j.LoggerFactory;

import org.apache.cassandra.concurrent.DebuggableThreadPoolExecutor;
import org.apache.cassandra.config.DatabaseDescriptor;
import org.apache.cassandra.dht.Range;
import org.apache.cassandra.io.AbstractCompactedRow;
import org.apache.cassandra.io.CompactionIterator;
import org.apache.cassandra.io.ICompactionInfo;
import org.apache.cassandra.io.sstable.*;
import org.apache.cassandra.io.util.FileUtils;
import org.apache.cassandra.service.AntiEntropyService;
import org.apache.cassandra.service.StorageService;
<<<<<<< HEAD
import org.apache.cassandra.streaming.OperationType;
=======
>>>>>>> a2e21dc7
import org.apache.cassandra.utils.Pair;
import org.cliffc.high_scale_lib.NonBlockingHashMap;

public class CompactionManager implements CompactionManagerMBean
{
    public static final String MBEAN_OBJECT_NAME = "org.apache.cassandra.db:type=CompactionManager";
    private static final Logger logger = LoggerFactory.getLogger(CompactionManager.class);
    public static final CompactionManager instance;
    private final ReentrantLock compactionLock = new ReentrantLock();
    // todo: should provide a way to unlock in mbean?

    static
    {
        instance = new CompactionManager();
        MBeanServer mbs = ManagementFactory.getPlatformMBeanServer();
        try
        {
            mbs.registerMBean(instance, new ObjectName(MBEAN_OBJECT_NAME));
        }
        catch (Exception e)
        {
            throw new RuntimeException(e);
        }
    }

    private CompactionExecutor executor = new CompactionExecutor();
    private Map<ColumnFamilyStore, Integer> estimatedCompactions = new NonBlockingHashMap<ColumnFamilyStore, Integer>();
    
    public Lock getCompactionLock()
    {
        return compactionLock;
    }

    /**
     * Call this whenever a compaction might be needed on the given columnfamily.
     * It's okay to over-call (within reason) since the compactions are single-threaded,
     * and if a call is unnecessary, it will just be no-oped in the bucketing phase.
     */
    public Future<Integer> submitMinorIfNeeded(final ColumnFamilyStore cfs)
    {
        Callable<Integer> callable = new Callable<Integer>()
        {
            public Integer call() throws IOException
            {
                compactionLock.lock();
                try
                {
                    if (cfs.isInvalid())
                        return 0;
                    Integer minThreshold = cfs.getMinimumCompactionThreshold();
                    Integer maxThreshold = cfs.getMaximumCompactionThreshold();
    
                    if (minThreshold == 0 || maxThreshold == 0)
                    {
                        logger.debug("Compaction is currently disabled.");
                        return 0;
                    }
                    logger.debug("Checking to see if compaction of " + cfs.columnFamily + " would be useful");
                    Set<List<SSTableReader>> buckets = getBuckets(convertSSTablesToPairs(cfs.getSSTables()), 50L * 1024L * 1024L);
                    updateEstimateFor(cfs, buckets);
                    
                    for (List<SSTableReader> sstables : buckets)
                    {
                        if (sstables.size() >= minThreshold)
                        {
                            // if we have too many to compact all at once, compact older ones first -- this avoids
                            // re-compacting files we just created.
                            Collections.sort(sstables);
                            int gcBefore = cfs.isIndex()
                                         ? Integer.MAX_VALUE
                                         : (int) (System.currentTimeMillis() / 1000) - cfs.metadata.getGcGraceSeconds();
                            return doCompaction(cfs,
                                                sstables.subList(0, Math.min(sstables.size(), maxThreshold)),
                                                gcBefore);
                        }
                    }
                }
                finally 
                {
                    compactionLock.unlock();
                }
                return 0;
            }
        };
        return executor.submit(callable);
    }

    private void updateEstimateFor(ColumnFamilyStore cfs, Set<List<SSTableReader>> buckets)
    {
        Integer minThreshold = cfs.getMinimumCompactionThreshold();
        Integer maxThreshold = cfs.getMaximumCompactionThreshold();

        if (minThreshold > 0 && maxThreshold > 0)
        {
            int n = 0;
            for (List<SSTableReader> sstables : buckets)
            {
                if (sstables.size() >= minThreshold)
                {
                    n += Math.ceil((double)sstables.size() / maxThreshold);
                }
            }
            estimatedCompactions.put(cfs, n);
        }
        else
        {
            logger.debug("Compaction is currently disabled.");
        }
    }

    public void performCleanup(final ColumnFamilyStore cfStore) throws InterruptedException, ExecutionException
    {
        Callable<Object> runnable = new Callable<Object>()
        {
            public Object call() throws IOException
            {
                compactionLock.lock();
                try 
                {
                    if (!cfStore.isInvalid())
                        doCleanupCompaction(cfStore);
                    return this;
                }
                finally 
                {
                    compactionLock.unlock();
                }
            }
        };
        executor.submit(runnable).get();
    }

    public void performMajor(final ColumnFamilyStore cfStore) throws InterruptedException, ExecutionException
    {
        submitMajor(cfStore, 0, (int) (System.currentTimeMillis() / 1000) - cfStore.metadata.getGcGraceSeconds()).get();
    }

    public Future<Object> submitMajor(final ColumnFamilyStore cfStore, final long skip, final int gcBefore)
    {
        Callable<Object> callable = new Callable<Object>()
        {
            public Object call() throws IOException
            {
                compactionLock.lock();
                try
                {
                    if (cfStore.isInvalid())
                        return this;
                    Collection<SSTableReader> sstables;
                    if (skip > 0)
                    {
                        sstables = new ArrayList<SSTableReader>();
                        for (SSTableReader sstable : cfStore.getSSTables())
                        {
                            if (sstable.length() < skip * 1024L * 1024L * 1024L)
                            {
                                sstables.add(sstable);
                            }
                        }
                    }
                    else
                    {
                        sstables = cfStore.getSSTables();
                    }
    
                    doCompaction(cfStore, sstables, gcBefore);
                    return this;
                }
                finally 
                {
                    compactionLock.unlock();
                }
            }
        };
        return executor.submit(callable);
    }

    public Future<Object> submitValidation(final ColumnFamilyStore cfStore, final AntiEntropyService.Validator validator)
    {
        Callable<Object> callable = new Callable<Object>()
        {
            public Object call() throws IOException
            {
                compactionLock.lock();
                try
                {
                    if (!cfStore.isInvalid())
                        doValidationCompaction(cfStore, validator);
                    return this;
                }
                finally
                {
                    compactionLock.unlock();
                }
            }
        };
        return executor.submit(callable);
    }

    /* Used in tests. */
    public void disableAutoCompaction()
    {
        for (String ksname : DatabaseDescriptor.getNonSystemTables())
        {
            Table ks = Table.open(ksname);
            for (ColumnFamilyStore cfs : ks.columnFamilyStores.values())
                cfs.disableAutoCompaction();
        }
    }

    /**
     * For internal use and testing only.  The rest of the system should go through the submit* methods,
     * which are properly serialized.
     */
    int doCompaction(ColumnFamilyStore cfs, Collection<SSTableReader> sstables, int gcBefore) throws IOException
    {
        // The collection of sstables passed may be empty (but not null); even if
        // it is not empty, it may compact down to nothing if all rows are deleted.
        Table table = cfs.table;
        if (DatabaseDescriptor.isSnapshotBeforeCompaction())
            table.snapshot("compact-" + cfs.columnFamily);
        logger.info("Compacting [" + StringUtils.join(sstables, ",") + "]");
        String compactionFileLocation = table.getDataFileLocation(cfs.getExpectedCompactedFileSize(sstables));
        // If the compaction file path is null that means we have no space left for this compaction.
        // try again w/o the largest one.
        List<SSTableReader> smallerSSTables = new ArrayList<SSTableReader>(sstables);
        while (compactionFileLocation == null && smallerSSTables.size() > 1)
        {
            logger.warn("insufficient space to compact all requested files " + StringUtils.join(smallerSSTables, ", "));
            smallerSSTables.remove(cfs.getMaxSizeFile(smallerSSTables));
            compactionFileLocation = table.getDataFileLocation(cfs.getExpectedCompactedFileSize(smallerSSTables));
        }
        if (compactionFileLocation == null)
        {
            logger.error("insufficient space to compact even the two smallest files, aborting");
            return 0;
        }
        sstables = smallerSSTables;

        // new sstables from flush can be added during a compaction, but only the compaction can remove them,
        // so in our single-threaded compaction world this is a valid way of determining if we're compacting
        // all the sstables (that existed when we started)
        boolean major = cfs.isCompleteSSTables(sstables);

        long startTime = System.currentTimeMillis();
        long totalkeysWritten = 0;

        // TODO the int cast here is potentially buggy
        int expectedBloomFilterSize = Math.max(DatabaseDescriptor.getIndexInterval(), (int)SSTableReader.getApproximateKeyCount(sstables));
        if (logger.isDebugEnabled())
          logger.debug("Expected bloom filter size : " + expectedBloomFilterSize);

        SSTableWriter writer;
        CompactionIterator ci = new CompactionIterator(cfs, sstables, gcBefore, major); // retain a handle so we can call close()
        Iterator<AbstractCompactedRow> nni = new FilterIterator(ci, PredicateUtils.notNullPredicate());
        executor.beginCompaction(cfs, ci);

        Map<DecoratedKey, Long> cachedKeys = new HashMap<DecoratedKey, Long>();

        try
        {
            if (!nni.hasNext())
            {
                // don't mark compacted in the finally block, since if there _is_ nondeleted data,
                // we need to sync it (via closeAndOpen) first, so there is no period during which
                // a crash could cause data loss.
                cfs.markCompacted(sstables);
                return 0;
            }

            String newFilename = new File(cfs.getTempSSTablePath(compactionFileLocation)).getAbsolutePath();
            writer = new SSTableWriter(newFilename, expectedBloomFilterSize, cfs.metadata, cfs.partitioner);
            while (nni.hasNext())
            {
                AbstractCompactedRow row = nni.next();
                long position = writer.append(row);
                totalkeysWritten++;

                for (SSTableReader sstable : sstables)
                {
                    if (sstable.getCachedPosition(row.key) != null)
                    {
                        cachedKeys.put(row.key, position);
                        break;
                    }
                }
            }
        }
        finally
        {
            ci.close();
        }

        SSTableReader ssTable = writer.closeAndOpenReader(getMaxDataAge(sstables));
        cfs.replaceCompactedSSTables(sstables, Arrays.asList(ssTable));
        for (Entry<DecoratedKey, Long> entry : cachedKeys.entrySet())
            ssTable.cacheKey(entry.getKey(), entry.getValue());
        submitMinorIfNeeded(cfs);

        long dTime = System.currentTimeMillis() - startTime;
        long startsize = SSTable.getTotalBytes(sstables);
        long endsize = ssTable.length();
        double ratio = (double)endsize / (double)startsize;
        logger.info(String.format("Compacted to %s.  %,d to %,d (~%d%% of original) bytes for %,d keys.  Time: %,dms.",
                                  writer.getFilename(), startsize, endsize, (int) (ratio * 100), totalkeysWritten, dTime));
        return sstables.size();
    }

    private static long getMaxDataAge(Collection<SSTableReader> sstables)
    {
        long max = 0;
        for (SSTableReader sstable : sstables)
        {
            if (sstable.maxDataAge > max)
                max = sstable.maxDataAge;
        }
        return max;
    }

    /**
     * This function goes over each file and removes the keys that the node is not responsible for
     * and only keeps keys that this node is responsible for.
     *
     * @throws IOException
     */
    private void doCleanupCompaction(ColumnFamilyStore cfs) throws IOException
    {
        assert !cfs.isIndex();
        Table table = cfs.table;
        Collection<Range> ranges = StorageService.instance.getLocalRanges(table.name);

        for (SSTableReader sstable : cfs.getSSTables())
        {
            logger.info("Cleaning up " + sstable);
            // Calculate the expected compacted filesize
            long expectedRangeFileSize = cfs.getExpectedCompactedFileSize(Arrays.asList(sstable)) / 2;
            String compactionFileLocation = table.getDataFileLocation(expectedRangeFileSize);
            if (compactionFileLocation == null)
                throw new UnsupportedOperationException("disk full");

            long startTime = System.currentTimeMillis();
            long totalkeysWritten = 0;

            int expectedBloomFilterSize = Math.max(DatabaseDescriptor.getIndexInterval(),
                                                   (int)(SSTableReader.getApproximateKeyCount(Arrays.asList(sstable)) / 2));
            if (logger.isDebugEnabled())
              logger.debug("Expected bloom filter size : " + expectedBloomFilterSize);

            SSTableWriter writer = null;
            SSTableScanner scanner = sstable.getDirectScanner(CompactionIterator.FILE_BUFFER_SIZE);
            SortedSet<ByteBuffer> indexedColumns = cfs.getIndexedColumns();
            executor.beginCompaction(cfs, new CleanupInfo(sstable, scanner));
            try
            {
                while (scanner.hasNext())
                {
                    SSTableIdentityIterator row = (SSTableIdentityIterator) scanner.next();
                    if (Range.isTokenInRanges(row.getKey().token, ranges))
                    {
                        writer = maybeCreateWriter(cfs, compactionFileLocation, expectedBloomFilterSize, writer);
                        writer.append(new EchoedRow(row));
                        totalkeysWritten++;
                    }
                    else
                    {
                        while (row.hasNext())
                        {
                            IColumn column = row.next();
                            if (indexedColumns.contains(column.name()))
                                Table.cleanupIndexEntry(cfs, row.getKey().key, column);
                        }
                    }
                }
            }
            finally
            {
                scanner.close();
            }

            List<SSTableReader> results = new ArrayList<SSTableReader>();
            if (writer != null)
            {
                SSTableReader newSstable = writer.closeAndOpenReader(sstable.maxDataAge);
                results.add(newSstable);

                String format = "Cleaned up to %s.  %,d to %,d (~%d%% of original) bytes for %,d keys.  Time: %,dms.";
                long dTime = System.currentTimeMillis() - startTime;
                long startsize = sstable.length();
                long endsize = newSstable.length();
                double ratio = (double)endsize / (double)startsize;
                logger.info(String.format(format, writer.getFilename(), startsize, endsize, (int)(ratio*100), totalkeysWritten, dTime));
            }

            // flush to ensure we don't lose the tombstones on a restart, since they are not commitlog'd
            for (ByteBuffer columnName : cfs.getIndexedColumns())
            {
                try
                {
                    cfs.getIndexedColumnFamilyStore(columnName).forceBlockingFlush();
                }
                catch (ExecutionException e)
                {
                    throw new RuntimeException(e);
                }
                catch (InterruptedException e)
                {
                    throw new AssertionError(e);
                }
            }
            cfs.replaceCompactedSSTables(Arrays.asList(sstable), results);
        }
    }

    private SSTableWriter maybeCreateWriter(ColumnFamilyStore cfs, String compactionFileLocation, int expectedBloomFilterSize, SSTableWriter writer)
            throws IOException
    {
        if (writer == null)
        {
            FileUtils.createDirectory(compactionFileLocation);
            String newFilename = new File(cfs.getTempSSTablePath(compactionFileLocation)).getAbsolutePath();
            writer = new SSTableWriter(newFilename, expectedBloomFilterSize, cfs.metadata, cfs.partitioner);
        }
        return writer;
    }

    /**
     * Performs a readonly "compaction" of all sstables in order to validate complete rows,
     * but without writing the merge result
     */
    private void doValidationCompaction(ColumnFamilyStore cfs, AntiEntropyService.Validator validator) throws IOException
    {
        // flush first so everyone is validating data that is as similar as possible
        try
        {
            StorageService.instance.forceTableFlush(cfs.table.name, cfs.getColumnFamilyName());
        }
        catch (ExecutionException e)
        {
            throw new IOException(e);
        }
        catch (InterruptedException e)
        {
            throw new AssertionError(e);
        }

        CompactionIterator ci = new ValidationCompactionIterator(cfs);
        executor.beginCompaction(cfs, ci);
        try
        {
            Iterator<AbstractCompactedRow> nni = new FilterIterator(ci, PredicateUtils.notNullPredicate());

            // validate the CF as we iterate over it
            validator.prepare(cfs);
            while (nni.hasNext())
            {
                AbstractCompactedRow row = nni.next();
                validator.add(row);
            }
            validator.complete();
        }
        finally
        {
            ci.close();
        }
    }

    /*
    * Group files of similar size into buckets.
    */
    static <T> Set<List<T>> getBuckets(Collection<Pair<T, Long>> files, long min)
    {
        // Sort the list in order to get deterministic results during the grouping below
        List<Pair<T, Long>> sortedFiles = new ArrayList<Pair<T, Long>>(files);
        Collections.sort(sortedFiles, new Comparator<Pair<T, Long>>()
        {
            public int compare(Pair<T, Long> p1, Pair<T, Long> p2)
            {
                return p1.right.compareTo(p2.right);
            }
        });

        Map<List<T>, Long> buckets = new HashMap<List<T>, Long>();

        for (Pair<T, Long> pair: sortedFiles)
        {
            long size = pair.right;

            boolean bFound = false;
            // look for a bucket containing similar-sized files:
            // group in the same bucket if it's w/in 50% of the average for this bucket,
            // or this file and the bucket are all considered "small" (less than `min`)
            for (Entry<List<T>, Long> entry : buckets.entrySet())
            {
                List<T> bucket = entry.getKey();
                long averageSize = entry.getValue();
                if ((size > (averageSize / 2) && size < (3 * averageSize) / 2)
                    || (size < min && averageSize < min))
                {
                    // remove and re-add because adding changes the hash
                    buckets.remove(bucket);
                    long totalSize = bucket.size() * averageSize;
                    averageSize = (totalSize + size) / (bucket.size() + 1);
                    bucket.add(pair.left);
                    buckets.put(bucket, averageSize);
                    bFound = true;
                    break;
                }
            }
            // no similar bucket found; put it in a new one
            if (!bFound)
            {
                ArrayList<T> bucket = new ArrayList<T>();
                bucket.add(pair.left);
                buckets.put(bucket, size);
            }
        }

        return buckets.keySet();
    }

    private static Collection<Pair<SSTableReader, Long>> convertSSTablesToPairs(Collection<SSTableReader> collection)
    {
        Collection<Pair<SSTableReader, Long>> tablePairs = new ArrayList<Pair<SSTableReader, Long>>();
        for(SSTableReader table: collection)
        {
            tablePairs.add(new Pair<SSTableReader, Long>(table, table.length()));
        }
        return tablePairs;
    }
    
    public Future submitIndexBuild(final ColumnFamilyStore cfs, final Table.IndexBuilder builder)
    {
        Runnable runnable = new Runnable()
        {
            public void run()
            {
                compactionLock.lock();
                try
                {
                    if (cfs.isInvalid())
                        return;
                    executor.beginCompaction(cfs, builder);
                    builder.build();
                }
                finally
                {
                    compactionLock.unlock();
                }
            }
        };
        
        // don't submit to the executor if the compaction lock is held by the current thread. Instead return a simple
        // future that will be immediately immediately get()ed and executed. Happens during a migration, which locks
        // the compaction thread and then reinitializes a ColumnFamilyStore. Under normal circumstances, CFS spawns
        // index jobs to the compaction manager (this) and blocks on them.
        if (compactionLock.isHeldByCurrentThread())
            return new SimpleFuture(runnable);
        else
            return executor.submit(runnable);
    }

    public Future<SSTableReader> submitSSTableBuild(Descriptor desc, OperationType type)
    {
        // invalid descriptions due to missing or dropped CFS are handled by SSTW and StreamInSession.
        final SSTableWriter.Builder builder = SSTableWriter.createBuilder(desc, type);
        Callable<SSTableReader> callable = new Callable<SSTableReader>()
        {
            public SSTableReader call() throws IOException
            {
                compactionLock.lock();
                try
                {
                    executor.beginCompaction(builder.cfs, builder);
                    return builder.build();
                }
                finally
                {
                    compactionLock.unlock();
                }
            }
        };
        return executor.submit(callable);
    }

    private static class ValidationCompactionIterator extends CompactionIterator
    {
        public ValidationCompactionIterator(ColumnFamilyStore cfs) throws IOException
        {
            super(cfs, cfs.getSSTables(), (int) (System.currentTimeMillis() / 1000) - cfs.metadata.getGcGraceSeconds(), true);
        }

        @Override
        public String getTaskType()
        {
            return "Validation";
        }
    }

    public void checkAllColumnFamilies() throws IOException
    {
        // perform estimates
        for (final ColumnFamilyStore cfs : ColumnFamilyStore.all())
        {
            Runnable runnable = new Runnable()
            {
                public void run ()
                {
                    logger.debug("Estimating compactions for " + cfs.columnFamily);
                    final Set<List<SSTableReader>> buckets = getBuckets(convertSSTablesToPairs(cfs.getSSTables()), 50L * 1024L * 1024L);
                    updateEstimateFor(cfs, buckets);
                }
            };
            executor.submit(runnable);
        }

        // actually schedule compactions.  done in a second pass so all the estimates occur before we
        // bog down the executor in actual compactions.
        for (ColumnFamilyStore cfs : ColumnFamilyStore.all())
        {
            submitMinorIfNeeded(cfs);
        }
    }

    private static class CompactionExecutor extends DebuggableThreadPoolExecutor
    {
        private volatile ColumnFamilyStore cfs;
        private volatile ICompactionInfo ci;

        public CompactionExecutor()
        {
            super("CompactionExecutor", DatabaseDescriptor.getCompactionThreadPriority());
        }

        @Override
        public void afterExecute(Runnable r, Throwable t)
        {
            super.afterExecute(r, t);
            cfs = null;
            ci = null;
        }

        void beginCompaction(ColumnFamilyStore cfs, ICompactionInfo ci)
        {
            this.cfs = cfs;
            this.ci = ci;
        }

        public String getColumnFamilyName()
        {
            return cfs == null ? null : cfs.getColumnFamilyName();
        }

        public Long getBytesTotal()
        {
            return ci == null ? null : ci.getTotalBytes();
        }

        public Long getBytesCompleted()
        {
            return ci == null ? null : ci.getBytesRead();
        }

        public String getType()
        {
            return ci == null ? null : ci.getTaskType();
        }
    }

    public String getColumnFamilyInProgress()
    {
        return executor.getColumnFamilyName();
    }

    public Long getBytesTotalInProgress()
    {
        return executor.getBytesTotal();
    }

    public Long getBytesCompacted()
    {
        return executor.getBytesCompleted();
    }

    public String getCompactionType()
    {
        return executor.getType();
    }

    public int getPendingTasks()
    {
        int n = 0;
        for (Integer i : estimatedCompactions.values())
            n += i;
        return (int) (executor.getTaskCount() - executor.getCompletedTaskCount()) + n;
    }

    public long getCompletedTasks()
    {
        return executor.getCompletedTaskCount();
    }
    
    private static class SimpleFuture implements Future
    {
        private Runnable runnable;
        
        private SimpleFuture(Runnable r) 
        {
            runnable = r;
        }
        
        public boolean cancel(boolean mayInterruptIfRunning)
        {
            throw new IllegalStateException("May not call SimpleFuture.cancel()");
        }

        public boolean isCancelled()
        {
            return false;
        }

        public boolean isDone()
        {
            return runnable == null;
        }

        public Object get() throws InterruptedException, ExecutionException
        {
            runnable.run();
            runnable = null;
            return runnable;
        }

        public Object get(long timeout, TimeUnit unit) throws InterruptedException, ExecutionException, TimeoutException
        {
            throw new IllegalStateException("May not call SimpleFuture.get(long, TimeUnit)");
        }
    }

    private static class EchoedRow extends AbstractCompactedRow
    {
        private final SSTableIdentityIterator row;

        public EchoedRow(SSTableIdentityIterator row)
        {
            super(row.getKey());
            this.row = row;
        }

        public void write(DataOutput out) throws IOException
        {
            row.echoData(out);
        }

        public void update(MessageDigest digest)
        {
            // EchoedRow is not used in anti-entropy validation
            throw new UnsupportedOperationException();
        }

        public boolean isEmpty()
        {
            return !row.hasNext();
        }

        public int columnCount()
        {
            return row.columnCount;
        }
    }

    private static class CleanupInfo implements ICompactionInfo
    {
        private final SSTableReader sstable;
        private final SSTableScanner scanner;

        public CleanupInfo(SSTableReader sstable, SSTableScanner scanner)
        {
            this.sstable = sstable;
            this.scanner = scanner;
        }

        public long getTotalBytes()
        {
            return scanner.getFileLength();
        }

        public long getBytesRead()
        {
            return scanner.getFilePointer();
        }

        public String getTaskType()
        {
            return "Cleanup of " + sstable.getColumnFamilyName();
        }
    }
}<|MERGE_RESOLUTION|>--- conflicted
+++ resolved
@@ -48,10 +48,7 @@
 import org.apache.cassandra.io.util.FileUtils;
 import org.apache.cassandra.service.AntiEntropyService;
 import org.apache.cassandra.service.StorageService;
-<<<<<<< HEAD
 import org.apache.cassandra.streaming.OperationType;
-=======
->>>>>>> a2e21dc7
 import org.apache.cassandra.utils.Pair;
 import org.cliffc.high_scale_lib.NonBlockingHashMap;
 
@@ -802,6 +799,7 @@
 
         public void write(DataOutput out) throws IOException
         {
+            out.writeLong(row.dataSize);
             row.echoData(out);
         }
 
