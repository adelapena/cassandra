/*
 * Licensed to the Apache Software Foundation (ASF) under one
 * or more contributor license agreements.  See the NOTICE file
 * distributed with this work for additional information
 * regarding copyright ownership.  The ASF licenses this file
 * to you under the Apache License, Version 2.0 (the
 * "License"); you may not use this file except in compliance
 * with the License.  You may obtain a copy of the License at
 *
 *     http://www.apache.org/licenses/LICENSE-2.0
 *
 * Unless required by applicable law or agreed to in writing, software
 * distributed under the License is distributed on an "AS IS" BASIS,
 * WITHOUT WARRANTIES OR CONDITIONS OF ANY KIND, either express or implied.
 * See the License for the specific language governing permissions and
 * limitations under the License.
 */
package org.apache.cassandra.streaming;

import java.io.*;
import java.net.InetAddress;
import java.net.Socket;
import java.nio.ByteBuffer;
import java.util.UUID;

import org.slf4j.Logger;
import org.slf4j.LoggerFactory;

import com.ning.compress.lzf.LZFOutputStream;
import org.apache.cassandra.config.DatabaseDescriptor;
import org.apache.cassandra.io.sstable.Component;
import org.apache.cassandra.io.sstable.Descriptor;
import org.apache.cassandra.io.util.DataIntegrityMetadata;
import org.apache.cassandra.io.util.DataIntegrityMetadata.ChecksumValidator;
import org.apache.cassandra.io.util.FileUtils;
import org.apache.cassandra.io.util.RandomAccessReader;
import org.apache.cassandra.metrics.StreamingMetrics;
import org.apache.cassandra.net.MessageIn;
import org.apache.cassandra.net.MessageOut;
import org.apache.cassandra.net.MessagingService;
import org.apache.cassandra.utils.ByteBufferUtil;
import org.apache.cassandra.utils.Pair;
import org.apache.cassandra.utils.Throttle;
import org.apache.cassandra.utils.WrappedRunnable;

public class FileStreamTask extends WrappedRunnable
{
    private static final Logger logger = LoggerFactory.getLogger(FileStreamTask.class);

    private static final int DEFAULT_CHUNK_SIZE = 64 * 1024;
    public static final int MAX_CONNECT_ATTEMPTS = 4;

    protected final StreamHeader header;
    protected final InetAddress to;

    // communication socket
    protected Socket socket;
    // socket's output/input stream
    private OutputStream output;
    private OutputStream compressedoutput;
    private DataInputStream input;
    // allocate buffer to use for transfers only once
    private byte[] transferBuffer;
    // outbound global throughput limiter
    protected final Throttle throttle;
    private final StreamReplyVerbHandler handler = new StreamReplyVerbHandler();
    protected final StreamingMetrics metrics;

    public FileStreamTask(StreamHeader header, InetAddress to)
    {
        this.header = header;
        this.to = to;
        this.throttle = new Throttle(toString(), new Throttle.ThroughputFunction()
        {
            /** @return Instantaneous throughput target in bytes per millisecond. */
            public int targetThroughput()
            {
                if (DatabaseDescriptor.getStreamThroughputOutboundMegabitsPerSec() < 1)
                    // throttling disabled
                    return 0;
                // total throughput
                int totalBytesPerMS = DatabaseDescriptor.getStreamThroughputOutboundMegabitsPerSec() * 1024 * 1024 / 8 / 1000;
                // per stream throughput (target bytes per MS)
                return totalBytesPerMS / Math.max(1, (int)StreamingMetrics.activeStreamsOutbound.count());
            }
        });
        metrics = StreamingMetrics.get(to);
    }

    public void runMayThrow() throws IOException
    {
        try
        {
            connectAttempt();
            // successfully connected: stream.
            // (at this point, if we fail, it is the receiver's job to re-request)
            stream();

            StreamOutSession session = StreamOutSession.get(header.sessionId);
            if (session == null)
            {
                logger.info("Found no stream out session at end of file stream task - this is expected if the receiver went down");
            }
            else if (session.getFiles().size() == 0)
            {
                // we are the last of our kind, receive the final confirmation before closing
                receiveReply();
                logger.info("Finished streaming session to {}", to);
            }
        }
        catch (IOException e)
        {
            StreamOutSession session = StreamOutSession.get(header.sessionId);
            if (session != null)
                session.close(false);
            throw e;
        }
        finally
        {
            try
            {
                close();
            }
            catch (IOException e)
            {
                if (logger.isDebugEnabled())
                    logger.debug("error closing socket", e);
            }
        }
        if (logger.isDebugEnabled())
            logger.debug("Done streaming " + header.file);
    }

    /**
     * Stream file by it's sections specified by this.header
     * @throws IOException on any I/O error
     */
    protected void stream() throws IOException
    {
        ByteBuffer headerBuffer = MessagingService.instance().constructStreamHeader(header, false, MessagingService.instance().getVersion(to));
        // write header (this should not be compressed for compatibility with other messages)
        output.write(ByteBufferUtil.getArray(headerBuffer));

        if (header.file == null)
            return;

        // try to skip kernel page cache if possible
<<<<<<< HEAD
        RandomAccessReader file = RandomAccessReader.open(new File(header.file.getFilename()), true);
        Descriptor desc = Descriptor.fromFilename(header.file.getFilename());
        ChecksumValidator metadata = null;
        if (new File(desc.filenameFor(Component.CRC)).exists())
            metadata = DataIntegrityMetadata.checksumValidator(desc);
        transferBuffer = metadata == null ? new byte[DEFAULT_CHUNK_SIZE] : new byte[metadata.chunkSize];
=======
        RandomAccessReader file = RandomAccessReader.open(new File(header.file.getFilename()));
>>>>>>> 27ed655f

        // setting up data compression stream
        compressedoutput = new LZFOutputStream(output);

        StreamingMetrics.activeStreamsOutbound.inc();
        try
        {
            long totalBytesTransferred = 0;
            // stream each of the required sections of the file
            for (Pair<Long, Long> section : header.file.sections)
            {
                long start = metadata == null ? section.left : metadata.chunkStart(section.left);
                int skipBytes = (int) (section.left - start);
                // seek to the beginning of the section
                file.seek(start);
                if (metadata != null)
                    metadata.seek(start);

                // length of the section to read
                long length = section.right - start;
                // tracks write progress
                long bytesTransferred = 0;

                while (bytesTransferred < length)
                {
                    long lastWrite = write(file, metadata, skipBytes, length, bytesTransferred);
                    bytesTransferred += lastWrite;
                    totalBytesTransferred += lastWrite;
                    // store streaming progress
                    header.file.progress += lastWrite;
                    skipBytes = 0;
                }

                // make sure that current section is send
                compressedoutput.flush();

                if (logger.isDebugEnabled())
                    logger.debug("Bytes transferred " + bytesTransferred + "/" + header.file.size);
            }
            StreamingMetrics.totalOutgoingBytes.inc(totalBytesTransferred);
            metrics.outgoingBytes.inc(totalBytesTransferred);
            // receive reply confirmation
            receiveReply();
        }
        finally
        {
            StreamingMetrics.activeStreamsOutbound.dec();

            // no matter what happens close file
            FileUtils.closeQuietly(file);
        }
    }

    public static void sendReply(MessageOut message, DataOutputStream out) throws IOException
    {
        out.writeInt(MessagingService.PROTOCOL_MAGIC);
        message.serialize(out, MessagingService.current_version);
    }

    protected void receiveReply() throws IOException
    {
        MessagingService.validateMagic(input.readInt());
        // since we reject streaming with different version, using current_version here is fine
        MessageIn message = MessageIn.read(input, MessagingService.current_version, -1);
        assert message.verb == MessagingService.Verb.STREAM_REPLY : "Non-reply message received on stream socket";
        handler.doVerb(message, -1);
    }

    /**
     * Sequentially read bytes from the file and write them to the output stream
     *
     * @param reader The file reader to read from
     * @param validator validator to verify data integrity
     * @param start number of bytes to skip transfer, but include for validation.
     * @param length The full length that should be transferred
     * @param bytesTransferred Number of bytes remaining to transfer
     *
     * @return Number of bytes transferred
     *
     * @throws IOException on any I/O error
     */
    protected long write(RandomAccessReader reader, ChecksumValidator validator, int start, long length, long bytesTransferred) throws IOException
    {
        int toTransfer = (int) Math.min(transferBuffer.length, length - bytesTransferred);
        int minReadable = (int) Math.min(transferBuffer.length, reader.length() - reader.getFilePointer());

        reader.readFully(transferBuffer, 0, minReadable);
        if (validator != null)
            validator.validate(transferBuffer, 0, minReadable);

        compressedoutput.write(transferBuffer, start, (toTransfer - start));
        throttle.throttleDelta(toTransfer);

        return toTransfer;
    }

    /**
     * Connects to the destination, with backoff for failed attempts.
     * TODO: all nodes on a cluster must currently use the same storage port
     * @throws IOException If all attempts fail.
     */
    private void connectAttempt() throws IOException
    {
        int attempts = 0;
        while (true)
        {
            try
            {
                socket = MessagingService.instance().getConnectionPool(to).newSocket();
                socket.setSoTimeout(DatabaseDescriptor.getStreamingSocketTimeout());
                output = socket.getOutputStream();
                input = new DataInputStream(socket.getInputStream());
                break;
            }
            catch (IOException e)
            {
                if (++attempts >= MAX_CONNECT_ATTEMPTS)
                    throw e;

                long waitms = DatabaseDescriptor.getRpcTimeout() * (long)Math.pow(2, attempts);
                logger.warn("Failed attempt " + attempts + " to connect to " + to + " to stream " + header.file + ". Retrying in " + waitms + " ms. (" + e + ")");
                try
                {
                    Thread.sleep(waitms);
                }
                catch (InterruptedException wtf)
                {
                    throw new RuntimeException(wtf);
                }
            }
        }
    }

    protected void close() throws IOException
    {
        if (output != null)
            output.close();
    }

    public String toString()
    {
        return String.format("FileStreamTask(session=%s, to=%s)", header.sessionId, to);
    }
}<|MERGE_RESOLUTION|>--- conflicted
+++ resolved
@@ -145,16 +145,12 @@
             return;
 
         // try to skip kernel page cache if possible
-<<<<<<< HEAD
-        RandomAccessReader file = RandomAccessReader.open(new File(header.file.getFilename()), true);
+        RandomAccessReader file = RandomAccessReader.open(new File(header.file.getFilename()));
         Descriptor desc = Descriptor.fromFilename(header.file.getFilename());
         ChecksumValidator metadata = null;
         if (new File(desc.filenameFor(Component.CRC)).exists())
             metadata = DataIntegrityMetadata.checksumValidator(desc);
         transferBuffer = metadata == null ? new byte[DEFAULT_CHUNK_SIZE] : new byte[metadata.chunkSize];
-=======
-        RandomAccessReader file = RandomAccessReader.open(new File(header.file.getFilename()));
->>>>>>> 27ed655f
 
         // setting up data compression stream
         compressedoutput = new LZFOutputStream(output);
