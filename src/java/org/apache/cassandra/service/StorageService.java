--- conflicted
+++ resolved
@@ -2526,18 +2526,7 @@
 
         logger.info("starting user-requested repair of range {} for keyspace {} and column families {}",
                            repairingRange, keyspaceName, columnFamilies);
-<<<<<<< HEAD
         return forceRepairAsync(keyspaceName, isSequential, isLocal, repairingRange, fullRepair, columnFamilies);
-=======
-        forceKeyspaceRepairRange(keyspaceName, repairingRange, isSequential, isLocal, columnFamilies);
-    }
-
-    public void forceKeyspaceRepairRange(final String keyspaceName, final Collection<Range<Token>> ranges, boolean isSequential, boolean isLocal, final String... columnFamilies) throws IOException
-    {
-        if (ranges.isEmpty() || Keyspace.open(keyspaceName).getReplicationStrategy().getReplicationFactor() < 2)
-            return;
-        createRepairTask(nextRepairCommand.incrementAndGet(), keyspaceName, ranges, isSequential, isLocal, columnFamilies).run();
->>>>>>> 46ef9628
     }
 
     /**
