--- conflicted
+++ resolved
@@ -49,6 +49,7 @@
 import org.apache.cassandra.net.MessageOut;
 import org.apache.cassandra.net.MessagingService;
 import org.apache.cassandra.repair.RepairJobDesc;
+import org.apache.cassandra.repair.RepairParallelism;
 import org.apache.cassandra.repair.RepairSession;
 import org.apache.cassandra.repair.messages.*;
 import org.apache.cassandra.utils.FBUtilities;
@@ -102,26 +103,19 @@
      *
      * @return Future for asynchronous call or null if there is no need to repair
      */
-<<<<<<< HEAD
     public RepairSession submitRepairSession(UUID parentRepairSession,
                                              Range<Token> range,
                                              String keyspace,
-                                             boolean isSequential,
+                                             RepairParallelism parallelismDegree,
                                              Set<InetAddress> endpoints,
                                              long repairedAt,
                                              ListeningExecutorService executor,
                                              String... cfnames)
     {
         if (endpoints.isEmpty())
-=======
-    public RepairFuture submitRepairSession(UUID parentRepairSession, Range<Token> range, String keyspace, RepairParallelism parallelismDegree, Set<InetAddress> endpoints, String... cfnames)
-    {
-        RepairSession session = new RepairSession(parentRepairSession, range, keyspace, parallelismDegree, endpoints, cfnames);
-        if (session.endpoints.isEmpty())
->>>>>>> 326a9ff2
             return null;
 
-        final RepairSession session = new RepairSession(parentRepairSession, UUIDGen.getTimeUUID(), range, keyspace, isSequential, endpoints, repairedAt, cfnames);
+        final RepairSession session = new RepairSession(parentRepairSession, UUIDGen.getTimeUUID(), range, keyspace, parallelismDegree, endpoints, repairedAt, cfnames);
 
         sessions.put(session.getId(), session);
         // register listeners
@@ -155,22 +149,6 @@
         parentRepairSessions.clear();
     }
 
-<<<<<<< HEAD
-=======
-    // for testing only. Create a session corresponding to a fake request and
-    // add it to the sessions (avoid NPE in tests)
-    RepairFuture submitArtificialRepairSession(RepairJobDesc desc)
-    {
-        Set<InetAddress> neighbours = new HashSet<>();
-        neighbours.addAll(ActiveRepairService.getNeighbors(desc.keyspace, desc.range, null, null));
-        RepairSession session = new RepairSession(desc.parentSessionId, desc.sessionId, desc.range, desc.keyspace, RepairParallelism.PARALLEL, neighbours, new String[]{desc.columnFamily});
-        sessions.put(session.getId(), session);
-        RepairFuture futureTask = new RepairFuture(session);
-        executor.execute(futureTask);
-        return futureTask;
-    }
-
->>>>>>> 326a9ff2
     /**
      * Return all of the neighbors with whom we share the provided range.
      *
