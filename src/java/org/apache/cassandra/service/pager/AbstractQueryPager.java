/*
 * Licensed to the Apache Software Foundation (ASF) under one
 * or more contributor license agreements.  See the NOTICE file
 * distributed with this work for additional information
 * regarding copyright ownership.  The ASF licenses this file
 * to you under the Apache License, Version 2.0 (the
 * "License"); you may not use this file except in compliance
 * with the License.  You may obtain a copy of the License at
 *
 *     http://www.apache.org/licenses/LICENSE-2.0
 *
 * Unless required by applicable law or agreed to in writing, software
 * distributed under the License is distributed on an "AS IS" BASIS,
 * WITHOUT WARRANTIES OR CONDITIONS OF ANY KIND, either express or implied.
 * See the License for the specific language governing permissions and
 * limitations under the License.
 */
package org.apache.cassandra.service.pager;

import org.apache.cassandra.config.CFMetaData;
import org.apache.cassandra.db.*;
import org.apache.cassandra.db.rows.*;
import org.apache.cassandra.db.partitions.*;
import org.apache.cassandra.db.filter.DataLimits;
import org.apache.cassandra.db.transform.Transformation;
import org.apache.cassandra.service.ClientState;
import org.apache.cassandra.transport.ProtocolVersion;

abstract class AbstractQueryPager implements QueryPager
{
    protected final ReadCommand command;
    protected final DataLimits limits;
    protected final ProtocolVersion protocolVersion;
    private final boolean enforceStrictLiveness;

    private int remaining;

    // This is the last key we've been reading from (or can still be reading within). This the key for
    // which remainingInPartition makes sense: if we're starting another key, we should reset remainingInPartition
    // (and this is done in PagerIterator). This can be null (when we start).
    private DecoratedKey lastKey;
    private int remainingInPartition;

    private boolean exhausted;

    protected AbstractQueryPager(ReadCommand command, ProtocolVersion protocolVersion)
    {
        this.command = command;
        this.protocolVersion = protocolVersion;
        this.limits = command.limits();
        this.enforceStrictLiveness = command.metadata().enforceStrictLiveness();

        this.remaining = limits.count();
        this.remainingInPartition = limits.perPartitionCount();
    }

    public ReadExecutionController executionController()
    {
        return command.executionController();
    }

    public PartitionIterator fetchPage(int pageSize, ConsistencyLevel consistency, ClientState clientState, long queryStartNanoTime)
    {
        if (isExhausted())
            return EmptyIterators.partition();

        pageSize = Math.min(pageSize, remaining);
        Pager pager = new RowPager(limits.forPaging(pageSize), command.nowInSec());
<<<<<<< HEAD
        return Transformation.apply(nextPageReadCommand(pageSize).execute(consistency, clientState, queryStartNanoTime), pager);
=======
        ReadCommand readCommand = nextPageReadCommand(pageSize);
        if (readCommand == null)
        {
            exhausted = true;
            return EmptyIterators.partition();
        }
        return Transformation.apply(readCommand.execute(consistency, clientState), pager);
>>>>>>> a4a9c1ea
    }

    public PartitionIterator fetchPageInternal(int pageSize, ReadExecutionController executionController)
    {
        if (isExhausted())
            return EmptyIterators.partition();

        pageSize = Math.min(pageSize, remaining);
        RowPager pager = new RowPager(limits.forPaging(pageSize), command.nowInSec());
<<<<<<< HEAD
        return Transformation.apply(nextPageReadCommand(pageSize).executeInternal(executionController), pager);
=======
        ReadCommand readCommand = nextPageReadCommand(pageSize);
        if (readCommand == null)
        {
            exhausted = true;
            return EmptyIterators.partition();
        }
        return Transformation.apply(readCommand.executeInternal(orderGroup), pager);
>>>>>>> a4a9c1ea
    }

    public UnfilteredPartitionIterator fetchPageUnfiltered(CFMetaData cfm, int pageSize, ReadExecutionController executionController)
    {
        if (isExhausted())
            return EmptyIterators.unfilteredPartition(cfm, false);

        pageSize = Math.min(pageSize, remaining);

<<<<<<< HEAD
        return Transformation.apply(nextPageReadCommand(pageSize).executeLocally(executionController), pager);
=======
        ReadCommand readCommand = nextPageReadCommand(pageSize);
        if (readCommand == null)
        {
            exhausted = true;
            return EmptyIterators.unfilteredPartition(cfm, false);
        }
        UnfilteredPager pager = new UnfilteredPager(limits.forPaging(pageSize), command.nowInSec());
        return Transformation.apply(readCommand.executeLocally(orderGroup), pager);
>>>>>>> a4a9c1ea
    }

    private class UnfilteredPager extends Pager<Unfiltered>
    {

        private UnfilteredPager(DataLimits pageLimits, int nowInSec)
        {
            super(pageLimits, nowInSec);
        }

        protected BaseRowIterator<Unfiltered> apply(BaseRowIterator<Unfiltered> partition)
        {
            return Transformation.apply(counter.applyTo((UnfilteredRowIterator) partition), this);
        }
    }

    private class RowPager extends Pager<Row>
    {

        private RowPager(DataLimits pageLimits, int nowInSec)
        {
            super(pageLimits, nowInSec);
        }

        protected BaseRowIterator<Row> apply(BaseRowIterator<Row> partition)
        {
            return Transformation.apply(counter.applyTo((RowIterator) partition), this);
        }
    }

    private abstract class Pager<T extends Unfiltered> extends Transformation<BaseRowIterator<T>>
    {
        private final DataLimits pageLimits;
        protected final DataLimits.Counter counter;
        private DecoratedKey currentKey;
        private Row lastRow;
        private boolean isFirstPartition = true;

        private Pager(DataLimits pageLimits, int nowInSec)
        {
            this.counter = pageLimits.newCounter(nowInSec, true, command.selectsFullPartition(), enforceStrictLiveness);
            this.pageLimits = pageLimits;
        }

        @Override
        public BaseRowIterator<T> applyToPartition(BaseRowIterator<T> partition)
        {
            currentKey = partition.partitionKey();

            // If this is the first partition of this page, this could be the continuation of a partition we've started
            // on the previous page. In which case, we could have the problem that the partition has no more "regular"
            // rows (but the page size is such we didn't knew before) but it does has a static row. We should then skip
            // the partition as returning it would means to the upper layer that the partition has "only" static columns,
            // which is not the case (and we know the static results have been sent on the previous page).
            if (isFirstPartition)
            {
                isFirstPartition = false;
                if (isPreviouslyReturnedPartition(currentKey) && !partition.hasNext())
                {
                    partition.close();
                    return null;
                }
            }

            return apply(partition);
        }

        protected abstract BaseRowIterator<T> apply(BaseRowIterator<T> partition);

        @Override
        public void onClose()
        {
            // In some case like GROUP BY a counter need to know when the processing is completed.
            counter.onClose();

            recordLast(lastKey, lastRow);

            remaining -= counter.counted();
            // If the clustering of the last row returned is a static one, it means that the partition was only
            // containing data within the static columns. If the clustering of the last row returned is empty
            // it means that there is only one row per partition. Therefore, in both cases there are no data remaining
            // within the partition.
            if (lastRow != null && (lastRow.clustering() == Clustering.STATIC_CLUSTERING
                    || lastRow.clustering() == Clustering.EMPTY))
            {
                remainingInPartition = 0;
            }
            else
            {
                remainingInPartition -= counter.countedInCurrentPartition();
            }
            exhausted = pageLimits.isExhausted(counter);
        }

        public Row applyToStatic(Row row)
        {
            if (!row.isEmpty())
            {
                remainingInPartition = limits.perPartitionCount();
                lastKey = currentKey;
                lastRow = row;
            }
            return row;
        }

        @Override
        public Row applyToRow(Row row)
        {
            if (!currentKey.equals(lastKey))
            {
                remainingInPartition = limits.perPartitionCount();
                lastKey = currentKey;
            }
            lastRow = row;
            return row;
        }
    }

    protected void restoreState(DecoratedKey lastKey, int remaining, int remainingInPartition)
    {
        this.lastKey = lastKey;
        this.remaining = remaining;
        this.remainingInPartition = remainingInPartition;
    }

    public boolean isExhausted()
    {
        return exhausted || remaining == 0 || ((this instanceof SinglePartitionPager) && remainingInPartition == 0);
    }

    public int maxRemaining()
    {
        return remaining;
    }

    protected int remainingInPartition()
    {
        return remainingInPartition;
    }

    protected abstract ReadCommand nextPageReadCommand(int pageSize);
    protected abstract void recordLast(DecoratedKey key, Row row);
    protected abstract boolean isPreviouslyReturnedPartition(DecoratedKey key);
}<|MERGE_RESOLUTION|>--- conflicted
+++ resolved
@@ -66,17 +66,13 @@
 
         pageSize = Math.min(pageSize, remaining);
         Pager pager = new RowPager(limits.forPaging(pageSize), command.nowInSec());
-<<<<<<< HEAD
-        return Transformation.apply(nextPageReadCommand(pageSize).execute(consistency, clientState, queryStartNanoTime), pager);
-=======
         ReadCommand readCommand = nextPageReadCommand(pageSize);
         if (readCommand == null)
         {
             exhausted = true;
             return EmptyIterators.partition();
         }
-        return Transformation.apply(readCommand.execute(consistency, clientState), pager);
->>>>>>> a4a9c1ea
+        return Transformation.apply(readCommand.execute(consistency, clientState, queryStartNanoTime), pager);
     }
 
     public PartitionIterator fetchPageInternal(int pageSize, ReadExecutionController executionController)
@@ -86,17 +82,13 @@
 
         pageSize = Math.min(pageSize, remaining);
         RowPager pager = new RowPager(limits.forPaging(pageSize), command.nowInSec());
-<<<<<<< HEAD
-        return Transformation.apply(nextPageReadCommand(pageSize).executeInternal(executionController), pager);
-=======
         ReadCommand readCommand = nextPageReadCommand(pageSize);
         if (readCommand == null)
         {
             exhausted = true;
             return EmptyIterators.partition();
         }
-        return Transformation.apply(readCommand.executeInternal(orderGroup), pager);
->>>>>>> a4a9c1ea
+        return Transformation.apply(readCommand.executeInternal(executionController), pager);
     }
 
     public UnfilteredPartitionIterator fetchPageUnfiltered(CFMetaData cfm, int pageSize, ReadExecutionController executionController)
@@ -106,9 +98,6 @@
 
         pageSize = Math.min(pageSize, remaining);
 
-<<<<<<< HEAD
-        return Transformation.apply(nextPageReadCommand(pageSize).executeLocally(executionController), pager);
-=======
         ReadCommand readCommand = nextPageReadCommand(pageSize);
         if (readCommand == null)
         {
@@ -116,8 +105,7 @@
             return EmptyIterators.unfilteredPartition(cfm, false);
         }
         UnfilteredPager pager = new UnfilteredPager(limits.forPaging(pageSize), command.nowInSec());
-        return Transformation.apply(readCommand.executeLocally(orderGroup), pager);
->>>>>>> a4a9c1ea
+        return Transformation.apply(readCommand.executeLocally(executionController), pager);
     }
 
     private class UnfilteredPager extends Pager<Unfiltered>
@@ -216,7 +204,8 @@
         {
             if (!row.isEmpty())
             {
-                remainingInPartition = limits.perPartitionCount();
+                if (!currentKey.equals(lastKey))
+                    remainingInPartition = limits.perPartitionCount();
                 lastKey = currentKey;
                 lastRow = row;
             }
