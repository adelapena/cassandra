--- conflicted
+++ resolved
@@ -4,33 +4,31 @@
 ---
 >     exec_resource_class: xlarge
 >   parallelism: 100
-28c28
+28,29c28,29
+<     #exec_resource_class: xlarge
+<   parallelism: 1
+---
+>     exec_resource_class: xlarge
+>   parallelism: 2
+34,35c34,35
+<     #exec_resource_class: xlarge
+<   parallelism: 1
+---
+>     exec_resource_class: xlarge
+>   parallelism: 2
+40c40
 <     #exec_resource_class: xlarge
 ---
 >     exec_resource_class: xlarge
-34,35c34,35
+46,47c46,47
 <     #exec_resource_class: xlarge
 <   parallelism: 4
 ---
 >     exec_resource_class: xlarge
 >   parallelism: 100
-<<<<<<< HEAD
-40c40
-=======
-29,30c29,30
+52,53c52,53
 <     #exec_resource_class: xlarge
 <   parallelism: 1
 ---
 >     exec_resource_class: xlarge
->   parallelism: 2
-35,36c35,36
-<     #exec_resource_class: xlarge
-<   parallelism: 1
----
->     exec_resource_class: xlarge
->   parallelism: 2
-41c41
->>>>>>> 3bcabdc5
-<     #exec_resource_class: xlarge
----
->     exec_resource_class: xlarge+>   parallelism: 2