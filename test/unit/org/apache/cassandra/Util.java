package org.apache.cassandra;
/*
 *
 * Licensed to the Apache Software Foundation (ASF) under one
 * or more contributor license agreements.  See the NOTICE file
 * distributed with this work for additional information * regarding copyright ownership.  The ASF licenses this file
 * to you under the Apache License, Version 2.0 (the
 * "License"); you may not use this file except in compliance
 * with the License.  You may obtain a copy of the License at
 *
 *   http://www.apache.org/licenses/LICENSE-2.0
 *
 * Unless required by applicable law or agreed to in writing,
 * software distributed under the License is distributed on an
 * "AS IS" BASIS, WITHOUT WARRANTIES OR CONDITIONS OF ANY
 * KIND, either express or implied.  See the License for the
 * specific language governing permissions and limitations
 * under the License.
 *
 */

import java.io.Closeable;
import java.io.EOFException;
import java.io.IOError;
import java.net.InetAddress;
import java.net.UnknownHostException;
import java.nio.ByteBuffer;
import java.util.*;
import java.util.concurrent.Callable;
import java.util.concurrent.Future;
import java.util.concurrent.atomic.AtomicBoolean;
import java.util.function.Supplier;

import com.google.common.base.Function;
import com.google.common.base.Preconditions;
import com.google.common.collect.Iterators;
import org.apache.commons.lang3.StringUtils;

import org.slf4j.Logger;
import org.slf4j.LoggerFactory;

import org.apache.cassandra.config.CFMetaData;
import org.apache.cassandra.config.ColumnDefinition;
import org.apache.cassandra.config.DatabaseDescriptor;
import org.apache.cassandra.cql3.ColumnIdentifier;

import org.apache.cassandra.db.*;
import org.apache.cassandra.db.Directories.DataDirectory;
import org.apache.cassandra.db.compaction.AbstractCompactionTask;
import org.apache.cassandra.db.compaction.CompactionManager;
import org.apache.cassandra.db.marshal.AbstractType;
import org.apache.cassandra.db.marshal.AsciiType;
import org.apache.cassandra.db.marshal.Int32Type;
import org.apache.cassandra.db.partitions.*;
import org.apache.cassandra.db.rows.*;
import org.apache.cassandra.dht.IPartitioner;

import org.apache.cassandra.dht.RandomPartitioner.BigIntegerToken;
import org.apache.cassandra.dht.Range;
import org.apache.cassandra.dht.Token;
import org.apache.cassandra.gms.ApplicationState;
import org.apache.cassandra.gms.Gossiper;
import org.apache.cassandra.gms.VersionedValue;
import org.apache.cassandra.io.sstable.Descriptor;
import org.apache.cassandra.io.sstable.format.SSTableReader;
import org.apache.cassandra.service.StorageService;
import org.apache.cassandra.service.pager.PagingState;
import org.apache.cassandra.transport.ProtocolVersion;
import org.apache.cassandra.utils.ByteBufferUtil;
import org.apache.cassandra.utils.CounterId;
import org.apache.cassandra.utils.FBUtilities;

import static org.junit.Assert.assertEquals;
import static org.junit.Assert.assertNotNull;
import static org.junit.Assert.assertTrue;

public class Util
{
    private static final Logger logger = LoggerFactory.getLogger(Util.class);

    private static List<UUID> hostIdPool = new ArrayList<>();

    public static IPartitioner testPartitioner()
    {
        return DatabaseDescriptor.getPartitioner();
    }

    public static DecoratedKey dk(String key)
    {
        return testPartitioner().decorateKey(ByteBufferUtil.bytes(key));
    }

    public static DecoratedKey dk(String key, AbstractType<?> type)
    {
        return testPartitioner().decorateKey(type.fromString(key));
    }

    public static DecoratedKey dk(ByteBuffer key)
    {
        return testPartitioner().decorateKey(key);
    }

    public static PartitionPosition rp(String key)
    {
        return rp(key, testPartitioner());
    }

    public static PartitionPosition rp(String key, IPartitioner partitioner)
    {
        return PartitionPosition.ForKey.get(ByteBufferUtil.bytes(key), partitioner);
    }

    public static Cell getRegularCell(CFMetaData metadata, Row row, String name)
    {
        ColumnDefinition column = metadata.getColumnDefinition(ByteBufferUtil.bytes(name));
        assert column != null;
        return row.getCell(column);
    }

    public static Clustering clustering(ClusteringComparator comparator, Object... o)
    {
        return comparator.make(o);
    }

    public static Token token(String key)
    {
        return testPartitioner().getToken(ByteBufferUtil.bytes(key));
    }

    public static Range<PartitionPosition> range(String left, String right)
    {
        return new Range<>(rp(left), rp(right));
    }

    public static Range<PartitionPosition> range(IPartitioner p, String left, String right)
    {
        return new Range<>(rp(left, p), rp(right, p));
    }

    //Test helper to make an iterator iterable once
    public static <T> Iterable<T> once(final Iterator<T> source)
    {
        return new Iterable<T>()
        {
            private AtomicBoolean exhausted = new AtomicBoolean();
            public Iterator<T> iterator()
            {
                Preconditions.checkState(!exhausted.getAndSet(true));
                return source;
            }
        };
    }

    public static ByteBuffer getBytes(long v)
    {
        byte[] bytes = new byte[8];
        ByteBuffer bb = ByteBuffer.wrap(bytes);
        bb.putLong(v);
        bb.rewind();
        return bb;
    }

    public static ByteBuffer getBytes(int v)
    {
        byte[] bytes = new byte[4];
        ByteBuffer bb = ByteBuffer.wrap(bytes);
        bb.putInt(v);
        bb.rewind();
        return bb;
    }

    /**
     * Writes out a bunch of mutations for a single column family.
     *
     * @param mutations A group of Mutations for the same keyspace and column family.
     * @return The ColumnFamilyStore that was used.
     */
    public static ColumnFamilyStore writeColumnFamily(List<Mutation> mutations)
    {
        IMutation first = mutations.get(0);
        String keyspaceName = first.getKeyspaceName();
        UUID cfid = first.getColumnFamilyIds().iterator().next();

        for (Mutation rm : mutations)
            rm.applyUnsafe();

        ColumnFamilyStore store = Keyspace.open(keyspaceName).getColumnFamilyStore(cfid);
        store.forceBlockingFlush();
        return store;
    }

    public static boolean equalsCounterId(CounterId n, ByteBuffer context, int offset)
    {
        return CounterId.wrap(context, context.position() + offset).equals(n);
    }

    /**
     * Creates initial set of nodes and tokens. Nodes are added to StorageService as 'normal'
     */
    public static void createInitialRing(StorageService ss, IPartitioner partitioner, List<Token> endpointTokens,
                                   List<Token> keyTokens, List<InetAddress> hosts, List<UUID> hostIds, int howMany)
        throws UnknownHostException
    {
        // Expand pool of host IDs as necessary
        for (int i = hostIdPool.size(); i < howMany; i++)
            hostIdPool.add(UUID.randomUUID());

        boolean endpointTokenPrefilled = endpointTokens != null && !endpointTokens.isEmpty();
        for (int i=0; i<howMany; i++)
        {
            if(!endpointTokenPrefilled)
                endpointTokens.add(new BigIntegerToken(String.valueOf(10 * i)));
            keyTokens.add(new BigIntegerToken(String.valueOf(10 * i + 5)));
            hostIds.add(hostIdPool.get(i));
        }

        for (int i=0; i<endpointTokens.size(); i++)
        {
            InetAddress ep = InetAddress.getByName("127.0.0." + String.valueOf(i + 1));
            Gossiper.instance.initializeNodeUnsafe(ep, hostIds.get(i), 1);
            Gossiper.instance.injectApplicationState(ep, ApplicationState.TOKENS, new VersionedValue.VersionedValueFactory(partitioner).tokens(Collections.singleton(endpointTokens.get(i))));
            ss.onChange(ep,
                        ApplicationState.STATUS,
                        new VersionedValue.VersionedValueFactory(partitioner).normal(Collections.singleton(endpointTokens.get(i))));
            hosts.add(ep);
        }

        // check that all nodes are in token metadata
        for (int i=0; i<endpointTokens.size(); ++i)
            assertTrue(ss.getTokenMetadata().isMember(hosts.get(i)));
    }

    public static Future<?> compactAll(ColumnFamilyStore cfs, int gcBefore)
    {
        List<Descriptor> descriptors = new ArrayList<>();
        for (SSTableReader sstable : cfs.getLiveSSTables())
            descriptors.add(sstable.descriptor);
        return CompactionManager.instance.submitUserDefined(cfs, descriptors, gcBefore);
    }

    public static void compact(ColumnFamilyStore cfs, Collection<SSTableReader> sstables)
    {
        int gcBefore = cfs.gcBefore(FBUtilities.nowInSeconds());
        List<AbstractCompactionTask> tasks = cfs.getCompactionStrategyManager().getUserDefinedTasks(sstables, gcBefore);
        for (AbstractCompactionTask task : tasks)
            task.execute(null);
    }

    public static void expectEOF(Callable<?> callable)
    {
        expectException(callable, EOFException.class);
    }

    public static void expectException(Callable<?> callable, Class<?> exception)
    {
        boolean thrown = false;

        try
        {
            callable.call();
        }
        catch (Throwable e)
        {
            assert e.getClass().equals(exception) : e.getClass().getName() + " is not " + exception.getName();
            thrown = true;
        }

        assert thrown : exception.getName() + " not received";
    }

    public static AbstractReadCommandBuilder.SinglePartitionBuilder cmd(ColumnFamilyStore cfs, Object... partitionKey)
    {
        return new AbstractReadCommandBuilder.SinglePartitionBuilder(cfs, makeKey(cfs.metadata, partitionKey));
    }

    public static AbstractReadCommandBuilder.PartitionRangeBuilder cmd(ColumnFamilyStore cfs)
    {
        return new AbstractReadCommandBuilder.PartitionRangeBuilder(cfs);
    }

    static DecoratedKey makeKey(CFMetaData metadata, Object... partitionKey)
    {
        if (partitionKey.length == 1 && partitionKey[0] instanceof DecoratedKey)
            return (DecoratedKey)partitionKey[0];

        ByteBuffer key = CFMetaData.serializePartitionKey(metadata.getKeyValidatorAsClusteringComparator().make(partitionKey));
        return metadata.decorateKey(key);
    }

    public static void assertEmptyUnfiltered(ReadCommand command)
    {
        try (ReadExecutionController executionController = command.executionController();
             UnfilteredPartitionIterator iterator = command.executeLocally(executionController))
        {
            if (iterator.hasNext())
            {
                try (UnfilteredRowIterator partition = iterator.next())
                {
                    throw new AssertionError("Expected no results for query " + command.toCQLString() + " but got key " + command.metadata().getKeyValidator().getString(partition.partitionKey().getKey()));
                }
            }
        }
    }

    public static void assertEmpty(ReadCommand command)
    {
        try (ReadExecutionController executionController = command.executionController();
             PartitionIterator iterator = command.executeInternal(executionController))
        {
            if (iterator.hasNext())
            {
                try (RowIterator partition = iterator.next())
                {
                    throw new AssertionError("Expected no results for query " + command.toCQLString() + " but got key " + command.metadata().getKeyValidator().getString(partition.partitionKey().getKey()));
                }
            }
        }
    }

    public static List<ImmutableBTreePartition> getAllUnfiltered(ReadCommand command)
    {
        List<ImmutableBTreePartition> results = new ArrayList<>();
        try (ReadExecutionController executionController = command.executionController();
             UnfilteredPartitionIterator iterator = command.executeLocally(executionController))
        {
            while (iterator.hasNext())
            {
                try (UnfilteredRowIterator partition = iterator.next())
                {
                    results.add(ImmutableBTreePartition.create(partition));
                }
            }
        }
        return results;
    }

    public static List<FilteredPartition> getAll(ReadCommand command)
    {
        List<FilteredPartition> results = new ArrayList<>();
        try (ReadExecutionController executionController = command.executionController();
             PartitionIterator iterator = command.executeInternal(executionController))
        {
            while (iterator.hasNext())
            {
                try (RowIterator partition = iterator.next())
                {
                    results.add(FilteredPartition.create(partition));
                }
            }
        }
        return results;
    }

    public static Row getOnlyRowUnfiltered(ReadCommand cmd)
    {
        try (ReadExecutionController executionController = cmd.executionController();
             UnfilteredPartitionIterator iterator = cmd.executeLocally(executionController))
        {
            assert iterator.hasNext() : "Expecting one row in one partition but got nothing";
            try (UnfilteredRowIterator partition = iterator.next())
            {
                assert !iterator.hasNext() : "Expecting a single partition but got more";

                assert partition.hasNext() : "Expecting one row in one partition but got an empty partition";
                Row row = ((Row)partition.next());
                assert !partition.hasNext() : "Expecting a single row but got more";
                return row;
            }
        }
    }

    public static Row getOnlyRow(ReadCommand cmd)
    {
        try (ReadExecutionController executionController = cmd.executionController();
             PartitionIterator iterator = cmd.executeInternal(executionController))
        {
            assert iterator.hasNext() : "Expecting one row in one partition but got nothing";
            try (RowIterator partition = iterator.next())
            {
                assert !iterator.hasNext() : "Expecting a single partition but got more";
                assert partition.hasNext() : "Expecting one row in one partition but got an empty partition";
                Row row = partition.next();
                assert !partition.hasNext() : "Expecting a single row but got more";
                return row;
            }
        }
    }

    public static ImmutableBTreePartition getOnlyPartitionUnfiltered(ReadCommand cmd)
    {
        try (ReadExecutionController executionController = cmd.executionController();
             UnfilteredPartitionIterator iterator = cmd.executeLocally(executionController))
        {
            assert iterator.hasNext() : "Expecting a single partition but got nothing";
            try (UnfilteredRowIterator partition = iterator.next())
            {
                assert !iterator.hasNext() : "Expecting a single partition but got more";
                return ImmutableBTreePartition.create(partition);
            }
        }
    }

    public static FilteredPartition getOnlyPartition(ReadCommand cmd)
    {
        try (ReadExecutionController executionController = cmd.executionController();
             PartitionIterator iterator = cmd.executeInternal(executionController))
        {
            assert iterator.hasNext() : "Expecting a single partition but got nothing";
            try (RowIterator partition = iterator.next())
            {
                assert !iterator.hasNext() : "Expecting a single partition but got more";
                return FilteredPartition.create(partition);
            }
        }
    }

    public static UnfilteredRowIterator apply(Mutation mutation)
    {
        mutation.apply();
        assert mutation.getPartitionUpdates().size() == 1;
        return mutation.getPartitionUpdates().iterator().next().unfilteredIterator();
    }

    public static Cell cell(ColumnFamilyStore cfs, Row row, String columnName)
    {
        ColumnDefinition def = cfs.metadata.getColumnDefinition(ByteBufferUtil.bytes(columnName));
        assert def != null;
        return row.getCell(def);
    }

    public static Row row(Partition partition, Object... clustering)
    {
        return partition.getRow(partition.metadata().comparator.make(clustering));
    }

    public static void assertCellValue(Object value, ColumnFamilyStore cfs, Row row, String columnName)
    {
        Cell cell = cell(cfs, row, columnName);
        assert cell != null : "Row " + row.toString(cfs.metadata) + " has no cell for " + columnName;
        assertEquals(value, cell.column().type.compose(cell.value()));
    }

    public static void consume(UnfilteredRowIterator iter)
    {
        try (UnfilteredRowIterator iterator = iter)
        {
            while (iter.hasNext())
                iter.next();
        }
    }

    public static int size(PartitionIterator iter)
    {
        int size = 0;
        while (iter.hasNext())
        {
            ++size;
            iter.next().close();
        }
        return size;
    }

    public static CBuilder getCBuilderForCFM(CFMetaData cfm)
    {
        List<ColumnDefinition> clusteringColumns = cfm.clusteringColumns();
        List<AbstractType<?>> types = new ArrayList<>(clusteringColumns.size());
        for (ColumnDefinition def : clusteringColumns)
            types.add(def.type);
        return CBuilder.create(new ClusteringComparator(types));
    }

    public static boolean equal(UnfilteredRowIterator a, UnfilteredRowIterator b)
    {
        return Objects.equals(a.columns(), b.columns())
            && Objects.equals(a.stats(), b.stats())
            && sameContent(a, b);
    }

    // Test equality of the iterators, but without caring too much about the "metadata" of said iterator. This is often
    // what we want in tests. In particular, the columns() reported by the iterators will sometimes differ because they
    // are a superset of what the iterator actually contains, and depending on the method used to get each iterator
    // tested, one may include a defined column the other don't while there is not actual content for that column.
    public static boolean sameContent(UnfilteredRowIterator a, UnfilteredRowIterator b)
    {
        return Objects.equals(a.metadata(), b.metadata())
            && Objects.equals(a.isReverseOrder(), b.isReverseOrder())
            && Objects.equals(a.partitionKey(), b.partitionKey())
            && Objects.equals(a.partitionLevelDeletion(), b.partitionLevelDeletion())
            && Objects.equals(a.staticRow(), b.staticRow())
            && Iterators.elementsEqual(a, b);
    }

    public static boolean sameContent(Mutation a, Mutation b)
    {
        if (!a.key().equals(b.key()) || !a.getColumnFamilyIds().equals(b.getColumnFamilyIds()))
            return false;

        for (UUID cfId : a.getColumnFamilyIds())
        {
            if (!sameContent(a.getPartitionUpdate(cfId).unfilteredIterator(), b.getPartitionUpdate(cfId).unfilteredIterator()))
                return false;
        }
        return true;
    }

    // moved & refactored from KeyspaceTest in < 3.0
    public static void assertColumns(Row row, String... expectedColumnNames)
    {
        Iterator<Cell> cells = row == null ? Collections.emptyIterator() : row.cells().iterator();
        String[] actual = Iterators.toArray(Iterators.transform(cells, new Function<Cell, String>()
        {
            public String apply(Cell cell)
            {
                return cell.column().name.toString();
            }
        }), String.class);

        assert Arrays.equals(actual, expectedColumnNames)
        : String.format("Columns [%s])] is not expected [%s]",
                        ((row == null) ? "" : row.columns().toString()),
                        StringUtils.join(expectedColumnNames, ","));
    }

    public static void assertColumn(CFMetaData cfm, Row row, String name, String value, long timestamp)
    {
        Cell cell = row.getCell(cfm.getColumnDefinition(new ColumnIdentifier(name, true)));
        assertColumn(cell, value, timestamp);
    }

    public static void assertColumn(Cell cell, String value, long timestamp)
    {
        assertNotNull(cell);
        assertEquals(0, ByteBufferUtil.compareUnsigned(cell.value(), ByteBufferUtil.bytes(value)));
        assertEquals(timestamp, cell.timestamp());
    }

    public static void assertClustering(CFMetaData cfm, Row row, Object... clusteringValue)
    {
        assertEquals(row.clustering().size(), clusteringValue.length);
        assertEquals(0, cfm.comparator.compare(row.clustering(), cfm.comparator.make(clusteringValue)));
    }

    public static PartitionerSwitcher switchPartitioner(IPartitioner p)
    {
        return new PartitionerSwitcher(p);
    }

    public static class PartitionerSwitcher implements AutoCloseable
    {
        final IPartitioner oldP;
        final IPartitioner newP;

        public PartitionerSwitcher(IPartitioner partitioner)
        {
            newP = partitioner;
            oldP = StorageService.instance.setPartitionerUnsafe(partitioner);
        }

        public void close()
        {
            IPartitioner p = StorageService.instance.setPartitionerUnsafe(oldP);
            assert p == newP;
        }
    }

    public static void spinAssertEquals(Object expected, Supplier<Object> s, int timeoutInSeconds)
    {
        long start = System.currentTimeMillis();
        while (System.currentTimeMillis() < start + (1000 * timeoutInSeconds))
        {
            if (s.get().equals(expected))
                break;
            Thread.yield();
        }
        assertEquals(expected, s.get());
    }

    public static void joinThread(Thread thread) throws InterruptedException
    {
        thread.join(10000);
    }

    public static AssertionError runCatchingAssertionError(Runnable test)
    {
        try
        {
            test.run();
            return null;
        }
        catch (AssertionError e)
        {
            return e;
        }
    }

    /**
     * Wrapper function used to run a test that can sometimes flake for uncontrollable reasons.
     *
     * If the given test fails on the first run, it is executed the given number of times again, expecting all secondary
     * runs to succeed. If they do, the failure is understood as a flake and the test is treated as passing.
     *
     * Do not use this if the test is deterministic and its success is not influenced by external factors (such as time,
     * selection of random seed, network failures, etc.). If the test can be made independent of such factors, it is
     * probably preferable to do so rather than use this method.
     *
     * @param test The test to run.
     * @param rerunsOnFailure How many times to re-run it if it fails. All reruns must pass.
     * @param message Message to send to System.err on initial failure.
     */
    public static void flakyTest(Runnable test, int rerunsOnFailure, String message)
    {
        AssertionError e = runCatchingAssertionError(test);
        if (e == null)
            return;     // success

        logger.info("Test failed. {}", message, e);
        logger.info("Re-running {} times to verify it isn't failing more often than it should.", rerunsOnFailure);

        int rerunsFailed = 0;
        for (int i = 0; i < rerunsOnFailure; ++i)
        {
            AssertionError t = runCatchingAssertionError(test);
            if (t != null)
            {
                ++rerunsFailed;
                e.addSuppressed(t);

                logger.debug("Test failed again, total num failures: {}", rerunsFailed, t);
            }
        }
        if (rerunsFailed > 0)
        {
            logger.error("Test failed in {} of the {} reruns.", rerunsFailed, rerunsOnFailure);
            throw e;
        }

        logger.info("All reruns succeeded. Failure treated as flake.");
    }

    // for use with Optional in tests, can be used as an argument to orElseThrow
    public static Supplier<AssertionError> throwAssert(final String message)
    {
        return () -> new AssertionError(message);
    }

    public static class UnfilteredSource extends AbstractUnfilteredRowIterator implements UnfilteredRowIterator
    {
        Iterator<Unfiltered> content;

        public UnfilteredSource(CFMetaData cfm, DecoratedKey partitionKey, Row staticRow, Iterator<Unfiltered> content)
        {
            super(cfm,
                  partitionKey,
                  DeletionTime.LIVE,
                  cfm.partitionColumns(),
                  staticRow != null ? staticRow : Rows.EMPTY_STATIC_ROW,
                  false,
                  EncodingStats.NO_STATS);
            this.content = content;
        }

        @Override
        protected Unfiltered computeNext()
        {
            return content.hasNext() ? content.next() : endOfData();
        }
    }

    public static UnfilteredPartitionIterator executeLocally(PartitionRangeReadCommand command,
                                                             ColumnFamilyStore cfs,
                                                             ReadExecutionController controller)
    {
<<<<<<< HEAD
        return new InternalPartitionRangeReadCommand(command).queryStorageInternal(cfs, controller);
    }

    private static final class InternalPartitionRangeReadCommand extends PartitionRangeReadCommand
    {

        private InternalPartitionRangeReadCommand(PartitionRangeReadCommand original)
        {
            super(original.isDigestQuery(),
                  original.digestVersion(),
                  original.isForThrift(),
                  original.metadata(),
                  original.nowInSec(),
                  original.columnFilter(),
                  original.rowFilter(),
                  original.limits(),
                  original.dataRange(),
                  Optional.empty());
        }

        private UnfilteredPartitionIterator queryStorageInternal(ColumnFamilyStore cfs,
                                                                 ReadExecutionController controller)
        {
            return queryStorage(cfs, controller);
        }
=======
        return command.queryStorage(cfs, orderGroup);
>>>>>>> 7f297bcf
    }

    public static Closeable markDirectoriesUnwriteable(ColumnFamilyStore cfs)
    {
        try
        {
            for ( ; ; )
            {
                DataDirectory dir = cfs.getDirectories().getWriteableLocation(1);
                BlacklistedDirectories.maybeMarkUnwritable(cfs.getDirectories().getLocationForDisk(dir));
            }
        }
        catch (IOError e)
        {
            // Expected -- marked all directories as unwritable
        }
        return () -> BlacklistedDirectories.clearUnwritableUnsafe();
    }

    public static PagingState makeSomePagingState(ProtocolVersion protocolVersion)
    {
        CFMetaData metadata = CFMetaData.Builder.create("ks", "tbl")
                                                .addPartitionKey("k", AsciiType.instance)
                                                .addClusteringColumn("c1", AsciiType.instance)
                                                .addClusteringColumn("c1", Int32Type.instance)
                                                .addRegularColumn("myCol", AsciiType.instance)
                                                .build();

        ByteBuffer pk = ByteBufferUtil.bytes("someKey");

        ColumnDefinition def = metadata.getColumnDefinition(new ColumnIdentifier("myCol", false));
        Clustering c = Clustering.make(ByteBufferUtil.bytes("c1"), ByteBufferUtil.bytes(42));
        Row row = BTreeRow.singleCellRow(c, BufferCell.live(def, 0, ByteBufferUtil.EMPTY_BYTE_BUFFER));
        PagingState.RowMark mark = PagingState.RowMark.create(metadata, row, protocolVersion);
        return new PagingState(pk, mark, 10, 0);
    }

}<|MERGE_RESOLUTION|>--- conflicted
+++ resolved
@@ -670,35 +670,7 @@
                                                              ColumnFamilyStore cfs,
                                                              ReadExecutionController controller)
     {
-<<<<<<< HEAD
-        return new InternalPartitionRangeReadCommand(command).queryStorageInternal(cfs, controller);
-    }
-
-    private static final class InternalPartitionRangeReadCommand extends PartitionRangeReadCommand
-    {
-
-        private InternalPartitionRangeReadCommand(PartitionRangeReadCommand original)
-        {
-            super(original.isDigestQuery(),
-                  original.digestVersion(),
-                  original.isForThrift(),
-                  original.metadata(),
-                  original.nowInSec(),
-                  original.columnFilter(),
-                  original.rowFilter(),
-                  original.limits(),
-                  original.dataRange(),
-                  Optional.empty());
-        }
-
-        private UnfilteredPartitionIterator queryStorageInternal(ColumnFamilyStore cfs,
-                                                                 ReadExecutionController controller)
-        {
-            return queryStorage(cfs, controller);
-        }
-=======
-        return command.queryStorage(cfs, orderGroup);
->>>>>>> 7f297bcf
+        return command.queryStorage(cfs, controller);
     }
 
     public static Closeable markDirectoriesUnwriteable(ColumnFamilyStore cfs)
