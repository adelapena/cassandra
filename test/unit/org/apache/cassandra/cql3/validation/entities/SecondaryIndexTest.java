--- conflicted
+++ resolved
@@ -1521,9 +1521,6 @@
         assertInvalidMessage("full() indexes can only be created on frozen collections", "CREATE INDEX ON %s (full(v))");
     }
 
-<<<<<<< HEAD
-    private ResultMessage.Prepared prepareStatement(String cql)
-=======
     @Test
     public void testIndexOnPartitionKeyInsertExpiringColumn() throws Throwable
     {
@@ -1566,8 +1563,7 @@
         assertEmpty(execute("SELECT * FROM %s WHERE a = 5"));
     }
 
-    private ResultMessage.Prepared prepareStatement(String cql, boolean forThrift)
->>>>>>> baeebf83
+    private ResultMessage.Prepared prepareStatement(String cql)
     {
         return QueryProcessor.prepare(String.format(cql, KEYSPACE, currentTable()),
                                       ClientState.forInternalCalls());
