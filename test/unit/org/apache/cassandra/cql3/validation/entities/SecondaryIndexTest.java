--- conflicted
+++ resolved
@@ -1577,7 +1577,49 @@
         assertEmpty(execute("SELECT * FROM %s WHERE a = 5"));
     }
 
-<<<<<<< HEAD
+    @Test
+    public void testIndicesOnCompactTable() throws Throwable
+    {
+        assertInvalidMessage("COMPACT STORAGE with composite PRIMARY KEY allows no more than one column not part of the PRIMARY KEY (got: v1, v2)",
+                             "CREATE TABLE test (pk int, c int, v1 int, v2 int, PRIMARY KEY(pk, c)) WITH COMPACT STORAGE");
+
+        createTable("CREATE TABLE %s (pk int, c int, v int, PRIMARY KEY(pk, c)) WITH COMPACT STORAGE");
+        assertInvalidMessage("Secondary indexes are not supported on COMPACT STORAGE tables that have clustering columns",
+                             "CREATE INDEX ON %s(v)");
+
+        createTable("CREATE TABLE %s (pk int PRIMARY KEY, v int) WITH COMPACT STORAGE");
+        createIndex("CREATE INDEX ON %s(v)");
+
+        execute("INSERT INTO %s (pk, v) VALUES (?, ?)", 1, 1);
+        execute("INSERT INTO %s (pk, v) VALUES (?, ?)", 2, 1);
+        execute("INSERT INTO %s (pk, v) VALUES (?, ?)", 3, 3);
+
+        assertRows(execute("SELECT pk, v FROM %s WHERE v = 1"),
+                   row(1, 1),
+                   row(2, 1));
+
+        assertRows(execute("SELECT pk, v FROM %s WHERE v = 3"),
+                   row(3, 3));
+
+        assertEmpty(execute("SELECT pk, v FROM %s WHERE v = 5"));
+
+        createTable("CREATE TABLE %s (pk int PRIMARY KEY, v1 int, v2 int) WITH COMPACT STORAGE");
+        createIndex("CREATE INDEX ON %s(v1)");
+
+        execute("INSERT INTO %s (pk, v1, v2) VALUES (?, ?, ?)", 1, 1, 1);
+        execute("INSERT INTO %s (pk, v1, v2) VALUES (?, ?, ?)", 2, 1, 2);
+        execute("INSERT INTO %s (pk, v1, v2) VALUES (?, ?, ?)", 3, 3, 3);
+
+        assertRows(execute("SELECT pk, v2 FROM %s WHERE v1 = 1"),
+                   row(1, 1),
+                   row(2, 2));
+
+        assertRows(execute("SELECT pk, v2 FROM %s WHERE v1 = 3"),
+                   row(3, 3));
+
+        assertEmpty(execute("SELECT pk, v2 FROM %s WHERE v1 = 5"));
+    }
+    
     private ResultMessage.Prepared prepareStatement(String cql, boolean forThrift)
     {
         return QueryProcessor.prepare(String.format(cql, KEYSPACE, currentTable()),
@@ -1626,48 +1668,5 @@
             latch.countDown();
             return super.getInvalidateTask();
         }
-=======
-    @Test
-    public void testIndicesOnCompactTable() throws Throwable
-    {
-        assertInvalidMessage("COMPACT STORAGE with composite PRIMARY KEY allows no more than one column not part of the PRIMARY KEY (got: v1, v2)",
-                             "CREATE TABLE test (pk int, c int, v1 int, v2 int, PRIMARY KEY(pk, c)) WITH COMPACT STORAGE");
-
-        createTable("CREATE TABLE %s (pk int, c int, v int, PRIMARY KEY(pk, c)) WITH COMPACT STORAGE");
-        assertInvalidMessage("Secondary indexes are not supported on COMPACT STORAGE tables that have clustering columns",
-                             "CREATE INDEX ON %s(v)");
-
-        createTable("CREATE TABLE %s (pk int PRIMARY KEY, v int) WITH COMPACT STORAGE");
-        createIndex("CREATE INDEX ON %s(v)");
-
-        execute("INSERT INTO %s (pk, v) VALUES (?, ?)", 1, 1);
-        execute("INSERT INTO %s (pk, v) VALUES (?, ?)", 2, 1);
-        execute("INSERT INTO %s (pk, v) VALUES (?, ?)", 3, 3);
-
-        assertRows(execute("SELECT pk, v FROM %s WHERE v = 1"),
-                   row(1, 1),
-                   row(2, 1));
-
-        assertRows(execute("SELECT pk, v FROM %s WHERE v = 3"),
-                   row(3, 3));
-
-        assertEmpty(execute("SELECT pk, v FROM %s WHERE v = 5"));
-
-        createTable("CREATE TABLE %s (pk int PRIMARY KEY, v1 int, v2 int) WITH COMPACT STORAGE");
-        createIndex("CREATE INDEX ON %s(v1)");
-
-        execute("INSERT INTO %s (pk, v1, v2) VALUES (?, ?, ?)", 1, 1, 1);
-        execute("INSERT INTO %s (pk, v1, v2) VALUES (?, ?, ?)", 2, 1, 2);
-        execute("INSERT INTO %s (pk, v1, v2) VALUES (?, ?, ?)", 3, 3, 3);
-
-        assertRows(execute("SELECT pk, v2 FROM %s WHERE v1 = 1"),
-                   row(1, 1),
-                   row(2, 2));
-
-        assertRows(execute("SELECT pk, v2 FROM %s WHERE v1 = 3"),
-                   row(3, 3));
-
-        assertEmpty(execute("SELECT pk, v2 FROM %s WHERE v1 = 5"));
->>>>>>> 57c590f6
     }
 }