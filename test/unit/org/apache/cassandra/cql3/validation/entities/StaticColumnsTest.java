--- conflicted
+++ resolved
@@ -24,7 +24,7 @@
 
 import org.apache.cassandra.cql3.CQLTester;
 
-import static junit.framework.Assert.assertNull;
+import static org.junit.Assert.assertNull;
 import static org.junit.Assert.assertEquals;
 import static org.junit.Assert.assertTrue;
 
@@ -124,13 +124,7 @@
         assertRows(execute("SELECT * FROM %s WHERE v = 1"), row(0, 0, 42, 1), row(0, 1, 42, 1));
         assertRows(execute("SELECT p, s FROM %s WHERE v = 1"), row(0, 42), row(1, 42));
         assertRows(execute("SELECT p FROM %s WHERE v = 1"), row(0), row(1));
-<<<<<<< HEAD
-        // We don't support that
-        assertInvalidMessage("Queries using 2ndary indexes don't support selecting only static columns",
-                             "SELECT s FROM %s WHERE v = 1");
-=======
         assertRows(execute("SELECT s FROM %s WHERE v = 1"), row(42), row(42));
->>>>>>> 32ec1bb8
     }
 
     /**
