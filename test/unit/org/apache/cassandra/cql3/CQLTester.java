--- conflicted
+++ resolved
@@ -734,14 +734,11 @@
     {
         String currentTable = currentTable();
         return currentTable == null ? query : String.format(query, keyspace + "." + currentTable);
-<<<<<<< HEAD
     }
 
     protected ResultMessage.Prepared prepare(String query) throws Throwable
     {
         return QueryProcessor.prepare(formatQuery(query), ClientState.forInternalCalls(), false);
-=======
->>>>>>> c0886d87
     }
 
     protected UntypedResultSet execute(String query, Object... values) throws Throwable
