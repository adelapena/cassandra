--- conflicted
+++ resolved
@@ -19,12 +19,10 @@
 package org.apache.cassandra.db;
 
 import java.math.BigInteger;
-import java.net.InetAddress;
 import java.nio.ByteBuffer;
 import java.nio.charset.CharacterCodingException;
 import java.util.ArrayList;
 import java.util.Arrays;
-import java.util.Collections;
 import java.util.Iterator;
 import java.util.List;
 
@@ -32,17 +30,11 @@
 import org.junit.BeforeClass;
 import org.junit.Test;
 
-import static org.apache.cassandra.db.ConsistencyLevel.ONE;
 import static org.junit.Assert.assertEquals;
 import static org.junit.Assert.assertTrue;
 
 import org.apache.cassandra.*;
-<<<<<<< HEAD
-=======
-import org.apache.cassandra.config.CFMetaData;
-import org.apache.cassandra.config.ColumnDefinition;
 import org.apache.cassandra.config.DatabaseDescriptor;
->>>>>>> 61ecfda2
 import org.apache.cassandra.db.marshal.AsciiType;
 import org.apache.cassandra.db.rows.Row;
 import org.apache.cassandra.db.marshal.IntegerType;
@@ -51,16 +43,14 @@
 import org.apache.cassandra.dht.Range;
 import org.apache.cassandra.dht.Token;
 import org.apache.cassandra.exceptions.ConfigurationException;
-<<<<<<< HEAD
+import org.apache.cassandra.locator.ReplicaPlan;
+import org.apache.cassandra.locator.ReplicaPlans;
+import org.apache.cassandra.locator.TokenMetadata;
 import org.apache.cassandra.schema.ColumnMetadata;
 import org.apache.cassandra.schema.KeyspaceParams;
 import org.apache.cassandra.schema.TableMetadata;
-=======
-import org.apache.cassandra.locator.TokenMetadata;
-import org.apache.cassandra.schema.KeyspaceParams;
 import org.apache.cassandra.service.StorageProxy;
 import org.apache.cassandra.service.StorageService;
->>>>>>> 61ecfda2
 import org.apache.cassandra.utils.ByteBufferUtil;
 import org.apache.cassandra.utils.FBUtilities;
 
@@ -71,8 +61,6 @@
     public static final String CF_STANDARD1 = "Standard1";
     public static final String CF_STANDARDINT = "StandardInteger1";
     public static final String CF_COMPACT1 = "Compact1";
-
-    private static final List<InetAddress> LOCAL = Collections.singletonList(FBUtilities.getBroadcastAddress());
 
     @BeforeClass
     public static void defineSchema() throws ConfigurationException
@@ -214,214 +202,6 @@
         assertTrue(partitions.get(0).iterator().next().getCell(cDef).value().equals(ByteBufferUtil.bytes("2")));
         assertTrue(partitions.get(partitions.size() - 1).iterator().next().getCell(cDef).value().equals(ByteBufferUtil.bytes("6")));
     }
-<<<<<<< HEAD
-=======
-
-        // TODO: Port or remove, depending on what DataLimits.thriftLimits (per cell) looks like
-//    @Test
-//    public void testRangeSliceColumnsLimit() throws Throwable
-//    {
-//        String keyspaceName = KEYSPACE1;
-//        String cfName = CF_STANDARD1;
-//        Keyspace keyspace = Keyspace.open(keyspaceName);
-//        ColumnFamilyStore cfs = keyspace.getColumnFamilyStore(cfName);
-//        cfs.clearUnsafe();
-//
-//        Cell[] cols = new Cell[5];
-//        for (int i = 0; i < 5; i++)
-//            cols[i] = column("c" + i, "value", 1);
-//
-//        putColsStandard(cfs, Util.dk("a"), cols[0], cols[1], cols[2], cols[3], cols[4]);
-//        putColsStandard(cfs, Util.dk("b"), cols[0], cols[1]);
-//        putColsStandard(cfs, Util.dk("c"), cols[0], cols[1], cols[2], cols[3]);
-//        cfs.forceBlockingFlush();
-//
-//        SlicePredicate sp = new SlicePredicate();
-//        sp.setSlice_range(new SliceRange());
-//        sp.getSlice_range().setCount(1);
-//        sp.getSlice_range().setStart(ArrayUtils.EMPTY_BYTE_ARRAY);
-//        sp.getSlice_range().setFinish(ArrayUtils.EMPTY_BYTE_ARRAY);
-//
-//        assertTotalColCount(cfs.getRangeSlice(Util.range("", ""),
-//                                              null,
-//                                              ThriftValidation.asIFilter(sp, cfs.metadata, null),
-//                                              3,
-//                                              System.currentTimeMillis(),
-//                                              true,
-//                                              false),
-//                            3);
-//        assertTotalColCount(cfs.getRangeSlice(Util.range("", ""),
-//                                              null,
-//                                              ThriftValidation.asIFilter(sp, cfs.metadata, null),
-//                                              5,
-//                                              System.currentTimeMillis(),
-//                                              true,
-//                                              false),
-//                            5);
-//        assertTotalColCount(cfs.getRangeSlice(Util.range("", ""),
-//                                              null,
-//                                              ThriftValidation.asIFilter(sp, cfs.metadata, null),
-//                                              8,
-//                                              System.currentTimeMillis(),
-//                                              true,
-//                                              false),
-//                            8);
-//        assertTotalColCount(cfs.getRangeSlice(Util.range("", ""),
-//                                              null,
-//                                              ThriftValidation.asIFilter(sp, cfs.metadata, null),
-//                                              10,
-//                                              System.currentTimeMillis(),
-//                                              true,
-//                                              false),
-//                            10);
-//        assertTotalColCount(cfs.getRangeSlice(Util.range("", ""),
-//                                              null,
-//                                              ThriftValidation.asIFilter(sp, cfs.metadata, null),
-//                                              100,
-//                                              System.currentTimeMillis(),
-//                                              true,
-//                                              false),
-//                            11);
-//
-//        // Check that when querying by name, we always include all names for a
-//        // gien row even if it means returning more columns than requested (this is necesseray for CQL)
-//        sp = new SlicePredicate();
-//        sp.setColumn_names(Arrays.asList(
-//            ByteBufferUtil.bytes("c0"),
-//            ByteBufferUtil.bytes("c1"),
-//            ByteBufferUtil.bytes("c2")
-//        ));
-//
-//        assertTotalColCount(cfs.getRangeSlice(Util.range("", ""),
-//                                              null,
-//                                              ThriftValidation.asIFilter(sp, cfs.metadata, null),
-//                                              1,
-//                                              System.currentTimeMillis(),
-//                                              true,
-//                                              false),
-//                            3);
-//        assertTotalColCount(cfs.getRangeSlice(Util.range("", ""),
-//                                              null,
-//                                              ThriftValidation.asIFilter(sp, cfs.metadata, null),
-//                                              4,
-//                                              System.currentTimeMillis(),
-//                                              true,
-//                                              false),
-//                            5);
-//        assertTotalColCount(cfs.getRangeSlice(Util.range("", ""),
-//                                              null,
-//                                              ThriftValidation.asIFilter(sp, cfs.metadata, null),
-//                                              5,
-//                                              System.currentTimeMillis(),
-//                                              true,
-//                                              false),
-//                            5);
-//        assertTotalColCount(cfs.getRangeSlice(Util.range("", ""),
-//                                              null,
-//                                              ThriftValidation.asIFilter(sp, cfs.metadata, null),
-//                                              6,
-//                                              System.currentTimeMillis(),
-//                                              true,
-//                                              false),
-//                            8);
-//        assertTotalColCount(cfs.getRangeSlice(Util.range("", ""),
-//                                              null,
-//                                              ThriftValidation.asIFilter(sp, cfs.metadata, null),
-//                                              100,
-//                                              System.currentTimeMillis(),
-//                                              true,
-//                                              false),
-//                            8);
-//    }
-
-    // TODO: Port or remove, depending on what DataLimits.thriftLimits (per cell) looks like
-//    @Test
-//    public void testRangeSlicePaging() throws Throwable
-//    {
-//        String keyspaceName = KEYSPACE1;
-//        String cfName = CF_STANDARD1;
-//        Keyspace keyspace = Keyspace.open(keyspaceName);
-//        ColumnFamilyStore cfs = keyspace.getColumnFamilyStore(cfName);
-//        cfs.clearUnsafe();
-//
-//        Cell[] cols = new Cell[4];
-//        for (int i = 0; i < 4; i++)
-//            cols[i] = column("c" + i, "value", 1);
-//
-//        DecoratedKey ka = Util.dk("a");
-//        DecoratedKey kb = Util.dk("b");
-//        DecoratedKey kc = Util.dk("c");
-//
-//        PartitionPosition min = Util.rp("");
-//
-//        putColsStandard(cfs, ka, cols[0], cols[1], cols[2], cols[3]);
-//        putColsStandard(cfs, kb, cols[0], cols[1], cols[2]);
-//        putColsStandard(cfs, kc, cols[0], cols[1], cols[2], cols[3]);
-//        cfs.forceBlockingFlush();
-//
-//        SlicePredicate sp = new SlicePredicate();
-//        sp.setSlice_range(new SliceRange());
-//        sp.getSlice_range().setCount(1);
-//        sp.getSlice_range().setStart(ArrayUtils.EMPTY_BYTE_ARRAY);
-//        sp.getSlice_range().setFinish(ArrayUtils.EMPTY_BYTE_ARRAY);
-//
-//        Collection<Row> rows;
-//        Row row, row1, row2;
-//        IDiskAtomFilter filter = ThriftValidation.asIFilter(sp, cfs.metadata, null);
-//
-//        rows = cfs.getRangeSlice(cfs.makeExtendedFilter(Util.range("", ""), filter, null, 3, true, true, System.currentTimeMillis()));
-//        assert rows.size() == 1 : "Expected 1 row, got " + toString(rows);
-//        row = rows.iterator().next();
-//        assertColumnNames(row, "c0", "c1", "c2");
-//
-//        sp.getSlice_range().setStart(ByteBufferUtil.getArray(ByteBufferUtil.bytes("c2")));
-//        filter = ThriftValidation.asIFilter(sp, cfs.metadata, null);
-//        rows = cfs.getRangeSlice(cfs.makeExtendedFilter(new Bounds<PartitionPosition>(ka, min), filter, null, 3, true, true, System.currentTimeMillis()));
-//        assert rows.size() == 2 : "Expected 2 rows, got " + toString(rows);
-//        Iterator<Row> iter = rows.iterator();
-//        row1 = iter.next();
-//        row2 = iter.next();
-//        assertColumnNames(row1, "c2", "c3");
-//        assertColumnNames(row2, "c0");
-//
-//        sp.getSlice_range().setStart(ByteBufferUtil.getArray(ByteBufferUtil.bytes("c0")));
-//        filter = ThriftValidation.asIFilter(sp, cfs.metadata, null);
-//        rows = cfs.getRangeSlice(cfs.makeExtendedFilter(new Bounds<PartitionPosition>(row2.key, min), filter, null, 3, true, true, System.currentTimeMillis()));
-//        assert rows.size() == 1 : "Expected 1 row, got " + toString(rows);
-//        row = rows.iterator().next();
-//        assertColumnNames(row, "c0", "c1", "c2");
-//
-//        sp.getSlice_range().setStart(ByteBufferUtil.getArray(ByteBufferUtil.bytes("c2")));
-//        filter = ThriftValidation.asIFilter(sp, cfs.metadata, null);
-//        rows = cfs.getRangeSlice(cfs.makeExtendedFilter(new Bounds<PartitionPosition>(row.key, min), filter, null, 3, true, true, System.currentTimeMillis()));
-//        assert rows.size() == 2 : "Expected 2 rows, got " + toString(rows);
-//        iter = rows.iterator();
-//        row1 = iter.next();
-//        row2 = iter.next();
-//        assertColumnNames(row1, "c2");
-//        assertColumnNames(row2, "c0", "c1");
-//
-//        // Paging within bounds
-//        SliceQueryFilter sf = new SliceQueryFilter(cellname("c1"),
-//                                                   cellname("c2"),
-//                                                   false,
-//                                                   0);
-//        rows = cfs.getRangeSlice(cfs.makeExtendedFilter(new Bounds<PartitionPosition>(ka, kc), sf, cellname("c2"), cellname("c1"), null, 2, true, System.currentTimeMillis()));
-//        assert rows.size() == 2 : "Expected 2 rows, got " + toString(rows);
-//        iter = rows.iterator();
-//        row1 = iter.next();
-//        row2 = iter.next();
-//        assertColumnNames(row1, "c2");
-//        assertColumnNames(row2, "c1");
-//
-//        rows = cfs.getRangeSlice(cfs.makeExtendedFilter(new Bounds<PartitionPosition>(kb, kc), sf, cellname("c1"), cellname("c1"), null, 10, true, System.currentTimeMillis()));
-//        assert rows.size() == 2 : "Expected 2 rows, got " + toString(rows);
-//        iter = rows.iterator();
-//        row1 = iter.next();
-//        row2 = iter.next();
-//        assertColumnNames(row1, "c1", "c2");
-//        assertColumnNames(row2, "c1");
-//    }
 
     @Test
     public void testComputeConcurrencyFactor()
@@ -456,16 +236,16 @@
         int vnodeCount = 0;
 
         Keyspace keyspace = Keyspace.open(KEYSPACE1);
-        List<StorageProxy.RangeForQuery> ranges = new ArrayList<>();
+        List<ReplicaPlan.ForRangeRead> ranges = new ArrayList<>();
         for (int i = 0; i + 1 < tokens.size(); i++)
         {
             Range<PartitionPosition> range = Range.makeRowRange(tokens.get(i), tokens.get(i + 1));
-            ranges.add(new StorageProxy.RangeForQuery(range, LOCAL, LOCAL, 1));
+            ranges.add(ReplicaPlans.forRangeRead(keyspace, ConsistencyLevel.ONE, range, 1));
             vnodeCount++;
         }
 
-        StorageProxy.RangeMerger merge = new StorageProxy.RangeMerger(ranges.iterator(), keyspace, ONE);
-        StorageProxy.RangeForQuery mergedRange = Iterators.getOnlyElement(merge);
+        StorageProxy.RangeMerger merge = new StorageProxy.RangeMerger(ranges.iterator(), keyspace, ConsistencyLevel.ONE);
+        ReplicaPlan.ForRangeRead mergedRange = Iterators.getOnlyElement(merge);
         // all ranges are merged as test has only one node.
         assertEquals(vnodeCount, mergedRange.vnodeCount());
     }
@@ -483,7 +263,7 @@
         int rows = 100;
         for (int i = 0; i < rows; ++i)
         {
-            RowUpdateBuilder builder = new RowUpdateBuilder(cfs.metadata, 10, String.valueOf(i));
+            RowUpdateBuilder builder = new RowUpdateBuilder(cfs.metadata(), 10, String.valueOf(i));
             builder.clustering("c");
             builder.add("val", String.valueOf(i));
             builder.build().applyUnsafe();
@@ -493,36 +273,36 @@
         PartitionRangeReadCommand command = (PartitionRangeReadCommand) Util.cmd(cfs).build();
 
         // without range merger, there will be 2 batches requested: 1st batch with 1 range and 2nd batch with remaining ranges
-        Iterator<StorageProxy.RangeForQuery> ranges = rangeIterator(command, keyspace, false);
-        StorageProxy.RangeCommandIterator data = new StorageProxy.RangeCommandIterator(ranges, command, 1, 1000, vnodeCount, keyspace, ONE, System.nanoTime());
+        Iterator<ReplicaPlan.ForRangeRead> ranges = rangeIterator(command, keyspace, false);
+        StorageProxy.RangeCommandIterator data = new StorageProxy.RangeCommandIterator(ranges, command, 1, 1000, vnodeCount, System.nanoTime());
         verifyRangeCommandIterator(data, rows, 2, vnodeCount);
 
         // without range merger and initial cf=5, there will be 1 batches requested: 5 vnode ranges for 1st batch
         ranges = rangeIterator(command, keyspace, false);
-        data = new StorageProxy.RangeCommandIterator(ranges, command, vnodeCount, 1000, vnodeCount, keyspace, ONE, System.nanoTime());
+        data = new StorageProxy.RangeCommandIterator(ranges, command, vnodeCount, 1000, vnodeCount, System.nanoTime());
         verifyRangeCommandIterator(data, rows, 1, vnodeCount);
 
         // without range merger and max cf=1, there will be 5 batches requested: 1 vnode range per batch
         ranges = rangeIterator(command, keyspace, false);
-        data = new StorageProxy.RangeCommandIterator(ranges, command, 1, 1, vnodeCount, keyspace, ONE, System.nanoTime());
+        data = new StorageProxy.RangeCommandIterator(ranges, command, 1, 1, vnodeCount, System.nanoTime());
         verifyRangeCommandIterator(data, rows, vnodeCount, vnodeCount);
 
         // with range merger, there will be only 1 batch requested, as all ranges share the same replica - localhost
         ranges = rangeIterator(command, keyspace, true);
-        data = new StorageProxy.RangeCommandIterator(ranges, command, 1, 1000, vnodeCount, keyspace, ONE, System.nanoTime());
+        data = new StorageProxy.RangeCommandIterator(ranges, command, 1, 1000, vnodeCount, System.nanoTime());
         verifyRangeCommandIterator(data, rows, 1, vnodeCount);
 
         // with range merger and max cf=1, there will be only 1 batch requested, as all ranges share the same replica - localhost
         ranges = rangeIterator(command, keyspace, true);
-        data = new StorageProxy.RangeCommandIterator(ranges, command, 1, 1, vnodeCount, keyspace, ONE, System.nanoTime());
+        data = new StorageProxy.RangeCommandIterator(ranges, command, 1, 1, vnodeCount, System.nanoTime());
         verifyRangeCommandIterator(data, rows, 1, vnodeCount);
     }
 
-    private Iterator<StorageProxy.RangeForQuery> rangeIterator(PartitionRangeReadCommand command, Keyspace keyspace, boolean withRangeMerger)
-    {
-        Iterator<StorageProxy.RangeForQuery> ranges = new StorageProxy.RangeIterator(command, keyspace, ONE);
+    private Iterator<ReplicaPlan.ForRangeRead> rangeIterator(PartitionRangeReadCommand command, Keyspace keyspace, boolean withRangeMerger)
+    {
+        Iterator<ReplicaPlan.ForRangeRead> ranges = new StorageProxy.RangeIterator(command, keyspace, ConsistencyLevel.ONE);
         if (withRangeMerger)
-            ranges = new StorageProxy.RangeMerger(ranges, keyspace, ONE);
+            ranges = new StorageProxy.RangeMerger(ranges, keyspace, ConsistencyLevel.ONE);
 
         return  ranges;
     }
@@ -544,9 +324,8 @@
 
         TokenMetadata tmd = StorageService.instance.getTokenMetadata();
         tmd.clearUnsafe();
-        tmd.updateNormalTokens(tokens, FBUtilities.getBroadcastAddress());
+        tmd.updateNormalTokens(tokens, FBUtilities.getBroadcastAddressAndPort());
 
         return tokens;
     }
->>>>>>> 61ecfda2
 }
