--- conflicted
+++ resolved
@@ -1,4 +1,3 @@
-<<<<<<< HEAD
 3.10
  * Fix RandomReplicationAwareTokenAllocatorTest.testExistingCluster (CASSANDRA-12812)
  * Upgrade commons-codec to 1.9 (CASSANDRA-12790)
@@ -89,10 +88,7 @@
  * Restore resumable hints delivery (CASSANDRA-11960)
  * Properly report LWT contention (CASSANDRA-12626)
 Merged from 3.0:
-=======
-3.0.10
  * Fix for KeyCacheCqlTest flakiness (CASSANDRA-12801)
->>>>>>> c0886d87
  * Include SSTable filename in compacting large row message (CASSANDRA-12384)
  * Fix potential socket leak (CASSANDRA-12329, CASSANDRA-12330)
  * Fix ViewTest.testCompaction (CASSANDRA-12789)
