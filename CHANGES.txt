4.0
<<<<<<< HEAD
 * Forbid SELECT restrictions and CREATE INDEX over non-frozen UDT columns (CASSANDRA-13247)
=======
 * Upgrade junit from 4.6 to 4.12 (CASSANDRA-13360)
>>>>>>> 6a8f1503
 * Cleanup ParentRepairSession after repairs (CASSANDRA-13359)
 * Incremental repair not streaming correct sstables (CASSANDRA-13328)
 * Upgrade the jna version to 4.3.0 (CASSANDRA-13300)
 * Add the currentTimestamp, currentDate, currentTime and currentTimeUUID functions (CASSANDRA-13132)
 * Remove config option index_interval (CASSANDRA-10671)
 * Reduce lock contention for collection types and serializers (CASSANDRA-13271)
 * Make it possible to override MessagingService.Verb ids (CASSANDRA-13283)
 * Avoid synchronized on prepareForRepair in ActiveRepairService (CASSANDRA-9292)
 * Adds the ability to use uncompressed chunks in compressed files (CASSANDRA-10520)
 * Don't flush sstables when streaming for incremental repair (CASSANDRA-13226)
 * Remove unused method (CASSANDRA-13227)
 * Fix minor bugs related to #9143 (CASSANDRA-13217)
 * Output warning if user increases RF (CASSANDRA-13079)
 * Remove pre-3.0 streaming compatibility code for 4.0 (CASSANDRA-13081)
 * Add support for + and - operations on dates (CASSANDRA-11936)
 * Fix consistency of incrementally repaired data (CASSANDRA-9143)
 * Increase commitlog version (CASSANDRA-13161)
 * Make TableMetadata immutable, optimize Schema (CASSANDRA-9425)
 * Refactor ColumnCondition (CASSANDRA-12981)
 * Parallelize streaming of different keyspaces (CASSANDRA-4663)
 * Improved compactions metrics (CASSANDRA-13015)
 * Speed-up start-up sequence by avoiding un-needed flushes (CASSANDRA-13031)
 * Use Caffeine (W-TinyLFU) for on-heap caches (CASSANDRA-10855)
 * Thrift removal (CASSANDRA-11115)
 * Remove pre-3.0 compatibility code for 4.0 (CASSANDRA-12716)
 * Add column definition kind to dropped columns in schema (CASSANDRA-12705)
 * Add (automate) Nodetool Documentation (CASSANDRA-12672)
 * Update bundled cqlsh python driver to 3.7.0 (CASSANDRA-12736)
 * Reject invalid replication settings when creating or altering a keyspace (CASSANDRA-12681)
 * Clean up the SSTableReader#getScanner API wrt removal of RateLimiter (CASSANDRA-12422)
 * Use new token allocation for non bootstrap case as well (CASSANDRA-13080)
 * Avoid byte-array copy when key cache is disabled (CASSANDRA-13084)
 * Require forceful decommission if number of nodes is less than replication factor (CASSANDRA-12510)
 * Allow IN restrictions on column families with collections (CASSANDRA-12654)
 * Log message size in trace message in OutboundTcpConnection (CASSANDRA-13028)
 * Add timeUnit Days for cassandra-stress (CASSANDRA-13029)
 * Add mutation size and batch metrics (CASSANDRA-12649)
 * Add method to get size of endpoints to TokenMetadata (CASSANDRA-12999)
 * Expose time spent waiting in thread pool queue (CASSANDRA-8398)
 * Conditionally update index built status to avoid unnecessary flushes (CASSANDRA-12969)
 * cqlsh auto completion: refactor definition of compaction strategy options (CASSANDRA-12946)
 * Add support for arithmetic operators (CASSANDRA-11935)
 * Add histogram for delay to deliver hints (CASSANDRA-13234)


3.11.0
 * Possible AssertionError in UnfilteredRowIteratorWithLowerBound (CASSANDRA-13366)
 * Support unaligned memory access for AArch64 (CASSANDRA-13326)
 * Improve SASI range iterator efficiency on intersection with an empty range (CASSANDRA-12915).
 * Fix equality comparisons of columns using the duration type (CASSANDRA-13174)
 * Move to FastThreadLocalThread and FastThreadLocal (CASSANDRA-13034)
 * nodetool stopdaemon errors out (CASSANDRA-13030)
 * Tables in system_distributed should not use gcgs of 0 (CASSANDRA-12954)
 * Fix primary index calculation for SASI (CASSANDRA-12910)
 * More fixes to the TokenAllocator (CASSANDRA-12990)
 * NoReplicationTokenAllocator should work with zero replication factor (CASSANDRA-12983)
 * Address message coalescing regression (CASSANDRA-12676)
Merged from 3.0:
 * Fix CONTAINS filtering for null collections (CASSANDRA-13246)
 * Applying: Use a unique metric reservoir per test run when using Cassandra-wide metrics residing in MBeans (CASSANDRA-13216)
 * Propagate row deletions in 2i tables on upgrade (CASSANDRA-13320)
 * Slice.isEmpty() returns false for some empty slices (CASSANDRA-13305)
 * Add formatted row output to assertEmpty in CQL Tester (CASSANDRA-13238)
 * Prevent data loss on upgrade 2.1 - 3.0 by adding component separator to LogRecord absolute path (CASSANDRA-13294)
 * Improve testing on macOS by eliminating sigar logging (CASSANDRA-13233)
 * Cqlsh copy-from should error out when csv contains invalid data for collections (CASSANDRA-13071)
 * Fix "multiple versions of ant detected..." when running ant test (CASSANDRA-13232)
 * Coalescing strategy sleeps too much (CASSANDRA-13090)
 * Faster StreamingHistogram (CASSANDRA-13038)
 * Legacy deserializer can create unexpected boundary range tombstones (CASSANDRA-13237)
 * Remove unnecessary assertion from AntiCompactionTest (CASSANDRA-13070)
 * Fix cqlsh COPY for dates before 1900 (CASSANDRA-13185)
 * Use keyspace replication settings on system.size_estimates table (CASSANDRA-9639)
 * Add vm.max_map_count StartupCheck (CASSANDRA-13008)
 * Obfuscate password in stress-graphs (CASSANDRA-12233)
 * Hint related logging should include the IP address of the destination in addition to
   host ID (CASSANDRA-13205)
 * Reloading logback.xml does not work (CASSANDRA-13173)
 * Lightweight transactions temporarily fail after upgrade from 2.1 to 3.0 (CASSANDRA-13109)
 * Duplicate rows after upgrading from 2.1.16 to 3.0.10/3.9 (CASSANDRA-13125)
 * Fix UPDATE queries with empty IN restrictions (CASSANDRA-13152)
 * Fix handling of partition with partition-level deletion plus
   live rows in sstabledump (CASSANDRA-13177)
 * Provide user workaround when system_schema.columns does not contain entries
   for a table that's in system_schema.tables (CASSANDRA-13180)
Merged from 2.2:
 * Discard in-flight shadow round responses (CASSANDRA-12653)
 * Don't anti-compact repaired data to avoid inconsistencies (CASSANDRA-13153)
 * Wrong logger name in AnticompactionTask (CASSANDRA-13343)
 * Commitlog replay may fail if last mutation is within 4 bytes of end of segment (CASSANDRA-13282)
 * Fix queries updating multiple time the same list (CASSANDRA-13130)
 * Fix GRANT/REVOKE when keyspace isn't specified (CASSANDRA-13053)
 * Fix flaky LongLeveledCompactionStrategyTest (CASSANDRA-12202)
 * Fix failing COPY TO STDOUT (CASSANDRA-12497)
 * Fix ColumnCounter::countAll behaviour for reverse queries (CASSANDRA-13222)
 * Exceptions encountered calling getSeeds() breaks OTC thread (CASSANDRA-13018)
 * Fix negative mean latency metric (CASSANDRA-12876)
 * Use only one file pointer when creating commitlog segments (CASSANDRA-12539)
Merged from 2.1:
 * Remove unused repositories (CASSANDRA-13278)
 * Log stacktrace of uncaught exceptions (CASSANDRA-13108)
 * Use portable stderr for java error in startup (CASSANDRA-13211)
 * Fix Thread Leak in OutboundTcpConnection (CASSANDRA-13204)
 * Upgrade netty version to fix memory leak with client encryption (CASSANDRA-13114)
 * Coalescing strategy can enter infinite loop (CASSANDRA-13159)


3.10
 * Fix secondary index queries regression (CASSANDRA-13013)
 * Add duration type to the protocol V5 (CASSANDRA-12850)
 * Fix duration type validation (CASSANDRA-13143)
 * Fix flaky GcCompactionTest (CASSANDRA-12664)
 * Fix TestHintedHandoff.hintedhandoff_decom_test (CASSANDRA-13058)
 * Fixed query monitoring for range queries (CASSANDRA-13050)
 * Remove outboundBindAny configuration property (CASSANDRA-12673)
 * Use correct bounds for all-data range when filtering (CASSANDRA-12666)
 * Remove timing window in test case (CASSANDRA-12875)
 * Resolve unit testing without JCE security libraries installed (CASSANDRA-12945)
 * Fix inconsistencies in cassandra-stress load balancing policy (CASSANDRA-12919)
 * Fix validation of non-frozen UDT cells (CASSANDRA-12916)
 * Don't shut down socket input/output on StreamSession (CASSANDRA-12903)
 * Fix Murmur3PartitionerTest (CASSANDRA-12858)
 * Move cqlsh syntax rules into separate module and allow easier customization (CASSANDRA-12897)
 * Fix CommitLogSegmentManagerTest (CASSANDRA-12283)
 * Fix cassandra-stress truncate option (CASSANDRA-12695)
 * Fix crossNode value when receiving messages (CASSANDRA-12791)
 * Don't load MX4J beans twice (CASSANDRA-12869)
 * Extend native protocol request flags, add versions to SUPPORTED, and introduce ProtocolVersion enum (CASSANDRA-12838)
 * Set JOINING mode when running pre-join tasks (CASSANDRA-12836)
 * remove net.mintern.primitive library due to license issue (CASSANDRA-12845)
 * Properly format IPv6 addresses when logging JMX service URL (CASSANDRA-12454)
 * Optimize the vnode allocation for single replica per DC (CASSANDRA-12777)
 * Use non-token restrictions for bounds when token restrictions are overridden (CASSANDRA-12419)
 * Fix CQLSH auto completion for PER PARTITION LIMIT (CASSANDRA-12803)
 * Use different build directories for Eclipse and Ant (CASSANDRA-12466)
 * Avoid potential AttributeError in cqlsh due to no table metadata (CASSANDRA-12815)
 * Fix RandomReplicationAwareTokenAllocatorTest.testExistingCluster (CASSANDRA-12812)
 * Upgrade commons-codec to 1.9 (CASSANDRA-12790)
 * Add duration data type (CASSANDRA-11873)
 * Make the fanout size for LeveledCompactionStrategy to be configurable (CASSANDRA-11550)
 * Fix timeout in ReplicationAwareTokenAllocatorTest (CASSANDRA-12784)
 * Improve sum aggregate functions (CASSANDRA-12417)
 * Make cassandra.yaml docs for batch_size_*_threshold_in_kb reflect changes in CASSANDRA-10876 (CASSANDRA-12761)
 * cqlsh fails to format collections when using aliases (CASSANDRA-11534)
 * Check for hash conflicts in prepared statements (CASSANDRA-12733)
 * Exit query parsing upon first error (CASSANDRA-12598)
 * Fix cassandra-stress to use single seed in UUID generation (CASSANDRA-12729)
 * CQLSSTableWriter does not allow Update statement (CASSANDRA-12450)
 * Config class uses boxed types but DD exposes primitive types (CASSANDRA-12199)
 * Add pre- and post-shutdown hooks to Storage Service (CASSANDRA-12461)
 * Add hint delivery metrics (CASSANDRA-12693)
 * Remove IndexInfo cache from FileIndexInfoRetriever (CASSANDRA-12731)
 * ColumnIndex does not reuse buffer (CASSANDRA-12502)
 * cdc column addition still breaks schema migration tasks (CASSANDRA-12697)
 * Upgrade metrics-reporter dependencies (CASSANDRA-12089)
 * Tune compaction thread count via nodetool (CASSANDRA-12248)
 * Add +=/-= shortcut syntax for update queries (CASSANDRA-12232)
 * Include repair session IDs in repair start message (CASSANDRA-12532)
 * Add a blocking task to Index, run before joining the ring (CASSANDRA-12039)
 * Fix NPE when using CQLSSTableWriter (CASSANDRA-12667)
 * Support optional backpressure strategies at the coordinator (CASSANDRA-9318)
 * Make randompartitioner work with new vnode allocation (CASSANDRA-12647)
 * Fix cassandra-stress graphing (CASSANDRA-12237)
 * Allow filtering on partition key columns for queries without secondary indexes (CASSANDRA-11031)
 * Fix Cassandra Stress reporting thread model and precision (CASSANDRA-12585)
 * Add JMH benchmarks.jar (CASSANDRA-12586)
 * Cleanup uses of AlterTableStatementColumn (CASSANDRA-12567)
 * Add keep-alive to streaming (CASSANDRA-11841)
 * Tracing payload is passed through newSession(..) (CASSANDRA-11706)
 * avoid deleting non existing sstable files and improve related log messages (CASSANDRA-12261)
 * json/yaml output format for nodetool compactionhistory (CASSANDRA-12486)
 * Retry all internode messages once after a connection is
   closed and reopened (CASSANDRA-12192)
 * Add support to rebuild from targeted replica (CASSANDRA-9875)
 * Add sequence distribution type to cassandra stress (CASSANDRA-12490)
 * "SELECT * FROM foo LIMIT ;" does not error out (CASSANDRA-12154)
 * Define executeLocally() at the ReadQuery Level (CASSANDRA-12474)
 * Extend read/write failure messages with a map of replica addresses
   to error codes in the v5 native protocol (CASSANDRA-12311)
 * Fix rebuild of SASI indexes with existing index files (CASSANDRA-12374)
 * Let DatabaseDescriptor not implicitly startup services (CASSANDRA-9054, 12550)
 * Fix clustering indexes in presence of static columns in SASI (CASSANDRA-12378)
 * Fix queries on columns with reversed type on SASI indexes (CASSANDRA-12223)
 * Added slow query log (CASSANDRA-12403)
 * Count full coordinated request against timeout (CASSANDRA-12256)
 * Allow TTL with null value on insert and update (CASSANDRA-12216)
 * Make decommission operation resumable (CASSANDRA-12008)
 * Add support to one-way targeted repair (CASSANDRA-9876)
 * Remove clientutil jar (CASSANDRA-11635)
 * Fix compaction throughput throttle (CASSANDRA-12366, CASSANDRA-12717)
 * Delay releasing Memtable memory on flush until PostFlush has finished running (CASSANDRA-12358)
 * Cassandra stress should dump all setting on startup (CASSANDRA-11914)
 * Make it possible to compact a given token range (CASSANDRA-10643)
 * Allow updating DynamicEndpointSnitch properties via JMX (CASSANDRA-12179)
 * Collect metrics on queries by consistency level (CASSANDRA-7384)
 * Add support for GROUP BY to SELECT statement (CASSANDRA-10707)
 * Deprecate memtable_cleanup_threshold and update default for memtable_flush_writers (CASSANDRA-12228)
 * Upgrade to OHC 0.4.4 (CASSANDRA-12133)
 * Add version command to cassandra-stress (CASSANDRA-12258)
 * Create compaction-stress tool (CASSANDRA-11844)
 * Garbage-collecting compaction operation and schema option (CASSANDRA-7019)
 * Add beta protocol flag for v5 native protocol (CASSANDRA-12142)
 * Support filtering on non-PRIMARY KEY columns in the CREATE
   MATERIALIZED VIEW statement's WHERE clause (CASSANDRA-10368)
 * Unify STDOUT and SYSTEMLOG logback format (CASSANDRA-12004)
 * COPY FROM should raise error for non-existing input files (CASSANDRA-12174)
 * Faster write path (CASSANDRA-12269)
 * Option to leave omitted columns in INSERT JSON unset (CASSANDRA-11424)
 * Support json/yaml output in nodetool tpstats (CASSANDRA-12035)
 * Expose metrics for successful/failed authentication attempts (CASSANDRA-10635)
 * Prepend snapshot name with "truncated" or "dropped" when a snapshot
   is taken before truncating or dropping a table (CASSANDRA-12178)
 * Optimize RestrictionSet (CASSANDRA-12153)
 * cqlsh does not automatically downgrade CQL version (CASSANDRA-12150)
 * Omit (de)serialization of state variable in UDAs (CASSANDRA-9613)
 * Create a system table to expose prepared statements (CASSANDRA-8831)
 * Reuse DataOutputBuffer from ColumnIndex (CASSANDRA-11970)
 * Remove DatabaseDescriptor dependency from SegmentedFile (CASSANDRA-11580)
 * Add supplied username to authentication error messages (CASSANDRA-12076)
 * Remove pre-startup check for open JMX port (CASSANDRA-12074)
 * Remove compaction Severity from DynamicEndpointSnitch (CASSANDRA-11738)
 * Restore resumable hints delivery (CASSANDRA-11960)
 * Properly record CAS contention (CASSANDRA-12626)
Merged from 3.0:
 * Dump threads when unit tests time out (CASSANDRA-13117)
 * Better error when modifying function permissions without explicit keyspace (CASSANDRA-12925)
 * Indexer is not correctly invoked when building indexes over sstables (CASSANDRA-13075)
 * Stress daemon help is incorrect (CASSANDRA-12563)
 * Read repair is not blocking repair to finish in foreground repair (CASSANDRA-13115)
 * Replace empty strings with null values if they cannot be converted (CASSANDRA-12794)
 * Remove support for non-JavaScript UDFs (CASSANDRA-12883)
 * Fix deserialization of 2.x DeletedCells (CASSANDRA-12620)
 * Add parent repair session id to anticompaction log message (CASSANDRA-12186)
 * Improve contention handling on failure to acquire MV lock for streaming and hints (CASSANDRA-12905)
 * Fix DELETE and UPDATE queries with empty IN restrictions (CASSANDRA-12829)
 * Mark MVs as built after successful bootstrap (CASSANDRA-12984)
 * Estimated TS drop-time histogram updated with Cell.NO_DELETION_TIME (CASSANDRA-13040)
 * Nodetool compactionstats fails with NullPointerException (CASSANDRA-13021)
 * Thread local pools never cleaned up (CASSANDRA-13033)
 * Set RPC_READY to false when draining or if a node is marked as shutdown (CASSANDRA-12781)
 * CQL often queries static columns unnecessarily (CASSANDRA-12768)
 * Make sure sstables only get committed when it's safe to discard commit log records (CASSANDRA-12956)
 * Reject default_time_to_live option when creating or altering MVs (CASSANDRA-12868)
 * Nodetool should use a more sane max heap size (CASSANDRA-12739)
 * LocalToken ensures token values are cloned on heap (CASSANDRA-12651)
 * AnticompactionRequestSerializer serializedSize is incorrect (CASSANDRA-12934)
 * Prevent reloading of logback.xml from UDF sandbox (CASSANDRA-12535)
 * Reenable HeapPool (CASSANDRA-12900)
 * Disallow offheap_buffers memtable allocation (CASSANDRA-11039)
 * Fix CommitLogSegmentManagerTest (CASSANDRA-12283)
 * Pass root cause to CorruptBlockException when uncompression failed (CASSANDRA-12889)
 * Batch with multiple conditional updates for the same partition causes AssertionError (CASSANDRA-12867)
 * Make AbstractReplicationStrategy extendable from outside its package (CASSANDRA-12788)
 * Don't tell users to turn off consistent rangemovements during rebuild. (CASSANDRA-12296)
 * Fix CommitLogTest.testDeleteIfNotDirty (CASSANDRA-12854)
 * Avoid deadlock due to MV lock contention (CASSANDRA-12689)
 * Fix for KeyCacheCqlTest flakiness (CASSANDRA-12801)
 * Include SSTable filename in compacting large row message (CASSANDRA-12384)
 * Fix potential socket leak (CASSANDRA-12329, CASSANDRA-12330)
 * Fix ViewTest.testCompaction (CASSANDRA-12789)
 * Improve avg aggregate functions (CASSANDRA-12417)
 * Preserve quoted reserved keyword column names in MV creation (CASSANDRA-11803)
 * nodetool stopdaemon errors out (CASSANDRA-12646)
 * Split materialized view mutations on build to prevent OOM (CASSANDRA-12268)
 * mx4j does not work in 3.0.8 (CASSANDRA-12274)
 * Abort cqlsh copy-from in case of no answer after prolonged period of time (CASSANDRA-12740)
 * Avoid sstable corrupt exception due to dropped static column (CASSANDRA-12582)
 * Make stress use client mode to avoid checking commit log size on startup (CASSANDRA-12478)
 * Fix exceptions with new vnode allocation (CASSANDRA-12715)
 * Unify drain and shutdown processes (CASSANDRA-12509)
 * Fix NPE in ComponentOfSlice.isEQ() (CASSANDRA-12706)
 * Fix failure in LogTransactionTest (CASSANDRA-12632)
 * Fix potentially incomplete non-frozen UDT values when querying with the
   full primary key specified (CASSANDRA-12605)
 * Make sure repaired tombstones are dropped when only_purge_repaired_tombstones is enabled (CASSANDRA-12703)
 * Skip writing MV mutations to commitlog on mutation.applyUnsafe() (CASSANDRA-11670)
 * Establish consistent distinction between non-existing partition and NULL value for LWTs on static columns (CASSANDRA-12060)
 * Extend ColumnIdentifier.internedInstances key to include the type that generated the byte buffer (CASSANDRA-12516)
 * Handle composite prefixes with final EOC=0 as in 2.x and refactor LegacyLayout.decodeBound (CASSANDRA-12423)
 * select_distinct_with_deletions_test failing on non-vnode environments (CASSANDRA-11126)
 * Stack Overflow returned to queries while upgrading (CASSANDRA-12527)
 * Fix legacy regex for temporary files from 2.2 (CASSANDRA-12565)
 * Add option to state current gc_grace_seconds to tools/bin/sstablemetadata (CASSANDRA-12208)
 * Fix file system race condition that may cause LogAwareFileLister to fail to classify files (CASSANDRA-11889)
 * Fix file handle leaks due to simultaneous compaction/repair and
   listing snapshots, calculating snapshot sizes, or making schema
   changes (CASSANDRA-11594)
 * Fix nodetool repair exits with 0 for some errors (CASSANDRA-12508)
 * Do not shut down BatchlogManager twice during drain (CASSANDRA-12504)
 * Disk failure policy should not be invoked on out of space (CASSANDRA-12385)
 * Calculate last compacted key on startup (CASSANDRA-6216)
 * Add schema to snapshot manifest, add USING TIMESTAMP clause to ALTER TABLE statements (CASSANDRA-7190)
 * If CF has no clustering columns, any row cache is full partition cache (CASSANDRA-12499)
 * Correct log message for statistics of offheap memtable flush (CASSANDRA-12776)
 * Explicitly set locale for string validation (CASSANDRA-12541,CASSANDRA-12542,CASSANDRA-12543,CASSANDRA-12545)
Merged from 2.2:
 * Fix speculative retry bugs (CASSANDRA-13009)
 * Fix handling of nulls and unsets in IN conditions (CASSANDRA-12981)
 * Fix race causing infinite loop if Thrift server is stopped before it starts listening (CASSANDRA-12856)
 * CompactionTasks now correctly drops sstables out of compaction when not enough disk space is available (CASSANDRA-12979)
 * Fix DynamicEndpointSnitch noop in multi-datacenter situations (CASSANDRA-13074)
 * cqlsh copy-from: encode column names to avoid primary key parsing errors (CASSANDRA-12909)
 * Temporarily fix bug that creates commit log when running offline tools (CASSANDRA-8616)
 * Reduce granuality of OpOrder.Group during index build (CASSANDRA-12796)
 * Test bind parameters and unset parameters in InsertUpdateIfConditionTest (CASSANDRA-12980)
 * Use saved tokens when setting local tokens on StorageService.joinRing (CASSANDRA-12935)
 * cqlsh: fix DESC TYPES errors (CASSANDRA-12914)
 * Fix leak on skipped SSTables in sstableupgrade (CASSANDRA-12899)
 * Avoid blocking gossip during pending range calculation (CASSANDRA-12281)
 * Fix purgeability of tombstones with max timestamp (CASSANDRA-12792)
 * Fail repair if participant dies during sync or anticompaction (CASSANDRA-12901)
 * cqlsh COPY: unprotected pk values before converting them if not using prepared statements (CASSANDRA-12863)
 * Fix Util.spinAssertEquals (CASSANDRA-12283)
 * Fix potential NPE for compactionstats (CASSANDRA-12462)
 * Prepare legacy authenticate statement if credentials table initialised after node startup (CASSANDRA-12813)
 * Change cassandra.wait_for_tracing_events_timeout_secs default to 0 (CASSANDRA-12754)
 * Clean up permissions when a UDA is dropped (CASSANDRA-12720)
 * Limit colUpdateTimeDelta histogram updates to reasonable deltas (CASSANDRA-11117)
 * Fix leak errors and execution rejected exceptions when draining (CASSANDRA-12457)
 * Fix merkle tree depth calculation (CASSANDRA-12580)
 * Make Collections deserialization more robust (CASSANDRA-12618)
 * Fix exceptions when enabling gossip on nodes that haven't joined the ring (CASSANDRA-12253)
 * Fix authentication problem when invoking cqlsh copy from a SOURCE command (CASSANDRA-12642)
 * Decrement pending range calculator jobs counter in finally block
 * cqlshlib tests: increase default execute timeout (CASSANDRA-12481)
 * Forward writes to replacement node when replace_address != broadcast_address (CASSANDRA-8523)
 * Fail repair on non-existing table (CASSANDRA-12279)
 * Enable repair -pr and -local together (fix regression of CASSANDRA-7450) (CASSANDRA-12522)
 * Better handle invalid system roles table (CASSANDRA-12700)
 * Split consistent range movement flag correction (CASSANDRA-12786)
Merged from 2.1:
 * cqlsh copy-from: sort user type fields in csv (CASSANDRA-12959)
 * Don't skip sstables based on maxLocalDeletionTime (CASSANDRA-12765)


3.8, 3.9
 * Fix value skipping with counter columns (CASSANDRA-11726)
 * Fix nodetool tablestats miss SSTable count (CASSANDRA-12205)
 * Fixed flacky SSTablesIteratedTest (CASSANDRA-12282)
 * Fixed flacky SSTableRewriterTest: check file counts before calling validateCFS (CASSANDRA-12348)
 * cqlsh: Fix handling of $$-escaped strings (CASSANDRA-12189)
 * Fix SSL JMX requiring truststore containing server cert (CASSANDRA-12109)
 * RTE from new CDC column breaks in flight queries (CASSANDRA-12236)
 * Fix hdr logging for single operation workloads (CASSANDRA-12145)
 * Fix SASI PREFIX search in CONTAINS mode with partial terms (CASSANDRA-12073)
 * Increase size of flushExecutor thread pool (CASSANDRA-12071)
 * Partial revert of CASSANDRA-11971, cannot recycle buffer in SP.sendMessagesToNonlocalDC (CASSANDRA-11950)
 * Upgrade netty to 4.0.39 (CASSANDRA-12032, CASSANDRA-12034)
 * Improve details in compaction log message (CASSANDRA-12080)
 * Allow unset values in CQLSSTableWriter (CASSANDRA-11911)
 * Chunk cache to request compressor-compatible buffers if pool space is exhausted (CASSANDRA-11993)
 * Remove DatabaseDescriptor dependencies from SequentialWriter (CASSANDRA-11579)
 * Move skip_stop_words filter before stemming (CASSANDRA-12078)
 * Support seek() in EncryptedFileSegmentInputStream (CASSANDRA-11957)
 * SSTable tools mishandling LocalPartitioner (CASSANDRA-12002)
 * When SEPWorker assigned work, set thread name to match pool (CASSANDRA-11966)
 * Add cross-DC latency metrics (CASSANDRA-11596)
 * Allow terms in selection clause (CASSANDRA-10783)
 * Add bind variables to trace (CASSANDRA-11719)
 * Switch counter shards' clock to timestamps (CASSANDRA-9811)
 * Introduce HdrHistogram and response/service/wait separation to stress tool (CASSANDRA-11853)
 * entry-weighers in QueryProcessor should respect partitionKeyBindIndexes field (CASSANDRA-11718)
 * Support older ant versions (CASSANDRA-11807)
 * Estimate compressed on disk size when deciding if sstable size limit reached (CASSANDRA-11623)
 * cassandra-stress profiles should support case sensitive schemas (CASSANDRA-11546)
 * Remove DatabaseDescriptor dependency from FileUtils (CASSANDRA-11578)
 * Faster streaming (CASSANDRA-9766)
 * Add prepared query parameter to trace for "Execute CQL3 prepared query" session (CASSANDRA-11425)
 * Add repaired percentage metric (CASSANDRA-11503)
 * Add Change-Data-Capture (CASSANDRA-8844)
Merged from 3.0:
 * Fix paging for 2.x to 3.x upgrades (CASSANDRA-11195)
 * Fix clean interval not sent to commit log for empty memtable flush (CASSANDRA-12436)
 * Fix potential resource leak in RMIServerSocketFactoryImpl (CASSANDRA-12331)
 * Make sure compaction stats are updated when compaction is interrupted (CASSANDRA-12100)
 * Change commitlog and sstables to track dirty and clean intervals (CASSANDRA-11828)
 * NullPointerException during compaction on table with static columns (CASSANDRA-12336)
 * Fixed ConcurrentModificationException when reading metrics in GraphiteReporter (CASSANDRA-11823)
 * Fix upgrade of super columns on thrift (CASSANDRA-12335)
 * Fixed flacky BlacklistingCompactionsTest, switched to fixed size types and increased corruption size (CASSANDRA-12359)
 * Rerun ReplicationAwareTokenAllocatorTest on failure to avoid flakiness (CASSANDRA-12277)
 * Exception when computing read-repair for range tombstones (CASSANDRA-12263)
 * Lost counter writes in compact table and static columns (CASSANDRA-12219)
 * AssertionError with MVs on updating a row that isn't indexed due to a null value (CASSANDRA-12247)
 * Disable RR and speculative retry with EACH_QUORUM reads (CASSANDRA-11980)
 * Add option to override compaction space check (CASSANDRA-12180)
 * Faster startup by only scanning each directory for temporary files once (CASSANDRA-12114)
 * Respond with v1/v2 protocol header when responding to driver that attempts
   to connect with too low of a protocol version (CASSANDRA-11464)
 * NullPointerExpception when reading/compacting table (CASSANDRA-11988)
 * Fix problem with undeleteable rows on upgrade to new sstable format (CASSANDRA-12144)
 * Fix potential bad messaging service message for paged range reads
   within mixed-version 3.x clusters (CASSANDRA-12249)
 * Fix paging logic for deleted partitions with static columns (CASSANDRA-12107)
 * Wait until the message is being send to decide which serializer must be used (CASSANDRA-11393)
 * Fix migration of static thrift column names with non-text comparators (CASSANDRA-12147)
 * Fix upgrading sparse tables that are incorrectly marked as dense (CASSANDRA-11315)
 * Fix reverse queries ignoring range tombstones (CASSANDRA-11733)
 * Avoid potential race when rebuilding CFMetaData (CASSANDRA-12098)
 * Avoid missing sstables when getting the canonical sstables (CASSANDRA-11996)
 * Always select the live sstables when getting sstables in bounds (CASSANDRA-11944)
 * Fix column ordering of results with static columns for Thrift requests in
   a mixed 2.x/3.x cluster, also fix potential non-resolved duplication of
   those static columns in query results (CASSANDRA-12123)
 * Avoid digest mismatch with empty but static rows (CASSANDRA-12090)
 * Fix EOF exception when altering column type (CASSANDRA-11820)
 * Fix potential race in schema during new table creation (CASSANDRA-12083)
 * cqlsh: fix error handling in rare COPY FROM failure scenario (CASSANDRA-12070)
 * Disable autocompaction during drain (CASSANDRA-11878)
 * Add a metrics timer to MemtablePool and use it to track time spent blocked on memory in MemtableAllocator (CASSANDRA-11327)
 * Fix upgrading schema with super columns with non-text subcomparators (CASSANDRA-12023)
 * Add TimeWindowCompactionStrategy (CASSANDRA-9666)
 * Fix JsonTransformer output of partition with deletion info (CASSANDRA-12418)
 * Fix NPE in SSTableLoader when specifying partial directory path (CASSANDRA-12609)
Merged from 2.2:
 * Add local address entry in PropertyFileSnitch (CASSANDRA-11332)
 * cqlsh copy: fix missing counter values (CASSANDRA-12476)
 * Move migration tasks to non-periodic queue, assure flush executor shutdown after non-periodic executor (CASSANDRA-12251)
 * cqlsh copy: fixed possible race in initializing feeding thread (CASSANDRA-11701)
 * Only set broadcast_rpc_address on Ec2MultiRegionSnitch if it's not set (CASSANDRA-11357)
 * Update StorageProxy range metrics for timeouts, failures and unavailables (CASSANDRA-9507)
 * Add Sigar to classes included in clientutil.jar (CASSANDRA-11635)
 * Add decay to histograms and timers used for metrics (CASSANDRA-11752)
 * Fix hanging stream session (CASSANDRA-10992)
 * Fix INSERT JSON, fromJson() support of smallint, tinyint types (CASSANDRA-12371)
 * Restore JVM metric export for metric reporters (CASSANDRA-12312)
 * Release sstables of failed stream sessions only when outgoing transfers are finished (CASSANDRA-11345)
 * Wait for tracing events before returning response and query at same consistency level client side (CASSANDRA-11465)
 * cqlsh copyutil should get host metadata by connected address (CASSANDRA-11979)
 * Fixed cqlshlib.test.remove_test_db (CASSANDRA-12214)
 * Synchronize ThriftServer::stop() (CASSANDRA-12105)
 * Use dedicated thread for JMX notifications (CASSANDRA-12146)
 * Improve streaming synchronization and fault tolerance (CASSANDRA-11414)
 * MemoryUtil.getShort() should return an unsigned short also for architectures not supporting unaligned memory accesses (CASSANDRA-11973)
Merged from 2.1:
 * Fix queries with empty ByteBuffer values in clustering column restrictions (CASSANDRA-12127)
 * Disable passing control to post-flush after flush failure to prevent data loss (CASSANDRA-11828)
 * Allow STCS-in-L0 compactions to reduce scope with LCS (CASSANDRA-12040)
 * cannot use cql since upgrading python to 2.7.11+ (CASSANDRA-11850)
 * Fix filtering on clustering columns when 2i is used (CASSANDRA-11907)


3.0.8
 * Fix potential race in schema during new table creation (CASSANDRA-12083)
 * cqlsh: fix error handling in rare COPY FROM failure scenario (CASSANDRA-12070)
 * Disable autocompaction during drain (CASSANDRA-11878)
 * Add a metrics timer to MemtablePool and use it to track time spent blocked on memory in MemtableAllocator (CASSANDRA-11327)
 * Fix upgrading schema with super columns with non-text subcomparators (CASSANDRA-12023)
 * Add TimeWindowCompactionStrategy (CASSANDRA-9666)
Merged from 2.2:
 * Allow nodetool info to run with readonly JMX access (CASSANDRA-11755)
 * Validate bloom_filter_fp_chance against lowest supported
   value when the table is created (CASSANDRA-11920)
 * Don't send erroneous NEW_NODE notifications on restart (CASSANDRA-11038)
 * StorageService shutdown hook should use a volatile variable (CASSANDRA-11984)
Merged from 2.1:
 * Add system property to set the max number of native transport requests in queue (CASSANDRA-11363)
 * Fix queries with empty ByteBuffer values in clustering column restrictions (CASSANDRA-12127)
 * Disable passing control to post-flush after flush failure to prevent data loss (CASSANDRA-11828)
 * Allow STCS-in-L0 compactions to reduce scope with LCS (CASSANDRA-12040)
 * cannot use cql since upgrading python to 2.7.11+ (CASSANDRA-11850)
 * Fix filtering on clustering columns when 2i is used (CASSANDRA-11907)
 * Avoid stalling paxos when the paxos state expires (CASSANDRA-12043)
 * Remove finished incoming streaming connections from MessagingService (CASSANDRA-11854)
 * Don't try to get sstables for non-repairing column families (CASSANDRA-12077)
 * Avoid marking too many sstables as repaired (CASSANDRA-11696)
 * Prevent select statements with clustering key > 64k (CASSANDRA-11882)
 * Fix clock skew corrupting other nodes with paxos (CASSANDRA-11991)
 * Remove distinction between non-existing static columns and existing but null in LWTs (CASSANDRA-9842)
 * Cache local ranges when calculating repair neighbors (CASSANDRA-11934)
 * Allow LWT operation on static column with only partition keys (CASSANDRA-10532)
 * Create interval tree over canonical sstables to avoid missing sstables during streaming (CASSANDRA-11886)
 * cqlsh COPY FROM: shutdown parent cluster after forking, to avoid corrupting SSL connections (CASSANDRA-11749)


3.7
 * Support multiple folders for user defined compaction tasks (CASSANDRA-11765)
 * Fix race in CompactionStrategyManager's pause/resume (CASSANDRA-11922)
Merged from 3.0:
 * Fix legacy serialization of Thrift-generated non-compound range tombstones
   when communicating with 2.x nodes (CASSANDRA-11930)
 * Fix Directories instantiations where CFS.initialDirectories should be used (CASSANDRA-11849)
 * Avoid referencing DatabaseDescriptor in AbstractType (CASSANDRA-11912)
 * Don't use static dataDirectories field in Directories instances (CASSANDRA-11647)
 * Fix sstables not being protected from removal during index build (CASSANDRA-11905)
 * cqlsh: Suppress stack trace from Read/WriteFailures (CASSANDRA-11032)
 * Remove unneeded code to repair index summaries that have
   been improperly down-sampled (CASSANDRA-11127)
 * Avoid WriteTimeoutExceptions during commit log replay due to materialized
   view lock contention (CASSANDRA-11891)
 * Prevent OOM failures on SSTable corruption, improve tests for corruption detection (CASSANDRA-9530)
 * Use CFS.initialDirectories when clearing snapshots (CASSANDRA-11705)
 * Allow compaction strategies to disable early open (CASSANDRA-11754)
 * Refactor Materialized View code (CASSANDRA-11475)
 * Update Java Driver (CASSANDRA-11615)
Merged from 2.2:
 * Persist local metadata earlier in startup sequence (CASSANDRA-11742)
 * cqlsh: fix tab completion for case-sensitive identifiers (CASSANDRA-11664)
 * Avoid showing estimated key as -1 in tablestats (CASSANDRA-11587)
 * Fix possible race condition in CommitLog.recover (CASSANDRA-11743)
 * Enable client encryption in sstableloader with cli options (CASSANDRA-11708)
 * Possible memory leak in NIODataInputStream (CASSANDRA-11867)
 * Add seconds to cqlsh tracing session duration (CASSANDRA-11753)
 * Fix commit log replay after out-of-order flush completion (CASSANDRA-9669)
 * Prohibit Reversed Counter type as part of the PK (CASSANDRA-9395)
 * cqlsh: correctly handle non-ascii chars in error messages (CASSANDRA-11626)
Merged from 2.1:
 * Run CommitLog tests with different compression settings (CASSANDRA-9039)
 * cqlsh: apply current keyspace to source command (CASSANDRA-11152)
 * Clear out parent repair session if repair coordinator dies (CASSANDRA-11824)
 * Set default streaming_socket_timeout_in_ms to 24 hours (CASSANDRA-11840)
 * Do not consider local node a valid source during replace (CASSANDRA-11848)
 * Add message dropped tasks to nodetool netstats (CASSANDRA-11855)
 * Avoid holding SSTableReaders for duration of incremental repair (CASSANDRA-11739)


3.6
 * Correctly migrate schema for frozen UDTs during 2.x -> 3.x upgrades
   (does not affect any released versions) (CASSANDRA-11613)
 * Allow server startup if JMX is configured directly (CASSANDRA-11725)
 * Prevent direct memory OOM on buffer pool allocations (CASSANDRA-11710)
 * Enhanced Compaction Logging (CASSANDRA-10805)
 * Make prepared statement cache size configurable (CASSANDRA-11555)
 * Integrated JMX authentication and authorization (CASSANDRA-10091)
 * Add units to stress ouput (CASSANDRA-11352)
 * Fix PER PARTITION LIMIT for single and multi partitions queries (CASSANDRA-11603)
 * Add uncompressed chunk cache for RandomAccessReader (CASSANDRA-5863)
 * Clarify ClusteringPrefix hierarchy (CASSANDRA-11213)
 * Always perform collision check before joining ring (CASSANDRA-10134)
 * SSTableWriter output discrepancy (CASSANDRA-11646)
 * Fix potential timeout in NativeTransportService.testConcurrentDestroys (CASSANDRA-10756)
 * Support large partitions on the 3.0 sstable format (CASSANDRA-11206,11763)
 * Add support to rebuild from specific range (CASSANDRA-10406)
 * Optimize the overlapping lookup by calculating all the
   bounds in advance (CASSANDRA-11571)
 * Support json/yaml output in nodetool tablestats (CASSANDRA-5977)
 * (stress) Add datacenter option to -node options (CASSANDRA-11591)
 * Fix handling of empty slices (CASSANDRA-11513)
 * Make number of cores used by cqlsh COPY visible to testing code (CASSANDRA-11437)
 * Allow filtering on clustering columns for queries without secondary indexes (CASSANDRA-11310)
 * Refactor Restriction hierarchy (CASSANDRA-11354)
 * Eliminate allocations in R/W path (CASSANDRA-11421)
 * Update Netty to 4.0.36 (CASSANDRA-11567)
 * Fix PER PARTITION LIMIT for queries requiring post-query ordering (CASSANDRA-11556)
 * Allow instantiation of UDTs and tuples in UDFs (CASSANDRA-10818)
 * Support UDT in CQLSSTableWriter (CASSANDRA-10624)
 * Support for non-frozen user-defined types, updating
   individual fields of user-defined types (CASSANDRA-7423)
 * Make LZ4 compression level configurable (CASSANDRA-11051)
 * Allow per-partition LIMIT clause in CQL (CASSANDRA-7017)
 * Make custom filtering more extensible with UserExpression (CASSANDRA-11295)
 * Improve field-checking and error reporting in cassandra.yaml (CASSANDRA-10649)
 * Print CAS stats in nodetool proxyhistograms (CASSANDRA-11507)
 * More user friendly error when providing an invalid token to nodetool (CASSANDRA-9348)
 * Add static column support to SASI index (CASSANDRA-11183)
 * Support EQ/PREFIX queries in SASI CONTAINS mode without tokenization (CASSANDRA-11434)
 * Support LIKE operator in prepared statements (CASSANDRA-11456)
 * Add a command to see if a Materialized View has finished building (CASSANDRA-9967)
 * Log endpoint and port associated with streaming operation (CASSANDRA-8777)
 * Print sensible units for all log messages (CASSANDRA-9692)
 * Upgrade Netty to version 4.0.34 (CASSANDRA-11096)
 * Break the CQL grammar into separate Parser and Lexer (CASSANDRA-11372)
 * Compress only inter-dc traffic by default (CASSANDRA-8888)
 * Add metrics to track write amplification (CASSANDRA-11420)
 * cassandra-stress: cannot handle "value-less" tables (CASSANDRA-7739)
 * Add/drop multiple columns in one ALTER TABLE statement (CASSANDRA-10411)
 * Add require_endpoint_verification opt for internode encryption (CASSANDRA-9220)
 * Add auto import java.util for UDF code block (CASSANDRA-11392)
 * Add --hex-format option to nodetool getsstables (CASSANDRA-11337)
 * sstablemetadata should print sstable min/max token (CASSANDRA-7159)
 * Do not wrap CassandraException in TriggerExecutor (CASSANDRA-9421)
 * COPY TO should have higher double precision (CASSANDRA-11255)
 * Stress should exit with non-zero status after failure (CASSANDRA-10340)
 * Add client to cqlsh SHOW_SESSION (CASSANDRA-8958)
 * Fix nodetool tablestats keyspace level metrics (CASSANDRA-11226)
 * Store repair options in parent_repair_history (CASSANDRA-11244)
 * Print current leveling in sstableofflinerelevel (CASSANDRA-9588)
 * Change repair message for keyspaces with RF 1 (CASSANDRA-11203)
 * Remove hard-coded SSL cipher suites and protocols (CASSANDRA-10508)
 * Improve concurrency in CompactionStrategyManager (CASSANDRA-10099)
 * (cqlsh) interpret CQL type for formatting blobs (CASSANDRA-11274)
 * Refuse to start and print txn log information in case of disk
   corruption (CASSANDRA-10112)
 * Resolve some eclipse-warnings (CASSANDRA-11086)
 * (cqlsh) Show static columns in a different color (CASSANDRA-11059)
 * Allow to remove TTLs on table with default_time_to_live (CASSANDRA-11207)
Merged from 3.0:
 * Disallow creating view with a static column (CASSANDRA-11602)
 * Reduce the amount of object allocations caused by the getFunctions methods (CASSANDRA-11593)
 * Potential error replaying commitlog with smallint/tinyint/date/time types (CASSANDRA-11618)
 * Fix queries with filtering on counter columns (CASSANDRA-11629)
 * Improve tombstone printing in sstabledump (CASSANDRA-11655)
 * Fix paging for range queries where all clustering columns are specified (CASSANDRA-11669)
 * Don't require HEAP_NEW_SIZE to be set when using G1 (CASSANDRA-11600)
 * Fix sstabledump not showing cells after tombstone marker (CASSANDRA-11654)
 * Ignore all LocalStrategy keyspaces for streaming and other related
   operations (CASSANDRA-11627)
 * Ensure columnfilter covers indexed columns for thrift 2i queries (CASSANDRA-11523)
 * Only open one sstable scanner per sstable (CASSANDRA-11412)
 * Option to specify ProtocolVersion in cassandra-stress (CASSANDRA-11410)
 * ArithmeticException in avgFunctionForDecimal (CASSANDRA-11485)
 * LogAwareFileLister should only use OLD sstable files in current folder to determine disk consistency (CASSANDRA-11470)
 * Notify indexers of expired rows during compaction (CASSANDRA-11329)
 * Properly respond with ProtocolError when a v1/v2 native protocol
   header is received (CASSANDRA-11464)
 * Validate that num_tokens and initial_token are consistent with one another (CASSANDRA-10120)
Merged from 2.2:
 * Exit JVM if JMX server fails to startup (CASSANDRA-11540)
 * Produce a heap dump when exiting on OOM (CASSANDRA-9861)
 * Restore ability to filter on clustering columns when using a 2i (CASSANDRA-11510)
 * JSON datetime formatting needs timezone (CASSANDRA-11137)
 * Fix is_dense recalculation for Thrift-updated tables (CASSANDRA-11502)
 * Remove unnescessary file existence check during anticompaction (CASSANDRA-11660)
 * Add missing files to debian packages (CASSANDRA-11642)
 * Avoid calling Iterables::concat in loops during ModificationStatement::getFunctions (CASSANDRA-11621)
 * cqlsh: COPY FROM should use regular inserts for single statement batches and
   report errors correctly if workers processes crash on initialization (CASSANDRA-11474)
 * Always close cluster with connection in CqlRecordWriter (CASSANDRA-11553)
 * Allow only DISTINCT queries with partition keys restrictions (CASSANDRA-11339)
 * CqlConfigHelper no longer requires both a keystore and truststore to work (CASSANDRA-11532)
 * Make deprecated repair methods backward-compatible with previous notification service (CASSANDRA-11430)
 * IncomingStreamingConnection version check message wrong (CASSANDRA-11462)
Merged from 2.1:
 * Support mlockall on IBM POWER arch (CASSANDRA-11576)
 * Add option to disable use of severity in DynamicEndpointSnitch (CASSANDRA-11737)
 * cqlsh COPY FROM fails for null values with non-prepared statements (CASSANDRA-11631)
 * Make cython optional in pylib/setup.py (CASSANDRA-11630)
 * Change order of directory searching for cassandra.in.sh to favor local one (CASSANDRA-11628)
 * cqlsh COPY FROM fails with []{} chars in UDT/tuple fields/values (CASSANDRA-11633)
 * clqsh: COPY FROM throws TypeError with Cython extensions enabled (CASSANDRA-11574)
 * cqlsh: COPY FROM ignores NULL values in conversion (CASSANDRA-11549)
 * Validate levels when building LeveledScanner to avoid overlaps with orphaned sstables (CASSANDRA-9935)


3.5
 * StaticTokenTreeBuilder should respect posibility of duplicate tokens (CASSANDRA-11525)
 * Correctly fix potential assertion error during compaction (CASSANDRA-11353)
 * Avoid index segment stitching in RAM which lead to OOM on big SSTable files (CASSANDRA-11383)
 * Fix clustering and row filters for LIKE queries on clustering columns (CASSANDRA-11397)
Merged from 3.0:
 * Fix rare NPE on schema upgrade from 2.x to 3.x (CASSANDRA-10943)
 * Improve backoff policy for cqlsh COPY FROM (CASSANDRA-11320)
 * Improve IF NOT EXISTS check in CREATE INDEX (CASSANDRA-11131)
 * Upgrade ohc to 0.4.3
 * Enable SO_REUSEADDR for JMX RMI server sockets (CASSANDRA-11093)
 * Allocate merkletrees with the correct size (CASSANDRA-11390)
 * Support streaming pre-3.0 sstables (CASSANDRA-10990)
 * Add backpressure to compressed or encrypted commit log (CASSANDRA-10971)
 * SSTableExport supports secondary index tables (CASSANDRA-11330)
 * Fix sstabledump to include missing info in debug output (CASSANDRA-11321)
 * Establish and implement canonical bulk reading workload(s) (CASSANDRA-10331)
 * Fix paging for IN queries on tables without clustering columns (CASSANDRA-11208)
 * Remove recursive call from CompositesSearcher (CASSANDRA-11304)
 * Fix filtering on non-primary key columns for queries without index (CASSANDRA-6377)
 * Fix sstableloader fail when using materialized view (CASSANDRA-11275)
Merged from 2.2:
 * DatabaseDescriptor should log stacktrace in case of Eception during seed provider creation (CASSANDRA-11312)
 * Use canonical path for directory in SSTable descriptor (CASSANDRA-10587)
 * Add cassandra-stress keystore option (CASSANDRA-9325)
 * Dont mark sstables as repairing with sub range repairs (CASSANDRA-11451)
 * Notify when sstables change after cancelling compaction (CASSANDRA-11373)
 * cqlsh: COPY FROM should check that explicit column names are valid (CASSANDRA-11333)
 * Add -Dcassandra.start_gossip startup option (CASSANDRA-10809)
 * Fix UTF8Validator.validate() for modified UTF-8 (CASSANDRA-10748)
 * Clarify that now() function is calculated on the coordinator node in CQL documentation (CASSANDRA-10900)
 * Fix bloom filter sizing with LCS (CASSANDRA-11344)
 * (cqlsh) Fix error when result is 0 rows with EXPAND ON (CASSANDRA-11092)
 * Add missing newline at end of bin/cqlsh (CASSANDRA-11325)
 * Unresolved hostname leads to replace being ignored (CASSANDRA-11210)
 * Only log yaml config once, at startup (CASSANDRA-11217)
 * Reference leak with parallel repairs on the same table (CASSANDRA-11215)
Merged from 2.1:
 * Add a -j parameter to scrub/cleanup/upgradesstables to state how
   many threads to use (CASSANDRA-11179)
 * COPY FROM on large datasets: fix progress report and debug performance (CASSANDRA-11053)
 * InvalidateKeys should have a weak ref to key cache (CASSANDRA-11176)


3.4
 * (cqlsh) add cqlshrc option to always connect using ssl (CASSANDRA-10458)
 * Cleanup a few resource warnings (CASSANDRA-11085)
 * Allow custom tracing implementations (CASSANDRA-10392)
 * Extract LoaderOptions to be able to be used from outside (CASSANDRA-10637)
 * fix OnDiskIndexTest to properly treat empty ranges (CASSANDRA-11205)
 * fix TrackerTest to handle new notifications (CASSANDRA-11178)
 * add SASI validation for partitioner and complex columns (CASSANDRA-11169)
 * Add caching of encrypted credentials in PasswordAuthenticator (CASSANDRA-7715)
 * fix SASI memtable switching on flush (CASSANDRA-11159)
 * Remove duplicate offline compaction tracking (CASSANDRA-11148)
 * fix EQ semantics of analyzed SASI indexes (CASSANDRA-11130)
 * Support long name output for nodetool commands (CASSANDRA-7950)
 * Encrypted hints (CASSANDRA-11040)
 * SASI index options validation (CASSANDRA-11136)
 * Optimize disk seek using min/max column name meta data when the LIMIT clause is used
   (CASSANDRA-8180)
 * Add LIKE support to CQL3 (CASSANDRA-11067)
 * Generic Java UDF types (CASSANDRA-10819)
 * cqlsh: Include sub-second precision in timestamps by default (CASSANDRA-10428)
 * Set javac encoding to utf-8 (CASSANDRA-11077)
 * Integrate SASI index into Cassandra (CASSANDRA-10661)
 * Add --skip-flush option to nodetool snapshot
 * Skip values for non-queried columns (CASSANDRA-10657)
 * Add support for secondary indexes on static columns (CASSANDRA-8103)
 * CommitLogUpgradeTestMaker creates broken commit logs (CASSANDRA-11051)
 * Add metric for number of dropped mutations (CASSANDRA-10866)
 * Simplify row cache invalidation code (CASSANDRA-10396)
 * Support user-defined compaction through nodetool (CASSANDRA-10660)
 * Stripe view locks by key and table ID to reduce contention (CASSANDRA-10981)
 * Add nodetool gettimeout and settimeout commands (CASSANDRA-10953)
 * Add 3.0 metadata to sstablemetadata output (CASSANDRA-10838)
Merged from 3.0:
 * MV should only query complex columns included in the view (CASSANDRA-11069)
 * Failed aggregate creation breaks server permanently (CASSANDRA-11064)
 * Add sstabledump tool (CASSANDRA-7464)
 * Introduce backpressure for hints (CASSANDRA-10972)
 * Fix ClusteringPrefix not being able to read tombstone range boundaries (CASSANDRA-11158)
 * Prevent logging in sandboxed state (CASSANDRA-11033)
 * Disallow drop/alter operations of UDTs used by UDAs (CASSANDRA-10721)
 * Add query time validation method on Index (CASSANDRA-11043)
 * Avoid potential AssertionError in mixed version cluster (CASSANDRA-11128)
 * Properly handle hinted handoff after topology changes (CASSANDRA-5902)
 * AssertionError when listing sstable files on inconsistent disk state (CASSANDRA-11156)
 * Fix wrong rack counting and invalid conditions check for TokenAllocation
   (CASSANDRA-11139)
 * Avoid creating empty hint files (CASSANDRA-11090)
 * Fix leak detection strong reference loop using weak reference (CASSANDRA-11120)
 * Configurie BatchlogManager to stop delayed tasks on shutdown (CASSANDRA-11062)
 * Hadoop integration is incompatible with Cassandra Driver 3.0.0 (CASSANDRA-11001)
 * Add dropped_columns to the list of schema table so it gets handled
   properly (CASSANDRA-11050)
 * Fix NPE when using forceRepairRangeAsync without DC (CASSANDRA-11239)
Merged from 2.2:
 * Preserve order for preferred SSL cipher suites (CASSANDRA-11164)
 * Range.compareTo() violates the contract of Comparable (CASSANDRA-11216)
 * Avoid NPE when serializing ErrorMessage with null message (CASSANDRA-11167)
 * Replacing an aggregate with a new version doesn't reset INITCOND (CASSANDRA-10840)
 * (cqlsh) cqlsh cannot be called through symlink (CASSANDRA-11037)
 * fix ohc and java-driver pom dependencies in build.xml (CASSANDRA-10793)
 * Protect from keyspace dropped during repair (CASSANDRA-11065)
 * Handle adding fields to a UDT in SELECT JSON and toJson() (CASSANDRA-11146)
 * Better error message for cleanup (CASSANDRA-10991)
 * cqlsh pg-style-strings broken if line ends with ';' (CASSANDRA-11123)
 * Always persist upsampled index summaries (CASSANDRA-10512)
 * (cqlsh) Fix inconsistent auto-complete (CASSANDRA-10733)
 * Make SELECT JSON and toJson() threadsafe (CASSANDRA-11048)
 * Fix SELECT on tuple relations for mixed ASC/DESC clustering order (CASSANDRA-7281)
 * Use cloned TokenMetadata in size estimates to avoid race against membership check
   (CASSANDRA-10736)
 * (cqlsh) Support utf-8/cp65001 encoding on Windows (CASSANDRA-11030)
 * Fix paging on DISTINCT queries repeats result when first row in partition changes
   (CASSANDRA-10010)
 * (cqlsh) Support timezone conversion using pytz (CASSANDRA-10397)
 * cqlsh: change default encoding to UTF-8 (CASSANDRA-11124)
Merged from 2.1:
 * Checking if an unlogged batch is local is inefficient (CASSANDRA-11529)
 * Fix out-of-space error treatment in memtable flushing (CASSANDRA-11448).
 * Don't do defragmentation if reading from repaired sstables (CASSANDRA-10342)
 * Fix streaming_socket_timeout_in_ms not enforced (CASSANDRA-11286)
 * Avoid dropping message too quickly due to missing unit conversion (CASSANDRA-11302)
 * Don't remove FailureDetector history on removeEndpoint (CASSANDRA-10371)
 * Only notify if repair status changed (CASSANDRA-11172)
 * Use logback setting for 'cassandra -v' command (CASSANDRA-10767)
 * Fix sstableloader to unthrottle streaming by default (CASSANDRA-9714)
 * Fix incorrect warning in 'nodetool status' (CASSANDRA-10176)
 * Properly release sstable ref when doing offline scrub (CASSANDRA-10697)
 * Improve nodetool status performance for large cluster (CASSANDRA-7238)
 * Gossiper#isEnabled is not thread safe (CASSANDRA-11116)
 * Avoid major compaction mixing repaired and unrepaired sstables in DTCS (CASSANDRA-11113)
 * Make it clear what DTCS timestamp_resolution is used for (CASSANDRA-11041)
 * (cqlsh) Display milliseconds when datetime overflows (CASSANDRA-10625)


3.3
 * Avoid infinite loop if owned range is smaller than number of
   data dirs (CASSANDRA-11034)
 * Avoid bootstrap hanging when existing nodes have no data to stream (CASSANDRA-11010)
Merged from 3.0:
 * Remove double initialization of newly added tables (CASSANDRA-11027)
 * Filter keys searcher results by target range (CASSANDRA-11104)
 * Fix deserialization of legacy read commands (CASSANDRA-11087)
 * Fix incorrect computation of deletion time in sstable metadata (CASSANDRA-11102)
 * Avoid memory leak when collecting sstable metadata (CASSANDRA-11026)
 * Mutations do not block for completion under view lock contention (CASSANDRA-10779)
 * Invalidate legacy schema tables when unloading them (CASSANDRA-11071)
 * (cqlsh) handle INSERT and UPDATE statements with LWT conditions correctly
   (CASSANDRA-11003)
 * Fix DISTINCT queries in mixed version clusters (CASSANDRA-10762)
 * Migrate build status for indexes along with legacy schema (CASSANDRA-11046)
 * Ensure SSTables for legacy KEYS indexes can be read (CASSANDRA-11045)
 * Added support for IBM zSystems architecture (CASSANDRA-11054)
 * Update CQL documentation (CASSANDRA-10899)
 * Check the column name, not cell name, for dropped columns when reading
   legacy sstables (CASSANDRA-11018)
 * Don't attempt to index clustering values of static rows (CASSANDRA-11021)
 * Remove checksum files after replaying hints (CASSANDRA-10947)
 * Support passing base table metadata to custom 2i validation (CASSANDRA-10924)
 * Ensure stale index entries are purged during reads (CASSANDRA-11013)
 * (cqlsh) Also apply --connect-timeout to control connection
   timeout (CASSANDRA-10959)
 * Fix AssertionError when removing from list using UPDATE (CASSANDRA-10954)
 * Fix UnsupportedOperationException when reading old sstable with range
   tombstone (CASSANDRA-10743)
 * MV should use the maximum timestamp of the primary key (CASSANDRA-10910)
 * Fix potential assertion error during compaction (CASSANDRA-10944)
Merged from 2.2:
 * maxPurgeableTimestamp needs to check memtables too (CASSANDRA-9949)
 * Apply change to compaction throughput in real time (CASSANDRA-10025)
 * (cqlsh) encode input correctly when saving history
 * Fix potential NPE on ORDER BY queries with IN (CASSANDRA-10955)
 * Start L0 STCS-compactions even if there is a L0 -> L1 compaction
   going (CASSANDRA-10979)
 * Make UUID LSB unique per process (CASSANDRA-7925)
 * Avoid NPE when performing sstable tasks (scrub etc.) (CASSANDRA-10980)
 * Make sure client gets tombstone overwhelmed warning (CASSANDRA-9465)
 * Fix error streaming section more than 2GB (CASSANDRA-10961)
 * Histogram buckets exposed in jmx are sorted incorrectly (CASSANDRA-10975)
 * Enable GC logging by default (CASSANDRA-10140)
 * Optimize pending range computation (CASSANDRA-9258)
 * Skip commit log and saved cache directories in SSTable version startup check (CASSANDRA-10902)
 * drop/alter user should be case sensitive (CASSANDRA-10817)
Merged from 2.1:
 * test_bulk_round_trip_blogposts is failing occasionally (CASSANDRA-10938)
 * Fix isJoined return true only after becoming cluster member (CASANDRA-11007)
 * Fix bad gossip generation seen in long-running clusters (CASSANDRA-10969)
 * Avoid NPE when incremental repair fails (CASSANDRA-10909)
 * Unmark sstables compacting once they are done in cleanup/scrub/upgradesstables (CASSANDRA-10829)
 * Allow simultaneous bootstrapping with strict consistency when no vnodes are used (CASSANDRA-11005)
 * Log a message when major compaction does not result in a single file (CASSANDRA-10847)
 * (cqlsh) fix cqlsh_copy_tests when vnodes are disabled (CASSANDRA-10997)
 * (cqlsh) Add request timeout option to cqlsh (CASSANDRA-10686)
 * Avoid AssertionError while submitting hint with LWT (CASSANDRA-10477)
 * If CompactionMetadata is not in stats file, use index summary instead (CASSANDRA-10676)
 * Retry sending gossip syn multiple times during shadow round (CASSANDRA-8072)
 * Fix pending range calculation during moves (CASSANDRA-10887)
 * Sane default (200Mbps) for inter-DC streaming througput (CASSANDRA-8708)



3.2
 * Make sure tokens don't exist in several data directories (CASSANDRA-6696)
 * Add requireAuthorization method to IAuthorizer (CASSANDRA-10852)
 * Move static JVM options to conf/jvm.options file (CASSANDRA-10494)
 * Fix CassandraVersion to accept x.y version string (CASSANDRA-10931)
 * Add forceUserDefinedCleanup to allow more flexible cleanup (CASSANDRA-10708)
 * (cqlsh) allow setting TTL with COPY (CASSANDRA-9494)
 * Fix counting of received sstables in streaming (CASSANDRA-10949)
 * Implement hints compression (CASSANDRA-9428)
 * Fix potential assertion error when reading static columns (CASSANDRA-10903)
 * Fix EstimatedHistogram creation in nodetool tablehistograms (CASSANDRA-10859)
 * Establish bootstrap stream sessions sequentially (CASSANDRA-6992)
 * Sort compactionhistory output by timestamp (CASSANDRA-10464)
 * More efficient BTree removal (CASSANDRA-9991)
 * Make tablehistograms accept the same syntax as tablestats (CASSANDRA-10149)
 * Group pending compactions based on table (CASSANDRA-10718)
 * Add compressor name in sstablemetadata output (CASSANDRA-9879)
 * Fix type casting for counter columns (CASSANDRA-10824)
 * Prevent running Cassandra as root (CASSANDRA-8142)
 * bound maximum in-flight commit log replay mutation bytes to 64 megabytes (CASSANDRA-8639)
 * Normalize all scripts (CASSANDRA-10679)
 * Make compression ratio much more accurate (CASSANDRA-10225)
 * Optimize building of Clustering object when only one is created (CASSANDRA-10409)
 * Make index building pluggable (CASSANDRA-10681)
 * Add sstable flush observer (CASSANDRA-10678)
 * Improve NTS endpoints calculation (CASSANDRA-10200)
 * Improve performance of the folderSize function (CASSANDRA-10677)
 * Add support for type casting in selection clause (CASSANDRA-10310)
 * Added graphing option to cassandra-stress (CASSANDRA-7918)
 * Abort in-progress queries that time out (CASSANDRA-7392)
 * Add transparent data encryption core classes (CASSANDRA-9945)
Merged from 3.0:
 * Better handling of SSL connection errors inter-node (CASSANDRA-10816)
 * Avoid NoSuchElementException when executing empty batch (CASSANDRA-10711)
 * Avoid building PartitionUpdate in toString (CASSANDRA-10897)
 * Reduce heap spent when receiving many SSTables (CASSANDRA-10797)
 * Add back support for 3rd party auth providers to bulk loader (CASSANDRA-10873)
 * Eliminate the dependency on jgrapht for UDT resolution (CASSANDRA-10653)
 * (Hadoop) Close Clusters and Sessions in Hadoop Input/Output classes (CASSANDRA-10837)
 * Fix sstableloader not working with upper case keyspace name (CASSANDRA-10806)
Merged from 2.2:
 * jemalloc detection fails due to quoting issues in regexv (CASSANDRA-10946)
 * (cqlsh) show correct column names for empty result sets (CASSANDRA-9813)
 * Add new types to Stress (CASSANDRA-9556)
 * Add property to allow listening on broadcast interface (CASSANDRA-9748)
Merged from 2.1:
 * Match cassandra-loader options in COPY FROM (CASSANDRA-9303)
 * Fix binding to any address in CqlBulkRecordWriter (CASSANDRA-9309)
 * cqlsh fails to decode utf-8 characters for text typed columns (CASSANDRA-10875)
 * Log error when stream session fails (CASSANDRA-9294)
 * Fix bugs in commit log archiving startup behavior (CASSANDRA-10593)
 * (cqlsh) further optimise COPY FROM (CASSANDRA-9302)
 * Allow CREATE TABLE WITH ID (CASSANDRA-9179)
 * Make Stress compiles within eclipse (CASSANDRA-10807)
 * Cassandra Daemon should print JVM arguments (CASSANDRA-10764)
 * Allow cancellation of index summary redistribution (CASSANDRA-8805)


3.1.1
Merged from 3.0:
  * Fix upgrade data loss due to range tombstone deleting more data than then should
    (CASSANDRA-10822)


3.1
Merged from 3.0:
 * Avoid MV race during node decommission (CASSANDRA-10674)
 * Disable reloading of GossipingPropertyFileSnitch (CASSANDRA-9474)
 * Handle single-column deletions correction in materialized views
   when the column is part of the view primary key (CASSANDRA-10796)
 * Fix issue with datadir migration on upgrade (CASSANDRA-10788)
 * Fix bug with range tombstones on reverse queries and test coverage for
   AbstractBTreePartition (CASSANDRA-10059)
 * Remove 64k limit on collection elements (CASSANDRA-10374)
 * Remove unclear Indexer.indexes() method (CASSANDRA-10690)
 * Fix NPE on stream read error (CASSANDRA-10771)
 * Normalize cqlsh DESC output (CASSANDRA-10431)
 * Rejects partition range deletions when columns are specified (CASSANDRA-10739)
 * Fix error when saving cached key for old format sstable (CASSANDRA-10778)
 * Invalidate prepared statements on DROP INDEX (CASSANDRA-10758)
 * Fix SELECT statement with IN restrictions on partition key,
   ORDER BY and LIMIT (CASSANDRA-10729)
 * Improve stress performance over 1k threads (CASSANDRA-7217)
 * Wait for migration responses to complete before bootstrapping (CASSANDRA-10731)
 * Unable to create a function with argument of type Inet (CASSANDRA-10741)
 * Fix backward incompatibiliy in CqlInputFormat (CASSANDRA-10717)
 * Correctly preserve deletion info on updated rows when notifying indexers
   of single-row deletions (CASSANDRA-10694)
 * Notify indexers of partition delete during cleanup (CASSANDRA-10685)
 * Keep the file open in trySkipCache (CASSANDRA-10669)
 * Updated trigger example (CASSANDRA-10257)
Merged from 2.2:
 * Verify tables in pseudo-system keyspaces at startup (CASSANDRA-10761)
 * Fix IllegalArgumentException in DataOutputBuffer.reallocate for large buffers (CASSANDRA-10592)
 * Show CQL help in cqlsh in web browser (CASSANDRA-7225)
 * Serialize on disk the proper SSTable compression ratio (CASSANDRA-10775)
 * Reject index queries while the index is building (CASSANDRA-8505)
 * CQL.textile syntax incorrectly includes optional keyspace for aggregate SFUNC and FINALFUNC (CASSANDRA-10747)
 * Fix JSON update with prepared statements (CASSANDRA-10631)
 * Don't do anticompaction after subrange repair (CASSANDRA-10422)
 * Fix SimpleDateType type compatibility (CASSANDRA-10027)
 * (Hadoop) fix splits calculation (CASSANDRA-10640)
 * (Hadoop) ensure that Cluster instances are always closed (CASSANDRA-10058)
Merged from 2.1:
 * Fix Stress profile parsing on Windows (CASSANDRA-10808)
 * Fix incremental repair hang when replica is down (CASSANDRA-10288)
 * Optimize the way we check if a token is repaired in anticompaction (CASSANDRA-10768)
 * Add proper error handling to stream receiver (CASSANDRA-10774)
 * Warn or fail when changing cluster topology live (CASSANDRA-10243)
 * Status command in debian/ubuntu init script doesn't work (CASSANDRA-10213)
 * Some DROP ... IF EXISTS incorrectly result in exceptions on non-existing KS (CASSANDRA-10658)
 * DeletionTime.compareTo wrong in rare cases (CASSANDRA-10749)
 * Force encoding when computing statement ids (CASSANDRA-10755)
 * Properly reject counters as map keys (CASSANDRA-10760)
 * Fix the sstable-needs-cleanup check (CASSANDRA-10740)
 * (cqlsh) Print column names before COPY operation (CASSANDRA-8935)
 * Fix CompressedInputStream for proper cleanup (CASSANDRA-10012)
 * (cqlsh) Support counters in COPY commands (CASSANDRA-9043)
 * Try next replica if not possible to connect to primary replica on
   ColumnFamilyRecordReader (CASSANDRA-2388)
 * Limit window size in DTCS (CASSANDRA-10280)
 * sstableloader does not use MAX_HEAP_SIZE env parameter (CASSANDRA-10188)
 * (cqlsh) Improve COPY TO performance and error handling (CASSANDRA-9304)
 * Create compression chunk for sending file only (CASSANDRA-10680)
 * Forbid compact clustering column type changes in ALTER TABLE (CASSANDRA-8879)
 * Reject incremental repair with subrange repair (CASSANDRA-10422)
 * Add a nodetool command to refresh size_estimates (CASSANDRA-9579)
 * Invalidate cache after stream receive task is completed (CASSANDRA-10341)
 * Reject counter writes in CQLSSTableWriter (CASSANDRA-10258)
 * Remove superfluous COUNTER_MUTATION stage mapping (CASSANDRA-10605)


3.0
 * Fix AssertionError while flushing memtable due to materialized views
   incorrectly inserting empty rows (CASSANDRA-10614)
 * Store UDA initcond as CQL literal in the schema table, instead of a blob (CASSANDRA-10650)
 * Don't use -1 for the position of partition key in schema (CASSANDRA-10491)
 * Fix distinct queries in mixed version cluster (CASSANDRA-10573)
 * Skip sstable on clustering in names query (CASSANDRA-10571)
 * Remove value skipping as it breaks read-repair (CASSANDRA-10655)
 * Fix bootstrapping with MVs (CASSANDRA-10621)
 * Make sure EACH_QUORUM reads are using NTS (CASSANDRA-10584)
 * Fix MV replica filtering for non-NetworkTopologyStrategy (CASSANDRA-10634)
 * (Hadoop) fix CIF describeSplits() not handling 0 size estimates (CASSANDRA-10600)
 * Fix reading of legacy sstables (CASSANDRA-10590)
 * Use CQL type names in schema metadata tables (CASSANDRA-10365)
 * Guard batchlog replay against integer division by zero (CASSANDRA-9223)
 * Fix bug when adding a column to thrift with the same name than a primary key (CASSANDRA-10608)
 * Add client address argument to IAuthenticator::newSaslNegotiator (CASSANDRA-8068)
 * Fix implementation of LegacyLayout.LegacyBoundComparator (CASSANDRA-10602)
 * Don't use 'names query' read path for counters (CASSANDRA-10572)
 * Fix backward compatibility for counters (CASSANDRA-10470)
 * Remove memory_allocator paramter from cassandra.yaml (CASSANDRA-10581,10628)
 * Execute the metadata reload task of all registered indexes on CFS::reload (CASSANDRA-10604)
 * Fix thrift cas operations with defined columns (CASSANDRA-10576)
 * Fix PartitionUpdate.operationCount()for updates with static column operations (CASSANDRA-10606)
 * Fix thrift get() queries with defined columns (CASSANDRA-10586)
 * Fix marking of indexes as built and removed (CASSANDRA-10601)
 * Skip initialization of non-registered 2i instances, remove Index::getIndexName (CASSANDRA-10595)
 * Fix batches on multiple tables (CASSANDRA-10554)
 * Ensure compaction options are validated when updating KeyspaceMetadata (CASSANDRA-10569)
 * Flatten Iterator Transformation Hierarchy (CASSANDRA-9975)
 * Remove token generator (CASSANDRA-5261)
 * RolesCache should not be created for any authenticator that does not requireAuthentication (CASSANDRA-10562)
 * Fix LogTransaction checking only a single directory for files (CASSANDRA-10421)
 * Fix handling of range tombstones when reading old format sstables (CASSANDRA-10360)
 * Aggregate with Initial Condition fails with C* 3.0 (CASSANDRA-10367)
Merged from 2.2:
 * (cqlsh) show partial trace if incomplete after max_trace_wait (CASSANDRA-7645)
 * Use most up-to-date version of schema for system tables (CASSANDRA-10652)
 * Deprecate memory_allocator in cassandra.yaml (CASSANDRA-10581,10628)
 * Expose phi values from failure detector via JMX and tweak debug
   and trace logging (CASSANDRA-9526)
 * Fix IllegalArgumentException in DataOutputBuffer.reallocate for large buffers (CASSANDRA-10592)
Merged from 2.1:
 * Shutdown compaction in drain to prevent leak (CASSANDRA-10079)
 * (cqlsh) fix COPY using wrong variable name for time_format (CASSANDRA-10633)
 * Do not run SizeEstimatesRecorder if a node is not a member of the ring (CASSANDRA-9912)
 * Improve handling of dead nodes in gossip (CASSANDRA-10298)
 * Fix logback-tools.xml incorrectly configured for outputing to System.err
   (CASSANDRA-9937)
 * Fix streaming to catch exception so retry not fail (CASSANDRA-10557)
 * Add validation method to PerRowSecondaryIndex (CASSANDRA-10092)
 * Support encrypted and plain traffic on the same port (CASSANDRA-10559)
 * Do STCS in DTCS windows (CASSANDRA-10276)
 * Avoid repetition of JVM_OPTS in debian package (CASSANDRA-10251)
 * Fix potential NPE from handling result of SIM.highestSelectivityIndex (CASSANDRA-10550)
 * Fix paging issues with partitions containing only static columns data (CASSANDRA-10381)
 * Fix conditions on static columns (CASSANDRA-10264)
 * AssertionError: attempted to delete non-existing file CommitLog (CASSANDRA-10377)
 * Fix sorting for queries with an IN condition on partition key columns (CASSANDRA-10363)


3.0-rc2
 * Fix SELECT DISTINCT queries between 2.2.2 nodes and 3.0 nodes (CASSANDRA-10473)
 * Remove circular references in SegmentedFile (CASSANDRA-10543)
 * Ensure validation of indexed values only occurs once per-partition (CASSANDRA-10536)
 * Fix handling of static columns for range tombstones in thrift (CASSANDRA-10174)
 * Support empty ColumnFilter for backward compatility on empty IN (CASSANDRA-10471)
 * Remove Pig support (CASSANDRA-10542)
 * Fix LogFile throws Exception when assertion is disabled (CASSANDRA-10522)
 * Revert CASSANDRA-7486, make CMS default GC, move GC config to
   conf/jvm.options (CASSANDRA-10403)
 * Fix TeeingAppender causing some logs to be truncated/empty (CASSANDRA-10447)
 * Allow EACH_QUORUM for reads (CASSANDRA-9602)
 * Fix potential ClassCastException while upgrading (CASSANDRA-10468)
 * Fix NPE in MVs on update (CASSANDRA-10503)
 * Only include modified cell data in indexing deltas (CASSANDRA-10438)
 * Do not load keyspace when creating sstable writer (CASSANDRA-10443)
 * If node is not yet gossiping write all MV updates to batchlog only (CASSANDRA-10413)
 * Re-populate token metadata after commit log recovery (CASSANDRA-10293)
 * Provide additional metrics for materialized views (CASSANDRA-10323)
 * Flush system schema tables after local schema changes (CASSANDRA-10429)
Merged from 2.2:
 * Reduce contention getting instances of CompositeType (CASSANDRA-10433)
 * Fix the regression when using LIMIT with aggregates (CASSANDRA-10487)
 * Avoid NoClassDefFoundError during DataDescriptor initialization on windows (CASSANDRA-10412)
 * Preserve case of quoted Role & User names (CASSANDRA-10394)
 * cqlsh pg-style-strings broken (CASSANDRA-10484)
 * cqlsh prompt includes name of keyspace after failed `use` statement (CASSANDRA-10369)
Merged from 2.1:
 * (cqlsh) Distinguish negative and positive infinity in output (CASSANDRA-10523)
 * (cqlsh) allow custom time_format for COPY TO (CASSANDRA-8970)
 * Don't allow startup if the node's rack has changed (CASSANDRA-10242)
 * (cqlsh) show partial trace if incomplete after max_trace_wait (CASSANDRA-7645)
 * Allow LOCAL_JMX to be easily overridden (CASSANDRA-10275)
 * Mark nodes as dead even if they've already left (CASSANDRA-10205)


3.0.0-rc1
 * Fix mixed version read request compatibility for compact static tables
   (CASSANDRA-10373)
 * Fix paging of DISTINCT with static and IN (CASSANDRA-10354)
 * Allow MATERIALIZED VIEW's SELECT statement to restrict primary key
   columns (CASSANDRA-9664)
 * Move crc_check_chance out of compression options (CASSANDRA-9839)
 * Fix descending iteration past end of BTreeSearchIterator (CASSANDRA-10301)
 * Transfer hints to a different node on decommission (CASSANDRA-10198)
 * Check partition keys for CAS operations during stmt validation (CASSANDRA-10338)
 * Add custom query expressions to SELECT (CASSANDRA-10217)
 * Fix minor bugs in MV handling (CASSANDRA-10362)
 * Allow custom indexes with 0,1 or multiple target columns (CASSANDRA-10124)
 * Improve MV schema representation (CASSANDRA-9921)
 * Add flag to enable/disable coordinator batchlog for MV writes (CASSANDRA-10230)
 * Update cqlsh COPY for new internal driver serialization interface (CASSANDRA-10318)
 * Give index implementations more control over rebuild operations (CASSANDRA-10312)
 * Update index file format (CASSANDRA-10314)
 * Add "shadowable" row tombstones to deal with mv timestamp issues (CASSANDRA-10261)
 * CFS.loadNewSSTables() broken for pre-3.0 sstables
 * Cache selected index in read command to reduce lookups (CASSANDRA-10215)
 * Small optimizations of sstable index serialization (CASSANDRA-10232)
 * Support for both encrypted and unencrypted native transport connections (CASSANDRA-9590)
Merged from 2.2:
 * Configurable page size in cqlsh (CASSANDRA-9855)
 * Defer default role manager setup until all nodes are on 2.2+ (CASSANDRA-9761)
 * Handle missing RoleManager in config after upgrade to 2.2 (CASSANDRA-10209)
Merged from 2.1:
 * Bulk Loader API could not tolerate even node failure (CASSANDRA-10347)
 * Avoid misleading pushed notifications when multiple nodes
   share an rpc_address (CASSANDRA-10052)
 * Fix dropping undroppable when message queue is full (CASSANDRA-10113)
 * Fix potential ClassCastException during paging (CASSANDRA-10352)
 * Prevent ALTER TYPE from creating circular references (CASSANDRA-10339)
 * Fix cache handling of 2i and base tables (CASSANDRA-10155, 10359)
 * Fix NPE in nodetool compactionhistory (CASSANDRA-9758)
 * (Pig) support BulkOutputFormat as a URL parameter (CASSANDRA-7410)
 * BATCH statement is broken in cqlsh (CASSANDRA-10272)
 * (cqlsh) Make cqlsh PEP8 Compliant (CASSANDRA-10066)
 * (cqlsh) Fix error when starting cqlsh with --debug (CASSANDRA-10282)
 * Scrub, Cleanup and Upgrade do not unmark compacting until all operations
   have completed, regardless of the occurence of exceptions (CASSANDRA-10274)


3.0.0-beta2
 * Fix columns returned by AbstractBtreePartitions (CASSANDRA-10220)
 * Fix backward compatibility issue due to AbstractBounds serialization bug (CASSANDRA-9857)
 * Fix startup error when upgrading nodes (CASSANDRA-10136)
 * Base table PRIMARY KEY can be assumed to be NOT NULL in MV creation (CASSANDRA-10147)
 * Improve batchlog write patch (CASSANDRA-9673)
 * Re-apply MaterializedView updates on commitlog replay (CASSANDRA-10164)
 * Require AbstractType.isByteOrderComparable declaration in constructor (CASSANDRA-9901)
 * Avoid digest mismatch on upgrade to 3.0 (CASSANDRA-9554)
 * Fix Materialized View builder when adding multiple MVs (CASSANDRA-10156)
 * Choose better poolingOptions for protocol v4 in cassandra-stress (CASSANDRA-10182)
 * Fix LWW bug affecting Materialized Views (CASSANDRA-10197)
 * Ensures frozen sets and maps are always sorted (CASSANDRA-10162)
 * Don't deadlock when flushing CFS backed custom indexes (CASSANDRA-10181)
 * Fix double flushing of secondary index tables (CASSANDRA-10180)
 * Fix incorrect handling of range tombstones in thrift (CASSANDRA-10046)
 * Only use batchlog when paired materialized view replica is remote (CASSANDRA-10061)
 * Reuse TemporalRow when updating multiple MaterializedViews (CASSANDRA-10060)
 * Validate gc_grace_seconds for batchlog writes and MVs (CASSANDRA-9917)
 * Fix sstablerepairedset (CASSANDRA-10132)
Merged from 2.2:
 * Cancel transaction for sstables we wont redistribute index summary
   for (CASSANDRA-10270)
 * Retry snapshot deletion after compaction and gc on Windows (CASSANDRA-10222)
 * Fix failure to start with space in directory path on Windows (CASSANDRA-10239)
 * Fix repair hang when snapshot failed (CASSANDRA-10057)
 * Fall back to 1/4 commitlog volume for commitlog_total_space on small disks
   (CASSANDRA-10199)
Merged from 2.1:
 * Added configurable warning threshold for GC duration (CASSANDRA-8907)
 * Fix handling of streaming EOF (CASSANDRA-10206)
 * Only check KeyCache when it is enabled
 * Change streaming_socket_timeout_in_ms default to 1 hour (CASSANDRA-8611)
 * (cqlsh) update list of CQL keywords (CASSANDRA-9232)
 * Add nodetool gettraceprobability command (CASSANDRA-10234)
Merged from 2.0:
 * Fix rare race where older gossip states can be shadowed (CASSANDRA-10366)
 * Fix consolidating racks violating the RF contract (CASSANDRA-10238)
 * Disallow decommission when node is in drained state (CASSANDRA-8741)


2.2.1
 * Fix race during construction of commit log (CASSANDRA-10049)
 * Fix LeveledCompactionStrategyTest (CASSANDRA-9757)
 * Fix broken UnbufferedDataOutputStreamPlus.writeUTF (CASSANDRA-10203)
 * (cqlsh) default load-from-file encoding to utf-8 (CASSANDRA-9898)
 * Avoid returning Permission.NONE when failing to query users table (CASSANDRA-10168)
 * (cqlsh) add CLEAR command (CASSANDRA-10086)
 * Support string literals as Role names for compatibility (CASSANDRA-10135)
Merged from 2.1:
 * Only check KeyCache when it is enabled
 * Change streaming_socket_timeout_in_ms default to 1 hour (CASSANDRA-8611)
 * (cqlsh) update list of CQL keywords (CASSANDRA-9232)


3.0.0-beta1
 * Redesign secondary index API (CASSANDRA-9459, 7771, 9041)
 * Fix throwing ReadFailure instead of ReadTimeout on range queries (CASSANDRA-10125)
 * Rewrite hinted handoff (CASSANDRA-6230)
 * Fix query on static compact tables (CASSANDRA-10093)
 * Fix race during construction of commit log (CASSANDRA-10049)
 * Add option to only purge repaired tombstones (CASSANDRA-6434)
 * Change authorization handling for MVs (CASSANDRA-9927)
 * Add custom JMX enabled executor for UDF sandbox (CASSANDRA-10026)
 * Fix row deletion bug for Materialized Views (CASSANDRA-10014)
 * Support mixed-version clusters with Cassandra 2.1 and 2.2 (CASSANDRA-9704)
 * Fix multiple slices on RowSearchers (CASSANDRA-10002)
 * Fix bug in merging of collections (CASSANDRA-10001)
 * Optimize batchlog replay to avoid full scans (CASSANDRA-7237)
 * Repair improvements when using vnodes (CASSANDRA-5220)
 * Disable scripted UDFs by default (CASSANDRA-9889)
 * Bytecode inspection for Java-UDFs (CASSANDRA-9890)
 * Use byte to serialize MT hash length (CASSANDRA-9792)
 * Replace usage of Adler32 with CRC32 (CASSANDRA-8684)
 * Fix migration to new format from 2.1 SSTable (CASSANDRA-10006)
 * SequentialWriter should extend BufferedDataOutputStreamPlus (CASSANDRA-9500)
 * Use the same repairedAt timestamp within incremental repair session (CASSANDRA-9111)
Merged from 2.2:
 * Allow count(*) and count(1) to be use as normal aggregation (CASSANDRA-10114)
 * An NPE is thrown if the column name is unknown for an IN relation (CASSANDRA-10043)
 * Apply commit_failure_policy to more errors on startup (CASSANDRA-9749)
 * Fix histogram overflow exception (CASSANDRA-9973)
 * Route gossip messages over dedicated socket (CASSANDRA-9237)
 * Add checksum to saved cache files (CASSANDRA-9265)
 * Log warning when using an aggregate without partition key (CASSANDRA-9737)
Merged from 2.1:
 * (cqlsh) Allow encoding to be set through command line (CASSANDRA-10004)
 * Add new JMX methods to change local compaction strategy (CASSANDRA-9965)
 * Write hints for paxos commits (CASSANDRA-7342)
 * (cqlsh) Fix timestamps before 1970 on Windows, always
   use UTC for timestamp display (CASSANDRA-10000)
 * (cqlsh) Avoid overwriting new config file with old config
   when both exist (CASSANDRA-9777)
 * Release snapshot selfRef when doing snapshot repair (CASSANDRA-9998)
 * Cannot replace token does not exist - DN node removed as Fat Client (CASSANDRA-9871)
Merged from 2.0:
 * Don't cast expected bf size to an int (CASSANDRA-9959)
 * Make getFullyExpiredSSTables less expensive (CASSANDRA-9882)


3.0.0-alpha1
 * Implement proper sandboxing for UDFs (CASSANDRA-9402)
 * Simplify (and unify) cleanup of compaction leftovers (CASSANDRA-7066)
 * Allow extra schema definitions in cassandra-stress yaml (CASSANDRA-9850)
 * Metrics should use up to date nomenclature (CASSANDRA-9448)
 * Change CREATE/ALTER TABLE syntax for compression (CASSANDRA-8384)
 * Cleanup crc and adler code for java 8 (CASSANDRA-9650)
 * Storage engine refactor (CASSANDRA-8099, 9743, 9746, 9759, 9781, 9808, 9825,
   9848, 9705, 9859, 9867, 9874, 9828, 9801)
 * Update Guava to 18.0 (CASSANDRA-9653)
 * Bloom filter false positive ratio is not honoured (CASSANDRA-8413)
 * New option for cassandra-stress to leave a ratio of columns null (CASSANDRA-9522)
 * Change hinted_handoff_enabled yaml setting, JMX (CASSANDRA-9035)
 * Add algorithmic token allocation (CASSANDRA-7032)
 * Add nodetool command to replay batchlog (CASSANDRA-9547)
 * Make file buffer cache independent of paths being read (CASSANDRA-8897)
 * Remove deprecated legacy Hadoop code (CASSANDRA-9353)
 * Decommissioned nodes will not rejoin the cluster (CASSANDRA-8801)
 * Change gossip stabilization to use endpoit size (CASSANDRA-9401)
 * Change default garbage collector to G1 (CASSANDRA-7486)
 * Populate TokenMetadata early during startup (CASSANDRA-9317)
 * Undeprecate cache recentHitRate (CASSANDRA-6591)
 * Add support for selectively varint encoding fields (CASSANDRA-9499, 9865)
 * Materialized Views (CASSANDRA-6477)
Merged from 2.2:
 * Avoid grouping sstables for anticompaction with DTCS (CASSANDRA-9900)
 * UDF / UDA execution time in trace (CASSANDRA-9723)
 * Fix broken internode SSL (CASSANDRA-9884)
Merged from 2.1:
 * Add new JMX methods to change local compaction strategy (CASSANDRA-9965)
 * Fix handling of enable/disable autocompaction (CASSANDRA-9899)
 * Add consistency level to tracing ouput (CASSANDRA-9827)
 * Remove repair snapshot leftover on startup (CASSANDRA-7357)
 * Use random nodes for batch log when only 2 racks (CASSANDRA-8735)
 * Ensure atomicity inside thrift and stream session (CASSANDRA-7757)
 * Fix nodetool info error when the node is not joined (CASSANDRA-9031)
Merged from 2.0:
 * Log when messages are dropped due to cross_node_timeout (CASSANDRA-9793)
 * Don't track hotness when opening from snapshot for validation (CASSANDRA-9382)


2.2.0
 * Allow the selection of columns together with aggregates (CASSANDRA-9767)
 * Fix cqlsh copy methods and other windows specific issues (CASSANDRA-9795)
 * Don't wrap byte arrays in SequentialWriter (CASSANDRA-9797)
 * sum() and avg() functions missing for smallint and tinyint types (CASSANDRA-9671)
 * Revert CASSANDRA-9542 (allow native functions in UDA) (CASSANDRA-9771)
Merged from 2.1:
 * Fix MarshalException when upgrading superColumn family (CASSANDRA-9582)
 * Fix broken logging for "empty" flushes in Memtable (CASSANDRA-9837)
 * Handle corrupt files on startup (CASSANDRA-9686)
 * Fix clientutil jar and tests (CASSANDRA-9760)
 * (cqlsh) Allow the SSL protocol version to be specified through the
    config file or environment variables (CASSANDRA-9544)
Merged from 2.0:
 * Add tool to find why expired sstables are not getting dropped (CASSANDRA-10015)
 * Remove erroneous pending HH tasks from tpstats/jmx (CASSANDRA-9129)
 * Don't cast expected bf size to an int (CASSANDRA-9959)
 * checkForEndpointCollision fails for legitimate collisions (CASSANDRA-9765)
 * Complete CASSANDRA-8448 fix (CASSANDRA-9519)
 * Don't include auth credentials in debug log (CASSANDRA-9682)
 * Can't transition from write survey to normal mode (CASSANDRA-9740)
 * Scrub (recover) sstables even when -Index.db is missing (CASSANDRA-9591)
 * Fix growing pending background compaction (CASSANDRA-9662)


2.2.0-rc2
 * Re-enable memory-mapped I/O on Windows (CASSANDRA-9658)
 * Warn when an extra-large partition is compacted (CASSANDRA-9643)
 * (cqlsh) Allow setting the initial connection timeout (CASSANDRA-9601)
 * BulkLoader has --transport-factory option but does not use it (CASSANDRA-9675)
 * Allow JMX over SSL directly from nodetool (CASSANDRA-9090)
 * Update cqlsh for UDFs (CASSANDRA-7556)
 * Change Windows kernel default timer resolution (CASSANDRA-9634)
 * Deprected sstable2json and json2sstable (CASSANDRA-9618)
 * Allow native functions in user-defined aggregates (CASSANDRA-9542)
 * Don't repair system_distributed by default (CASSANDRA-9621)
 * Fix mixing min, max, and count aggregates for blob type (CASSANRA-9622)
 * Rename class for DATE type in Java driver (CASSANDRA-9563)
 * Duplicate compilation of UDFs on coordinator (CASSANDRA-9475)
 * Fix connection leak in CqlRecordWriter (CASSANDRA-9576)
 * Mlockall before opening system sstables & remove boot_without_jna option (CASSANDRA-9573)
 * Add functions to convert timeuuid to date or time, deprecate dateOf and unixTimestampOf (CASSANDRA-9229)
 * Make sure we cancel non-compacting sstables from LifecycleTransaction (CASSANDRA-9566)
 * Fix deprecated repair JMX API (CASSANDRA-9570)
 * Add logback metrics (CASSANDRA-9378)
 * Update and refactor ant test/test-compression to run the tests in parallel (CASSANDRA-9583)
 * Fix upgrading to new directory for secondary index (CASSANDRA-9687)
Merged from 2.1:
 * (cqlsh) Fix bad check for CQL compatibility when DESCRIBE'ing
   COMPACT STORAGE tables with no clustering columns
 * Eliminate strong self-reference chains in sstable ref tidiers (CASSANDRA-9656)
 * Ensure StreamSession uses canonical sstable reader instances (CASSANDRA-9700)
 * Ensure memtable book keeping is not corrupted in the event we shrink usage (CASSANDRA-9681)
 * Update internal python driver for cqlsh (CASSANDRA-9064)
 * Fix IndexOutOfBoundsException when inserting tuple with too many
   elements using the string literal notation (CASSANDRA-9559)
 * Enable describe on indices (CASSANDRA-7814)
 * Fix incorrect result for IN queries where column not found (CASSANDRA-9540)
 * ColumnFamilyStore.selectAndReference may block during compaction (CASSANDRA-9637)
 * Fix bug in cardinality check when compacting (CASSANDRA-9580)
 * Fix memory leak in Ref due to ConcurrentLinkedQueue.remove() behaviour (CASSANDRA-9549)
 * Make rebuild only run one at a time (CASSANDRA-9119)
Merged from 2.0:
 * Avoid NPE in AuthSuccess#decode (CASSANDRA-9727)
 * Add listen_address to system.local (CASSANDRA-9603)
 * Bug fixes to resultset metadata construction (CASSANDRA-9636)
 * Fix setting 'durable_writes' in ALTER KEYSPACE (CASSANDRA-9560)
 * Avoids ballot clash in Paxos (CASSANDRA-9649)
 * Improve trace messages for RR (CASSANDRA-9479)
 * Fix suboptimal secondary index selection when restricted
   clustering column is also indexed (CASSANDRA-9631)
 * (cqlsh) Add min_threshold to DTCS option autocomplete (CASSANDRA-9385)
 * Fix error message when attempting to create an index on a column
   in a COMPACT STORAGE table with clustering columns (CASSANDRA-9527)
 * 'WITH WITH' in alter keyspace statements causes NPE (CASSANDRA-9565)
 * Expose some internals of SelectStatement for inspection (CASSANDRA-9532)
 * ArrivalWindow should use primitives (CASSANDRA-9496)
 * Periodically submit background compaction tasks (CASSANDRA-9592)
 * Set HAS_MORE_PAGES flag to false when PagingState is null (CASSANDRA-9571)


2.2.0-rc1
 * Compressed commit log should measure compressed space used (CASSANDRA-9095)
 * Fix comparison bug in CassandraRoleManager#collectRoles (CASSANDRA-9551)
 * Add tinyint,smallint,time,date support for UDFs (CASSANDRA-9400)
 * Deprecates SSTableSimpleWriter and SSTableSimpleUnsortedWriter (CASSANDRA-9546)
 * Empty INITCOND treated as null in aggregate (CASSANDRA-9457)
 * Remove use of Cell in Thrift MapReduce classes (CASSANDRA-8609)
 * Integrate pre-release Java Driver 2.2-rc1, custom build (CASSANDRA-9493)
 * Clean up gossiper logic for old versions (CASSANDRA-9370)
 * Fix custom payload coding/decoding to match the spec (CASSANDRA-9515)
 * ant test-all results incomplete when parsed (CASSANDRA-9463)
 * Disallow frozen<> types in function arguments and return types for
   clarity (CASSANDRA-9411)
 * Static Analysis to warn on unsafe use of Autocloseable instances (CASSANDRA-9431)
 * Update commitlog archiving examples now that commitlog segments are
   not recycled (CASSANDRA-9350)
 * Extend Transactional API to sstable lifecycle management (CASSANDRA-8568)
 * (cqlsh) Add support for native protocol 4 (CASSANDRA-9399)
 * Ensure that UDF and UDAs are keyspace-isolated (CASSANDRA-9409)
 * Revert CASSANDRA-7807 (tracing completion client notifications) (CASSANDRA-9429)
 * Add ability to stop compaction by ID (CASSANDRA-7207)
 * Let CassandraVersion handle SNAPSHOT version (CASSANDRA-9438)
Merged from 2.1:
 * (cqlsh) Fix using COPY through SOURCE or -f (CASSANDRA-9083)
 * Fix occasional lack of `system` keyspace in schema tables (CASSANDRA-8487)
 * Use ProtocolError code instead of ServerError code for native protocol
   error responses to unsupported protocol versions (CASSANDRA-9451)
 * Default commitlog_sync_batch_window_in_ms changed to 2ms (CASSANDRA-9504)
 * Fix empty partition assertion in unsorted sstable writing tools (CASSANDRA-9071)
 * Ensure truncate without snapshot cannot produce corrupt responses (CASSANDRA-9388)
 * Consistent error message when a table mixes counter and non-counter
   columns (CASSANDRA-9492)
 * Avoid getting unreadable keys during anticompaction (CASSANDRA-9508)
 * (cqlsh) Better float precision by default (CASSANDRA-9224)
 * Improve estimated row count (CASSANDRA-9107)
 * Optimize range tombstone memory footprint (CASSANDRA-8603)
 * Use configured gcgs in anticompaction (CASSANDRA-9397)
Merged from 2.0:
 * Don't accumulate more range than necessary in RangeTombstone.Tracker (CASSANDRA-9486)
 * Add broadcast and rpc addresses to system.local (CASSANDRA-9436)
 * Always mark sstable suspect when corrupted (CASSANDRA-9478)
 * Add database users and permissions to CQL3 documentation (CASSANDRA-7558)
 * Allow JVM_OPTS to be passed to standalone tools (CASSANDRA-5969)
 * Fix bad condition in RangeTombstoneList (CASSANDRA-9485)
 * Fix potential StackOverflow when setting CrcCheckChance over JMX (CASSANDRA-9488)
 * Fix null static columns in pages after the first, paged reversed
   queries (CASSANDRA-8502)
 * Fix counting cache serialization in request metrics (CASSANDRA-9466)
 * Add option not to validate atoms during scrub (CASSANDRA-9406)


2.2.0-beta1
 * Introduce Transactional API for internal state changes (CASSANDRA-8984)
 * Add a flag in cassandra.yaml to enable UDFs (CASSANDRA-9404)
 * Better support of null for UDF (CASSANDRA-8374)
 * Use ecj instead of javassist for UDFs (CASSANDRA-8241)
 * faster async logback configuration for tests (CASSANDRA-9376)
 * Add `smallint` and `tinyint` data types (CASSANDRA-8951)
 * Avoid thrift schema creation when native driver is used in stress tool (CASSANDRA-9374)
 * Make Functions.declared thread-safe
 * Add client warnings to native protocol v4 (CASSANDRA-8930)
 * Allow roles cache to be invalidated (CASSANDRA-8967)
 * Upgrade Snappy (CASSANDRA-9063)
 * Don't start Thrift rpc by default (CASSANDRA-9319)
 * Only stream from unrepaired sstables with incremental repair (CASSANDRA-8267)
 * Aggregate UDFs allow SFUNC return type to differ from STYPE if FFUNC specified (CASSANDRA-9321)
 * Remove Thrift dependencies in bundled tools (CASSANDRA-8358)
 * Disable memory mapping of hsperfdata file for JVM statistics (CASSANDRA-9242)
 * Add pre-startup checks to detect potential incompatibilities (CASSANDRA-8049)
 * Distinguish between null and unset in protocol v4 (CASSANDRA-7304)
 * Add user/role permissions for user-defined functions (CASSANDRA-7557)
 * Allow cassandra config to be updated to restart daemon without unloading classes (CASSANDRA-9046)
 * Don't initialize compaction writer before checking if iter is empty (CASSANDRA-9117)
 * Don't execute any functions at prepare-time (CASSANDRA-9037)
 * Share file handles between all instances of a SegmentedFile (CASSANDRA-8893)
 * Make it possible to major compact LCS (CASSANDRA-7272)
 * Make FunctionExecutionException extend RequestExecutionException
   (CASSANDRA-9055)
 * Add support for SELECT JSON, INSERT JSON syntax and new toJson(), fromJson()
   functions (CASSANDRA-7970)
 * Optimise max purgeable timestamp calculation in compaction (CASSANDRA-8920)
 * Constrain internode message buffer sizes, and improve IO class hierarchy (CASSANDRA-8670)
 * New tool added to validate all sstables in a node (CASSANDRA-5791)
 * Push notification when tracing completes for an operation (CASSANDRA-7807)
 * Delay "node up" and "node added" notifications until native protocol server is started (CASSANDRA-8236)
 * Compressed Commit Log (CASSANDRA-6809)
 * Optimise IntervalTree (CASSANDRA-8988)
 * Add a key-value payload for third party usage (CASSANDRA-8553, 9212)
 * Bump metrics-reporter-config dependency for metrics 3.0 (CASSANDRA-8149)
 * Partition intra-cluster message streams by size, not type (CASSANDRA-8789)
 * Add WriteFailureException to native protocol, notify coordinator of
   write failures (CASSANDRA-8592)
 * Convert SequentialWriter to nio (CASSANDRA-8709)
 * Add role based access control (CASSANDRA-7653, 8650, 7216, 8760, 8849, 8761, 8850)
 * Record client ip address in tracing sessions (CASSANDRA-8162)
 * Indicate partition key columns in response metadata for prepared
   statements (CASSANDRA-7660)
 * Merge UUIDType and TimeUUIDType parse logic (CASSANDRA-8759)
 * Avoid memory allocation when searching index summary (CASSANDRA-8793)
 * Optimise (Time)?UUIDType Comparisons (CASSANDRA-8730)
 * Make CRC32Ex into a separate maven dependency (CASSANDRA-8836)
 * Use preloaded jemalloc w/ Unsafe (CASSANDRA-8714, 9197)
 * Avoid accessing partitioner through StorageProxy (CASSANDRA-8244, 8268)
 * Upgrade Metrics library and remove depricated metrics (CASSANDRA-5657)
 * Serializing Row cache alternative, fully off heap (CASSANDRA-7438)
 * Duplicate rows returned when in clause has repeated values (CASSANDRA-6706)
 * Make CassandraException unchecked, extend RuntimeException (CASSANDRA-8560)
 * Support direct buffer decompression for reads (CASSANDRA-8464)
 * DirectByteBuffer compatible LZ4 methods (CASSANDRA-7039)
 * Group sstables for anticompaction correctly (CASSANDRA-8578)
 * Add ReadFailureException to native protocol, respond
   immediately when replicas encounter errors while handling
   a read request (CASSANDRA-7886)
 * Switch CommitLogSegment from RandomAccessFile to nio (CASSANDRA-8308)
 * Allow mixing token and partition key restrictions (CASSANDRA-7016)
 * Support index key/value entries on map collections (CASSANDRA-8473)
 * Modernize schema tables (CASSANDRA-8261)
 * Support for user-defined aggregation functions (CASSANDRA-8053)
 * Fix NPE in SelectStatement with empty IN values (CASSANDRA-8419)
 * Refactor SelectStatement, return IN results in natural order instead
   of IN value list order and ignore duplicate values in partition key IN restrictions (CASSANDRA-7981)
 * Support UDTs, tuples, and collections in user-defined
   functions (CASSANDRA-7563)
 * Fix aggregate fn results on empty selection, result column name,
   and cqlsh parsing (CASSANDRA-8229)
 * Mark sstables as repaired after full repair (CASSANDRA-7586)
 * Extend Descriptor to include a format value and refactor reader/writer
   APIs (CASSANDRA-7443)
 * Integrate JMH for microbenchmarks (CASSANDRA-8151)
 * Keep sstable levels when bootstrapping (CASSANDRA-7460)
 * Add Sigar library and perform basic OS settings check on startup (CASSANDRA-7838)
 * Support for aggregation functions (CASSANDRA-4914)
 * Remove cassandra-cli (CASSANDRA-7920)
 * Accept dollar quoted strings in CQL (CASSANDRA-7769)
 * Make assassinate a first class command (CASSANDRA-7935)
 * Support IN clause on any partition key column (CASSANDRA-7855)
 * Support IN clause on any clustering column (CASSANDRA-4762)
 * Improve compaction logging (CASSANDRA-7818)
 * Remove YamlFileNetworkTopologySnitch (CASSANDRA-7917)
 * Do anticompaction in groups (CASSANDRA-6851)
 * Support user-defined functions (CASSANDRA-7395, 7526, 7562, 7740, 7781, 7929,
   7924, 7812, 8063, 7813, 7708)
 * Permit configurable timestamps with cassandra-stress (CASSANDRA-7416)
 * Move sstable RandomAccessReader to nio2, which allows using the
   FILE_SHARE_DELETE flag on Windows (CASSANDRA-4050)
 * Remove CQL2 (CASSANDRA-5918)
 * Optimize fetching multiple cells by name (CASSANDRA-6933)
 * Allow compilation in java 8 (CASSANDRA-7028)
 * Make incremental repair default (CASSANDRA-7250)
 * Enable code coverage thru JaCoCo (CASSANDRA-7226)
 * Switch external naming of 'column families' to 'tables' (CASSANDRA-4369)
 * Shorten SSTable path (CASSANDRA-6962)
 * Use unsafe mutations for most unit tests (CASSANDRA-6969)
 * Fix race condition during calculation of pending ranges (CASSANDRA-7390)
 * Fail on very large batch sizes (CASSANDRA-8011)
 * Improve concurrency of repair (CASSANDRA-6455, 8208, 9145)
 * Select optimal CRC32 implementation at runtime (CASSANDRA-8614)
 * Evaluate MurmurHash of Token once per query (CASSANDRA-7096)
 * Generalize progress reporting (CASSANDRA-8901)
 * Resumable bootstrap streaming (CASSANDRA-8838, CASSANDRA-8942)
 * Allow scrub for secondary index (CASSANDRA-5174)
 * Save repair data to system table (CASSANDRA-5839)
 * fix nodetool names that reference column families (CASSANDRA-8872)
 Merged from 2.1:
 * Warn on misuse of unlogged batches (CASSANDRA-9282)
 * Failure detector detects and ignores local pauses (CASSANDRA-9183)
 * Add utility class to support for rate limiting a given log statement (CASSANDRA-9029)
 * Add missing consistency levels to cassandra-stess (CASSANDRA-9361)
 * Fix commitlog getCompletedTasks to not increment (CASSANDRA-9339)
 * Fix for harmless exceptions logged as ERROR (CASSANDRA-8564)
 * Delete processed sstables in sstablesplit/sstableupgrade (CASSANDRA-8606)
 * Improve sstable exclusion from partition tombstones (CASSANDRA-9298)
 * Validate the indexed column rather than the cell's contents for 2i (CASSANDRA-9057)
 * Add support for top-k custom 2i queries (CASSANDRA-8717)
 * Fix error when dropping table during compaction (CASSANDRA-9251)
 * cassandra-stress supports validation operations over user profiles (CASSANDRA-8773)
 * Add support for rate limiting log messages (CASSANDRA-9029)
 * Log the partition key with tombstone warnings (CASSANDRA-8561)
 * Reduce runWithCompactionsDisabled poll interval to 1ms (CASSANDRA-9271)
 * Fix PITR commitlog replay (CASSANDRA-9195)
 * GCInspector logs very different times (CASSANDRA-9124)
 * Fix deleting from an empty list (CASSANDRA-9198)
 * Update tuple and collection types that use a user-defined type when that UDT
   is modified (CASSANDRA-9148, CASSANDRA-9192)
 * Use higher timeout for prepair and snapshot in repair (CASSANDRA-9261)
 * Fix anticompaction blocking ANTI_ENTROPY stage (CASSANDRA-9151)
 * Repair waits for anticompaction to finish (CASSANDRA-9097)
 * Fix streaming not holding ref when stream error (CASSANDRA-9295)
 * Fix canonical view returning early opened SSTables (CASSANDRA-9396)
Merged from 2.0:
 * (cqlsh) Add LOGIN command to switch users (CASSANDRA-7212)
 * Clone SliceQueryFilter in AbstractReadCommand implementations (CASSANDRA-8940)
 * Push correct protocol notification for DROP INDEX (CASSANDRA-9310)
 * token-generator - generated tokens too long (CASSANDRA-9300)
 * Fix counting of tombstones for TombstoneOverwhelmingException (CASSANDRA-9299)
 * Fix ReconnectableSnitch reconnecting to peers during upgrade (CASSANDRA-6702)
 * Include keyspace and table name in error log for collections over the size
   limit (CASSANDRA-9286)
 * Avoid potential overlap in LCS with single-partition sstables (CASSANDRA-9322)
 * Log warning message when a table is queried before the schema has fully
   propagated (CASSANDRA-9136)
 * Overload SecondaryIndex#indexes to accept the column definition (CASSANDRA-9314)
 * (cqlsh) Add SERIAL and LOCAL_SERIAL consistency levels (CASSANDRA-8051)
 * Fix index selection during rebuild with certain table layouts (CASSANDRA-9281)
 * Fix partition-level-delete-only workload accounting (CASSANDRA-9194)
 * Allow scrub to handle corrupted compressed chunks (CASSANDRA-9140)
 * Fix assertion error when resetlocalschema is run during repair (CASSANDRA-9249)
 * Disable single sstable tombstone compactions for DTCS by default (CASSANDRA-9234)
 * IncomingTcpConnection thread is not named (CASSANDRA-9262)
 * Close incoming connections when MessagingService is stopped (CASSANDRA-9238)
 * Fix streaming hang when retrying (CASSANDRA-9132)


2.1.5
 * Re-add deprecated cold_reads_to_omit param for backwards compat (CASSANDRA-9203)
 * Make anticompaction visible in compactionstats (CASSANDRA-9098)
 * Improve nodetool getendpoints documentation about the partition
   key parameter (CASSANDRA-6458)
 * Don't check other keyspaces for schema changes when an user-defined
   type is altered (CASSANDRA-9187)
 * Add generate-idea-files target to build.xml (CASSANDRA-9123)
 * Allow takeColumnFamilySnapshot to take a list of tables (CASSANDRA-8348)
 * Limit major sstable operations to their canonical representation (CASSANDRA-8669)
 * cqlsh: Add tests for INSERT and UPDATE tab completion (CASSANDRA-9125)
 * cqlsh: quote column names when needed in COPY FROM inserts (CASSANDRA-9080)
 * Do not load read meter for offline operations (CASSANDRA-9082)
 * cqlsh: Make CompositeType data readable (CASSANDRA-8919)
 * cqlsh: Fix display of triggers (CASSANDRA-9081)
 * Fix NullPointerException when deleting or setting an element by index on
   a null list collection (CASSANDRA-9077)
 * Buffer bloom filter serialization (CASSANDRA-9066)
 * Fix anti-compaction target bloom filter size (CASSANDRA-9060)
 * Make FROZEN and TUPLE unreserved keywords in CQL (CASSANDRA-9047)
 * Prevent AssertionError from SizeEstimatesRecorder (CASSANDRA-9034)
 * Avoid overwriting index summaries for sstables with an older format that
   does not support downsampling; rebuild summaries on startup when this
   is detected (CASSANDRA-8993)
 * Fix potential data loss in CompressedSequentialWriter (CASSANDRA-8949)
 * Make PasswordAuthenticator number of hashing rounds configurable (CASSANDRA-8085)
 * Fix AssertionError when binding nested collections in DELETE (CASSANDRA-8900)
 * Check for overlap with non-early sstables in LCS (CASSANDRA-8739)
 * Only calculate max purgable timestamp if we have to (CASSANDRA-8914)
 * (cqlsh) Greatly improve performance of COPY FROM (CASSANDRA-8225)
 * IndexSummary effectiveIndexInterval is now a guideline, not a rule (CASSANDRA-8993)
 * Use correct bounds for page cache eviction of compressed files (CASSANDRA-8746)
 * SSTableScanner enforces its bounds (CASSANDRA-8946)
 * Cleanup cell equality (CASSANDRA-8947)
 * Introduce intra-cluster message coalescing (CASSANDRA-8692)
 * DatabaseDescriptor throws NPE when rpc_interface is used (CASSANDRA-8839)
 * Don't check if an sstable is live for offline compactions (CASSANDRA-8841)
 * Don't set clientMode in SSTableLoader (CASSANDRA-8238)
 * Fix SSTableRewriter with disabled early open (CASSANDRA-8535)
 * Fix cassandra-stress so it respects the CL passed in user mode (CASSANDRA-8948)
 * Fix rare NPE in ColumnDefinition#hasIndexOption() (CASSANDRA-8786)
 * cassandra-stress reports per-operation statistics, plus misc (CASSANDRA-8769)
 * Add SimpleDate (cql date) and Time (cql time) types (CASSANDRA-7523)
 * Use long for key count in cfstats (CASSANDRA-8913)
 * Make SSTableRewriter.abort() more robust to failure (CASSANDRA-8832)
 * Remove cold_reads_to_omit from STCS (CASSANDRA-8860)
 * Make EstimatedHistogram#percentile() use ceil instead of floor (CASSANDRA-8883)
 * Fix top partitions reporting wrong cardinality (CASSANDRA-8834)
 * Fix rare NPE in KeyCacheSerializer (CASSANDRA-8067)
 * Pick sstables for validation as late as possible inc repairs (CASSANDRA-8366)
 * Fix commitlog getPendingTasks to not increment (CASSANDRA-8862)
 * Fix parallelism adjustment in range and secondary index queries
   when the first fetch does not satisfy the limit (CASSANDRA-8856)
 * Check if the filtered sstables is non-empty in STCS (CASSANDRA-8843)
 * Upgrade java-driver used for cassandra-stress (CASSANDRA-8842)
 * Fix CommitLog.forceRecycleAllSegments() memory access error (CASSANDRA-8812)
 * Improve assertions in Memory (CASSANDRA-8792)
 * Fix SSTableRewriter cleanup (CASSANDRA-8802)
 * Introduce SafeMemory for CompressionMetadata.Writer (CASSANDRA-8758)
 * 'nodetool info' prints exception against older node (CASSANDRA-8796)
 * Ensure SSTableReader.last corresponds exactly with the file end (CASSANDRA-8750)
 * Make SSTableWriter.openEarly more robust and obvious (CASSANDRA-8747)
 * Enforce SSTableReader.first/last (CASSANDRA-8744)
 * Cleanup SegmentedFile API (CASSANDRA-8749)
 * Avoid overlap with early compaction replacement (CASSANDRA-8683)
 * Safer Resource Management++ (CASSANDRA-8707)
 * Write partition size estimates into a system table (CASSANDRA-7688)
 * cqlsh: Fix keys() and full() collection indexes in DESCRIBE output
   (CASSANDRA-8154)
 * Show progress of streaming in nodetool netstats (CASSANDRA-8886)
 * IndexSummaryBuilder utilises offheap memory, and shares data between
   each IndexSummary opened from it (CASSANDRA-8757)
 * markCompacting only succeeds if the exact SSTableReader instances being
   marked are in the live set (CASSANDRA-8689)
 * cassandra-stress support for varint (CASSANDRA-8882)
 * Fix Adler32 digest for compressed sstables (CASSANDRA-8778)
 * Add nodetool statushandoff/statusbackup (CASSANDRA-8912)
 * Use stdout for progress and stats in sstableloader (CASSANDRA-8982)
 * Correctly identify 2i datadir from older versions (CASSANDRA-9116)
Merged from 2.0:
 * Ignore gossip SYNs after shutdown (CASSANDRA-9238)
 * Avoid overflow when calculating max sstable size in LCS (CASSANDRA-9235)
 * Make sstable blacklisting work with compression (CASSANDRA-9138)
 * Do not attempt to rebuild indexes if no index accepts any column (CASSANDRA-9196)
 * Don't initiate snitch reconnection for dead states (CASSANDRA-7292)
 * Fix ArrayIndexOutOfBoundsException in CQLSSTableWriter (CASSANDRA-8978)
 * Add shutdown gossip state to prevent timeouts during rolling restarts (CASSANDRA-8336)
 * Fix running with java.net.preferIPv6Addresses=true (CASSANDRA-9137)
 * Fix failed bootstrap/replace attempts being persisted in system.peers (CASSANDRA-9180)
 * Flush system.IndexInfo after marking index built (CASSANDRA-9128)
 * Fix updates to min/max_compaction_threshold through cassandra-cli
   (CASSANDRA-8102)
 * Don't include tmp files when doing offline relevel (CASSANDRA-9088)
 * Use the proper CAS WriteType when finishing a previous round during Paxos
   preparation (CASSANDRA-8672)
 * Avoid race in cancelling compactions (CASSANDRA-9070)
 * More aggressive check for expired sstables in DTCS (CASSANDRA-8359)
 * Fix ignored index_interval change in ALTER TABLE statements (CASSANDRA-7976)
 * Do more aggressive compaction in old time windows in DTCS (CASSANDRA-8360)
 * java.lang.AssertionError when reading saved cache (CASSANDRA-8740)
 * "disk full" when running cleanup (CASSANDRA-9036)
 * Lower logging level from ERROR to DEBUG when a scheduled schema pull
   cannot be completed due to a node being down (CASSANDRA-9032)
 * Fix MOVED_NODE client event (CASSANDRA-8516)
 * Allow overriding MAX_OUTSTANDING_REPLAY_COUNT (CASSANDRA-7533)
 * Fix malformed JMX ObjectName containing IPv6 addresses (CASSANDRA-9027)
 * (cqlsh) Allow increasing CSV field size limit through
   cqlshrc config option (CASSANDRA-8934)
 * Stop logging range tombstones when exceeding the threshold
   (CASSANDRA-8559)
 * Fix NullPointerException when nodetool getendpoints is run
   against invalid keyspaces or tables (CASSANDRA-8950)
 * Allow specifying the tmp dir (CASSANDRA-7712)
 * Improve compaction estimated tasks estimation (CASSANDRA-8904)
 * Fix duplicate up/down messages sent to native clients (CASSANDRA-7816)
 * Expose commit log archive status via JMX (CASSANDRA-8734)
 * Provide better exceptions for invalid replication strategy parameters
   (CASSANDRA-8909)
 * Fix regression in mixed single and multi-column relation support for
   SELECT statements (CASSANDRA-8613)
 * Add ability to limit number of native connections (CASSANDRA-8086)
 * Fix CQLSSTableWriter throwing exception and spawning threads
   (CASSANDRA-8808)
 * Fix MT mismatch between empty and GC-able data (CASSANDRA-8979)
 * Fix incorrect validation when snapshotting single table (CASSANDRA-8056)
 * Add offline tool to relevel sstables (CASSANDRA-8301)
 * Preserve stream ID for more protocol errors (CASSANDRA-8848)
 * Fix combining token() function with multi-column relations on
   clustering columns (CASSANDRA-8797)
 * Make CFS.markReferenced() resistant to bad refcounting (CASSANDRA-8829)
 * Fix StreamTransferTask abort/complete bad refcounting (CASSANDRA-8815)
 * Fix AssertionError when querying a DESC clustering ordered
   table with ASC ordering and paging (CASSANDRA-8767)
 * AssertionError: "Memory was freed" when running cleanup (CASSANDRA-8716)
 * Make it possible to set max_sstable_age to fractional days (CASSANDRA-8406)
 * Fix some multi-column relations with indexes on some clustering
   columns (CASSANDRA-8275)
 * Fix memory leak in SSTableSimple*Writer and SSTableReader.validate()
   (CASSANDRA-8748)
 * Throw OOM if allocating memory fails to return a valid pointer (CASSANDRA-8726)
 * Fix SSTableSimpleUnsortedWriter ConcurrentModificationException (CASSANDRA-8619)
 * 'nodetool info' prints exception against older node (CASSANDRA-8796)
 * Ensure SSTableSimpleUnsortedWriter.close() terminates if
   disk writer has crashed (CASSANDRA-8807)


2.1.4
 * Bind JMX to localhost unless explicitly configured otherwise (CASSANDRA-9085)


2.1.3
 * Fix HSHA/offheap_objects corruption (CASSANDRA-8719)
 * Upgrade libthrift to 0.9.2 (CASSANDRA-8685)
 * Don't use the shared ref in sstableloader (CASSANDRA-8704)
 * Purge internal prepared statements if related tables or
   keyspaces are dropped (CASSANDRA-8693)
 * (cqlsh) Handle unicode BOM at start of files (CASSANDRA-8638)
 * Stop compactions before exiting offline tools (CASSANDRA-8623)
 * Update tools/stress/README.txt to match current behaviour (CASSANDRA-7933)
 * Fix schema from Thrift conversion with empty metadata (CASSANDRA-8695)
 * Safer Resource Management (CASSANDRA-7705)
 * Make sure we compact highly overlapping cold sstables with
   STCS (CASSANDRA-8635)
 * rpc_interface and listen_interface generate NPE on startup when specified
   interface doesn't exist (CASSANDRA-8677)
 * Fix ArrayIndexOutOfBoundsException in nodetool cfhistograms (CASSANDRA-8514)
 * Switch from yammer metrics for nodetool cf/proxy histograms (CASSANDRA-8662)
 * Make sure we don't add tmplink files to the compaction
   strategy (CASSANDRA-8580)
 * (cqlsh) Handle maps with blob keys (CASSANDRA-8372)
 * (cqlsh) Handle DynamicCompositeType schemas correctly (CASSANDRA-8563)
 * Duplicate rows returned when in clause has repeated values (CASSANDRA-6706)
 * Add tooling to detect hot partitions (CASSANDRA-7974)
 * Fix cassandra-stress user-mode truncation of partition generation (CASSANDRA-8608)
 * Only stream from unrepaired sstables during inc repair (CASSANDRA-8267)
 * Don't allow starting multiple inc repairs on the same sstables (CASSANDRA-8316)
 * Invalidate prepared BATCH statements when related tables
   or keyspaces are dropped (CASSANDRA-8652)
 * Fix missing results in secondary index queries on collections
   with ALLOW FILTERING (CASSANDRA-8421)
 * Expose EstimatedHistogram metrics for range slices (CASSANDRA-8627)
 * (cqlsh) Escape clqshrc passwords properly (CASSANDRA-8618)
 * Fix NPE when passing wrong argument in ALTER TABLE statement (CASSANDRA-8355)
 * Pig: Refactor and deprecate CqlStorage (CASSANDRA-8599)
 * Don't reuse the same cleanup strategy for all sstables (CASSANDRA-8537)
 * Fix case-sensitivity of index name on CREATE and DROP INDEX
   statements (CASSANDRA-8365)
 * Better detection/logging for corruption in compressed sstables (CASSANDRA-8192)
 * Use the correct repairedAt value when closing writer (CASSANDRA-8570)
 * (cqlsh) Handle a schema mismatch being detected on startup (CASSANDRA-8512)
 * Properly calculate expected write size during compaction (CASSANDRA-8532)
 * Invalidate affected prepared statements when a table's columns
   are altered (CASSANDRA-7910)
 * Stress - user defined writes should populate sequentally (CASSANDRA-8524)
 * Fix regression in SSTableRewriter causing some rows to become unreadable
   during compaction (CASSANDRA-8429)
 * Run major compactions for repaired/unrepaired in parallel (CASSANDRA-8510)
 * (cqlsh) Fix compression options in DESCRIBE TABLE output when compression
   is disabled (CASSANDRA-8288)
 * (cqlsh) Fix DESCRIBE output after keyspaces are altered (CASSANDRA-7623)
 * Make sure we set lastCompactedKey correctly (CASSANDRA-8463)
 * (cqlsh) Fix output of CONSISTENCY command (CASSANDRA-8507)
 * (cqlsh) Fixed the handling of LIST statements (CASSANDRA-8370)
 * Make sstablescrub check leveled manifest again (CASSANDRA-8432)
 * Check first/last keys in sstable when giving out positions (CASSANDRA-8458)
 * Disable mmap on Windows (CASSANDRA-6993)
 * Add missing ConsistencyLevels to cassandra-stress (CASSANDRA-8253)
 * Add auth support to cassandra-stress (CASSANDRA-7985)
 * Fix ArrayIndexOutOfBoundsException when generating error message
   for some CQL syntax errors (CASSANDRA-8455)
 * Scale memtable slab allocation logarithmically (CASSANDRA-7882)
 * cassandra-stress simultaneous inserts over same seed (CASSANDRA-7964)
 * Reduce cassandra-stress sampling memory requirements (CASSANDRA-7926)
 * Ensure memtable flush cannot expire commit log entries from its future (CASSANDRA-8383)
 * Make read "defrag" async to reclaim memtables (CASSANDRA-8459)
 * Remove tmplink files for offline compactions (CASSANDRA-8321)
 * Reduce maxHintsInProgress (CASSANDRA-8415)
 * BTree updates may call provided update function twice (CASSANDRA-8018)
 * Release sstable references after anticompaction (CASSANDRA-8386)
 * Handle abort() in SSTableRewriter properly (CASSANDRA-8320)
 * Centralize shared executors (CASSANDRA-8055)
 * Fix filtering for CONTAINS (KEY) relations on frozen collection
   clustering columns when the query is restricted to a single
   partition (CASSANDRA-8203)
 * Do more aggressive entire-sstable TTL expiry checks (CASSANDRA-8243)
 * Add more log info if readMeter is null (CASSANDRA-8238)
 * add check of the system wall clock time at startup (CASSANDRA-8305)
 * Support for frozen collections (CASSANDRA-7859)
 * Fix overflow on histogram computation (CASSANDRA-8028)
 * Have paxos reuse the timestamp generation of normal queries (CASSANDRA-7801)
 * Fix incremental repair not remove parent session on remote (CASSANDRA-8291)
 * Improve JBOD disk utilization (CASSANDRA-7386)
 * Log failed host when preparing incremental repair (CASSANDRA-8228)
 * Force config client mode in CQLSSTableWriter (CASSANDRA-8281)
 * Fix sstableupgrade throws exception (CASSANDRA-8688)
 * Fix hang when repairing empty keyspace (CASSANDRA-8694)
Merged from 2.0:
 * Fix IllegalArgumentException in dynamic snitch (CASSANDRA-8448)
 * Add support for UPDATE ... IF EXISTS (CASSANDRA-8610)
 * Fix reversal of list prepends (CASSANDRA-8733)
 * Prevent non-zero default_time_to_live on tables with counters
   (CASSANDRA-8678)
 * Fix SSTableSimpleUnsortedWriter ConcurrentModificationException
   (CASSANDRA-8619)
 * Round up time deltas lower than 1ms in BulkLoader (CASSANDRA-8645)
 * Add batch remove iterator to ABSC (CASSANDRA-8414, 8666)
 * Round up time deltas lower than 1ms in BulkLoader (CASSANDRA-8645)
 * Fix isClientMode check in Keyspace (CASSANDRA-8687)
 * Use more efficient slice size for querying internal secondary
   index tables (CASSANDRA-8550)
 * Fix potentially returning deleted rows with range tombstone (CASSANDRA-8558)
 * Check for available disk space before starting a compaction (CASSANDRA-8562)
 * Fix DISTINCT queries with LIMITs or paging when some partitions
   contain only tombstones (CASSANDRA-8490)
 * Introduce background cache refreshing to permissions cache
   (CASSANDRA-8194)
 * Fix race condition in StreamTransferTask that could lead to
   infinite loops and premature sstable deletion (CASSANDRA-7704)
 * Add an extra version check to MigrationTask (CASSANDRA-8462)
 * Ensure SSTableWriter cleans up properly after failure (CASSANDRA-8499)
 * Increase bf true positive count on key cache hit (CASSANDRA-8525)
 * Move MeteredFlusher to its own thread (CASSANDRA-8485)
 * Fix non-distinct results in DISTNCT queries on static columns when
   paging is enabled (CASSANDRA-8087)
 * Move all hints related tasks to hints internal executor (CASSANDRA-8285)
 * Fix paging for multi-partition IN queries (CASSANDRA-8408)
 * Fix MOVED_NODE topology event never being emitted when a node
   moves its token (CASSANDRA-8373)
 * Fix validation of indexes in COMPACT tables (CASSANDRA-8156)
 * Avoid StackOverflowError when a large list of IN values
   is used for a clustering column (CASSANDRA-8410)
 * Fix NPE when writetime() or ttl() calls are wrapped by
   another function call (CASSANDRA-8451)
 * Fix NPE after dropping a keyspace (CASSANDRA-8332)
 * Fix error message on read repair timeouts (CASSANDRA-7947)
 * Default DTCS base_time_seconds changed to 60 (CASSANDRA-8417)
 * Refuse Paxos operation with more than one pending endpoint (CASSANDRA-8346, 8640)
 * Throw correct exception when trying to bind a keyspace or table
   name (CASSANDRA-6952)
 * Make HHOM.compact synchronized (CASSANDRA-8416)
 * cancel latency-sampling task when CF is dropped (CASSANDRA-8401)
 * don't block SocketThread for MessagingService (CASSANDRA-8188)
 * Increase quarantine delay on replacement (CASSANDRA-8260)
 * Expose off-heap memory usage stats (CASSANDRA-7897)
 * Ignore Paxos commits for truncated tables (CASSANDRA-7538)
 * Validate size of indexed column values (CASSANDRA-8280)
 * Make LCS split compaction results over all data directories (CASSANDRA-8329)
 * Fix some failing queries that use multi-column relations
   on COMPACT STORAGE tables (CASSANDRA-8264)
 * Fix InvalidRequestException with ORDER BY (CASSANDRA-8286)
 * Disable SSLv3 for POODLE (CASSANDRA-8265)
 * Fix millisecond timestamps in Tracing (CASSANDRA-8297)
 * Include keyspace name in error message when there are insufficient
   live nodes to stream from (CASSANDRA-8221)
 * Avoid overlap in L1 when L0 contains many nonoverlapping
   sstables (CASSANDRA-8211)
 * Improve PropertyFileSnitch logging (CASSANDRA-8183)
 * Add DC-aware sequential repair (CASSANDRA-8193)
 * Use live sstables in snapshot repair if possible (CASSANDRA-8312)
 * Fix hints serialized size calculation (CASSANDRA-8587)


2.1.2
 * (cqlsh) parse_for_table_meta errors out on queries with undefined
   grammars (CASSANDRA-8262)
 * (cqlsh) Fix SELECT ... TOKEN() function broken in C* 2.1.1 (CASSANDRA-8258)
 * Fix Cassandra crash when running on JDK8 update 40 (CASSANDRA-8209)
 * Optimize partitioner tokens (CASSANDRA-8230)
 * Improve compaction of repaired/unrepaired sstables (CASSANDRA-8004)
 * Make cache serializers pluggable (CASSANDRA-8096)
 * Fix issues with CONTAINS (KEY) queries on secondary indexes
   (CASSANDRA-8147)
 * Fix read-rate tracking of sstables for some queries (CASSANDRA-8239)
 * Fix default timestamp in QueryOptions (CASSANDRA-8246)
 * Set socket timeout when reading remote version (CASSANDRA-8188)
 * Refactor how we track live size (CASSANDRA-7852)
 * Make sure unfinished compaction files are removed (CASSANDRA-8124)
 * Fix shutdown when run as Windows service (CASSANDRA-8136)
 * Fix DESCRIBE TABLE with custom indexes (CASSANDRA-8031)
 * Fix race in RecoveryManagerTest (CASSANDRA-8176)
 * Avoid IllegalArgumentException while sorting sstables in
   IndexSummaryManager (CASSANDRA-8182)
 * Shutdown JVM on file descriptor exhaustion (CASSANDRA-7579)
 * Add 'die' policy for commit log and disk failure (CASSANDRA-7927)
 * Fix installing as service on Windows (CASSANDRA-8115)
 * Fix CREATE TABLE for CQL2 (CASSANDRA-8144)
 * Avoid boxing in ColumnStats min/max trackers (CASSANDRA-8109)
Merged from 2.0:
 * Correctly handle non-text column names in cql3 (CASSANDRA-8178)
 * Fix deletion for indexes on primary key columns (CASSANDRA-8206)
 * Add 'nodetool statusgossip' (CASSANDRA-8125)
 * Improve client notification that nodes are ready for requests (CASSANDRA-7510)
 * Handle negative timestamp in writetime method (CASSANDRA-8139)
 * Pig: Remove errant LIMIT clause in CqlNativeStorage (CASSANDRA-8166)
 * Throw ConfigurationException when hsha is used with the default
   rpc_max_threads setting of 'unlimited' (CASSANDRA-8116)
 * Allow concurrent writing of the same table in the same JVM using
   CQLSSTableWriter (CASSANDRA-7463)
 * Fix totalDiskSpaceUsed calculation (CASSANDRA-8205)


2.1.1
 * Fix spin loop in AtomicSortedColumns (CASSANDRA-7546)
 * Dont notify when replacing tmplink files (CASSANDRA-8157)
 * Fix validation with multiple CONTAINS clause (CASSANDRA-8131)
 * Fix validation of collections in TriggerExecutor (CASSANDRA-8146)
 * Fix IllegalArgumentException when a list of IN values containing tuples
   is passed as a single arg to a prepared statement with the v1 or v2
   protocol (CASSANDRA-8062)
 * Fix ClassCastException in DISTINCT query on static columns with
   query paging (CASSANDRA-8108)
 * Fix NPE on null nested UDT inside a set (CASSANDRA-8105)
 * Fix exception when querying secondary index on set items or map keys
   when some clustering columns are specified (CASSANDRA-8073)
 * Send proper error response when there is an error during native
   protocol message decode (CASSANDRA-8118)
 * Gossip should ignore generation numbers too far in the future (CASSANDRA-8113)
 * Fix NPE when creating a table with frozen sets, lists (CASSANDRA-8104)
 * Fix high memory use due to tracking reads on incrementally opened sstable
   readers (CASSANDRA-8066)
 * Fix EXECUTE request with skipMetadata=false returning no metadata
   (CASSANDRA-8054)
 * Allow concurrent use of CQLBulkOutputFormat (CASSANDRA-7776)
 * Shutdown JVM on OOM (CASSANDRA-7507)
 * Upgrade netty version and enable epoll event loop (CASSANDRA-7761)
 * Don't duplicate sstables smaller than split size when using
   the sstablesplitter tool (CASSANDRA-7616)
 * Avoid re-parsing already prepared statements (CASSANDRA-7923)
 * Fix some Thrift slice deletions and updates of COMPACT STORAGE
   tables with some clustering columns omitted (CASSANDRA-7990)
 * Fix filtering for CONTAINS on sets (CASSANDRA-8033)
 * Properly track added size (CASSANDRA-7239)
 * Allow compilation in java 8 (CASSANDRA-7208)
 * Fix Assertion error on RangeTombstoneList diff (CASSANDRA-8013)
 * Release references to overlapping sstables during compaction (CASSANDRA-7819)
 * Send notification when opening compaction results early (CASSANDRA-8034)
 * Make native server start block until properly bound (CASSANDRA-7885)
 * (cqlsh) Fix IPv6 support (CASSANDRA-7988)
 * Ignore fat clients when checking for endpoint collision (CASSANDRA-7939)
 * Make sstablerepairedset take a list of files (CASSANDRA-7995)
 * (cqlsh) Tab completeion for indexes on map keys (CASSANDRA-7972)
 * (cqlsh) Fix UDT field selection in select clause (CASSANDRA-7891)
 * Fix resource leak in event of corrupt sstable
 * (cqlsh) Add command line option for cqlshrc file path (CASSANDRA-7131)
 * Provide visibility into prepared statements churn (CASSANDRA-7921, CASSANDRA-7930)
 * Invalidate prepared statements when their keyspace or table is
   dropped (CASSANDRA-7566)
 * cassandra-stress: fix support for NetworkTopologyStrategy (CASSANDRA-7945)
 * Fix saving caches when a table is dropped (CASSANDRA-7784)
 * Add better error checking of new stress profile (CASSANDRA-7716)
 * Use ThreadLocalRandom and remove FBUtilities.threadLocalRandom (CASSANDRA-7934)
 * Prevent operator mistakes due to simultaneous bootstrap (CASSANDRA-7069)
 * cassandra-stress supports whitelist mode for node config (CASSANDRA-7658)
 * GCInspector more closely tracks GC; cassandra-stress and nodetool report it (CASSANDRA-7916)
 * nodetool won't output bogus ownership info without a keyspace (CASSANDRA-7173)
 * Add human readable option to nodetool commands (CASSANDRA-5433)
 * Don't try to set repairedAt on old sstables (CASSANDRA-7913)
 * Add metrics for tracking PreparedStatement use (CASSANDRA-7719)
 * (cqlsh) tab-completion for triggers (CASSANDRA-7824)
 * (cqlsh) Support for query paging (CASSANDRA-7514)
 * (cqlsh) Show progress of COPY operations (CASSANDRA-7789)
 * Add syntax to remove multiple elements from a map (CASSANDRA-6599)
 * Support non-equals conditions in lightweight transactions (CASSANDRA-6839)
 * Add IF [NOT] EXISTS to create/drop triggers (CASSANDRA-7606)
 * (cqlsh) Display the current logged-in user (CASSANDRA-7785)
 * (cqlsh) Don't ignore CTRL-C during COPY FROM execution (CASSANDRA-7815)
 * (cqlsh) Order UDTs according to cross-type dependencies in DESCRIBE
   output (CASSANDRA-7659)
 * (cqlsh) Fix handling of CAS statement results (CASSANDRA-7671)
 * (cqlsh) COPY TO/FROM improvements (CASSANDRA-7405)
 * Support list index operations with conditions (CASSANDRA-7499)
 * Add max live/tombstoned cells to nodetool cfstats output (CASSANDRA-7731)
 * Validate IPv6 wildcard addresses properly (CASSANDRA-7680)
 * (cqlsh) Error when tracing query (CASSANDRA-7613)
 * Avoid IOOBE when building SyntaxError message snippet (CASSANDRA-7569)
 * SSTableExport uses correct validator to create string representation of partition
   keys (CASSANDRA-7498)
 * Avoid NPEs when receiving type changes for an unknown keyspace (CASSANDRA-7689)
 * Add support for custom 2i validation (CASSANDRA-7575)
 * Pig support for hadoop CqlInputFormat (CASSANDRA-6454)
 * Add duration mode to cassandra-stress (CASSANDRA-7468)
 * Add listen_interface and rpc_interface options (CASSANDRA-7417)
 * Improve schema merge performance (CASSANDRA-7444)
 * Adjust MT depth based on # of partition validating (CASSANDRA-5263)
 * Optimise NativeCell comparisons (CASSANDRA-6755)
 * Configurable client timeout for cqlsh (CASSANDRA-7516)
 * Include snippet of CQL query near syntax error in messages (CASSANDRA-7111)
 * Make repair -pr work with -local (CASSANDRA-7450)
 * Fix error in sstableloader with -cph > 1 (CASSANDRA-8007)
 * Fix snapshot repair error on indexed tables (CASSANDRA-8020)
 * Do not exit nodetool repair when receiving JMX NOTIF_LOST (CASSANDRA-7909)
 * Stream to private IP when available (CASSANDRA-8084)
Merged from 2.0:
 * Reject conditions on DELETE unless full PK is given (CASSANDRA-6430)
 * Properly reject the token function DELETE (CASSANDRA-7747)
 * Force batchlog replay before decommissioning a node (CASSANDRA-7446)
 * Fix hint replay with many accumulated expired hints (CASSANDRA-6998)
 * Fix duplicate results in DISTINCT queries on static columns with query
   paging (CASSANDRA-8108)
 * Add DateTieredCompactionStrategy (CASSANDRA-6602)
 * Properly validate ascii and utf8 string literals in CQL queries (CASSANDRA-8101)
 * (cqlsh) Fix autocompletion for alter keyspace (CASSANDRA-8021)
 * Create backup directories for commitlog archiving during startup (CASSANDRA-8111)
 * Reduce totalBlockFor() for LOCAL_* consistency levels (CASSANDRA-8058)
 * Fix merging schemas with re-dropped keyspaces (CASSANDRA-7256)
 * Fix counters in supercolumns during live upgrades from 1.2 (CASSANDRA-7188)
 * Notify DT subscribers when a column family is truncated (CASSANDRA-8088)
 * Add sanity check of $JAVA on startup (CASSANDRA-7676)
 * Schedule fat client schema pull on join (CASSANDRA-7993)
 * Don't reset nodes' versions when closing IncomingTcpConnections
   (CASSANDRA-7734)
 * Record the real messaging version in all cases in OutboundTcpConnection
   (CASSANDRA-8057)
 * SSL does not work in cassandra-cli (CASSANDRA-7899)
 * Fix potential exception when using ReversedType in DynamicCompositeType
   (CASSANDRA-7898)
 * Better validation of collection values (CASSANDRA-7833)
 * Track min/max timestamps correctly (CASSANDRA-7969)
 * Fix possible overflow while sorting CL segments for replay (CASSANDRA-7992)
 * Increase nodetool Xmx (CASSANDRA-7956)
 * Archive any commitlog segments present at startup (CASSANDRA-6904)
 * CrcCheckChance should adjust based on live CFMetadata not
   sstable metadata (CASSANDRA-7978)
 * token() should only accept columns in the partitioning
   key order (CASSANDRA-6075)
 * Add method to invalidate permission cache via JMX (CASSANDRA-7977)
 * Allow propagating multiple gossip states atomically (CASSANDRA-6125)
 * Log exceptions related to unclean native protocol client disconnects
   at DEBUG or INFO (CASSANDRA-7849)
 * Allow permissions cache to be set via JMX (CASSANDRA-7698)
 * Include schema_triggers CF in readable system resources (CASSANDRA-7967)
 * Fix RowIndexEntry to report correct serializedSize (CASSANDRA-7948)
 * Make CQLSSTableWriter sync within partitions (CASSANDRA-7360)
 * Potentially use non-local replicas in CqlConfigHelper (CASSANDRA-7906)
 * Explicitly disallow mixing multi-column and single-column
   relations on clustering columns (CASSANDRA-7711)
 * Better error message when condition is set on PK column (CASSANDRA-7804)
 * Don't send schema change responses and events for no-op DDL
   statements (CASSANDRA-7600)
 * (Hadoop) fix cluster initialisation for a split fetching (CASSANDRA-7774)
 * Throw InvalidRequestException when queries contain relations on entire
   collection columns (CASSANDRA-7506)
 * (cqlsh) enable CTRL-R history search with libedit (CASSANDRA-7577)
 * (Hadoop) allow ACFRW to limit nodes to local DC (CASSANDRA-7252)
 * (cqlsh) cqlsh should automatically disable tracing when selecting
   from system_traces (CASSANDRA-7641)
 * (Hadoop) Add CqlOutputFormat (CASSANDRA-6927)
 * Don't depend on cassandra config for nodetool ring (CASSANDRA-7508)
 * (cqlsh) Fix failing cqlsh formatting tests (CASSANDRA-7703)
 * Fix IncompatibleClassChangeError from hadoop2 (CASSANDRA-7229)
 * Add 'nodetool sethintedhandoffthrottlekb' (CASSANDRA-7635)
 * (cqlsh) Add tab-completion for CREATE/DROP USER IF [NOT] EXISTS (CASSANDRA-7611)
 * Catch errors when the JVM pulls the rug out from GCInspector (CASSANDRA-5345)
 * cqlsh fails when version number parts are not int (CASSANDRA-7524)
 * Fix NPE when table dropped during streaming (CASSANDRA-7946)
 * Fix wrong progress when streaming uncompressed (CASSANDRA-7878)
 * Fix possible infinite loop in creating repair range (CASSANDRA-7983)
 * Fix unit in nodetool for streaming throughput (CASSANDRA-7375)
Merged from 1.2:
 * Don't index tombstones (CASSANDRA-7828)
 * Improve PasswordAuthenticator default super user setup (CASSANDRA-7788)


2.1.0
 * (cqlsh) Removed "ALTER TYPE <name> RENAME TO <name>" from tab-completion
   (CASSANDRA-7895)
 * Fixed IllegalStateException in anticompaction (CASSANDRA-7892)
 * cqlsh: DESCRIBE support for frozen UDTs, tuples (CASSANDRA-7863)
 * Avoid exposing internal classes over JMX (CASSANDRA-7879)
 * Add null check for keys when freezing collection (CASSANDRA-7869)
 * Improve stress workload realism (CASSANDRA-7519)
Merged from 2.0:
 * Configure system.paxos with LeveledCompactionStrategy (CASSANDRA-7753)
 * Fix ALTER clustering column type from DateType to TimestampType when
   using DESC clustering order (CASSANRDA-7797)
 * Throw EOFException if we run out of chunks in compressed datafile
   (CASSANDRA-7664)
 * Fix PRSI handling of CQL3 row markers for row cleanup (CASSANDRA-7787)
 * Fix dropping collection when it's the last regular column (CASSANDRA-7744)
 * Make StreamReceiveTask thread safe and gc friendly (CASSANDRA-7795)
 * Validate empty cell names from counter updates (CASSANDRA-7798)
Merged from 1.2:
 * Don't allow compacted sstables to be marked as compacting (CASSANDRA-7145)
 * Track expired tombstones (CASSANDRA-7810)


2.1.0-rc7
 * Add frozen keyword and require UDT to be frozen (CASSANDRA-7857)
 * Track added sstable size correctly (CASSANDRA-7239)
 * (cqlsh) Fix case insensitivity (CASSANDRA-7834)
 * Fix failure to stream ranges when moving (CASSANDRA-7836)
 * Correctly remove tmplink files (CASSANDRA-7803)
 * (cqlsh) Fix column name formatting for functions, CAS operations,
   and UDT field selections (CASSANDRA-7806)
 * (cqlsh) Fix COPY FROM handling of null/empty primary key
   values (CASSANDRA-7792)
 * Fix ordering of static cells (CASSANDRA-7763)
Merged from 2.0:
 * Forbid re-adding dropped counter columns (CASSANDRA-7831)
 * Fix CFMetaData#isThriftCompatible() for PK-only tables (CASSANDRA-7832)
 * Always reject inequality on the partition key without token()
   (CASSANDRA-7722)
 * Always send Paxos commit to all replicas (CASSANDRA-7479)
 * Make disruptor_thrift_server invocation pool configurable (CASSANDRA-7594)
 * Make repair no-op when RF=1 (CASSANDRA-7864)


2.1.0-rc6
 * Fix OOM issue from netty caching over time (CASSANDRA-7743)
 * json2sstable couldn't import JSON for CQL table (CASSANDRA-7477)
 * Invalidate all caches on table drop (CASSANDRA-7561)
 * Skip strict endpoint selection for ranges if RF == nodes (CASSANRA-7765)
 * Fix Thrift range filtering without 2ary index lookups (CASSANDRA-7741)
 * Add tracing entries about concurrent range requests (CASSANDRA-7599)
 * (cqlsh) Fix DESCRIBE for NTS keyspaces (CASSANDRA-7729)
 * Remove netty buffer ref-counting (CASSANDRA-7735)
 * Pass mutated cf to index updater for use by PRSI (CASSANDRA-7742)
 * Include stress yaml example in release and deb (CASSANDRA-7717)
 * workaround for netty issue causing corrupted data off the wire (CASSANDRA-7695)
 * cqlsh DESC CLUSTER fails retrieving ring information (CASSANDRA-7687)
 * Fix binding null values inside UDT (CASSANDRA-7685)
 * Fix UDT field selection with empty fields (CASSANDRA-7670)
 * Bogus deserialization of static cells from sstable (CASSANDRA-7684)
 * Fix NPE on compaction leftover cleanup for dropped table (CASSANDRA-7770)
Merged from 2.0:
 * Fix race condition in StreamTransferTask that could lead to
   infinite loops and premature sstable deletion (CASSANDRA-7704)
 * (cqlsh) Wait up to 10 sec for a tracing session (CASSANDRA-7222)
 * Fix NPE in FileCacheService.sizeInBytes (CASSANDRA-7756)
 * Remove duplicates from StorageService.getJoiningNodes (CASSANDRA-7478)
 * Clone token map outside of hot gossip loops (CASSANDRA-7758)
 * Fix MS expiring map timeout for Paxos messages (CASSANDRA-7752)
 * Do not flush on truncate if durable_writes is false (CASSANDRA-7750)
 * Give CRR a default input_cql Statement (CASSANDRA-7226)
 * Better error message when adding a collection with the same name
   than a previously dropped one (CASSANDRA-6276)
 * Fix validation when adding static columns (CASSANDRA-7730)
 * (Thrift) fix range deletion of supercolumns (CASSANDRA-7733)
 * Fix potential AssertionError in RangeTombstoneList (CASSANDRA-7700)
 * Validate arguments of blobAs* functions (CASSANDRA-7707)
 * Fix potential AssertionError with 2ndary indexes (CASSANDRA-6612)
 * Avoid logging CompactionInterrupted at ERROR (CASSANDRA-7694)
 * Minor leak in sstable2jon (CASSANDRA-7709)
 * Add cassandra.auto_bootstrap system property (CASSANDRA-7650)
 * Update java driver (for hadoop) (CASSANDRA-7618)
 * Remove CqlPagingRecordReader/CqlPagingInputFormat (CASSANDRA-7570)
 * Support connecting to ipv6 jmx with nodetool (CASSANDRA-7669)


2.1.0-rc5
 * Reject counters inside user types (CASSANDRA-7672)
 * Switch to notification-based GCInspector (CASSANDRA-7638)
 * (cqlsh) Handle nulls in UDTs and tuples correctly (CASSANDRA-7656)
 * Don't use strict consistency when replacing (CASSANDRA-7568)
 * Fix min/max cell name collection on 2.0 SSTables with range
   tombstones (CASSANDRA-7593)
 * Tolerate min/max cell names of different lengths (CASSANDRA-7651)
 * Filter cached results correctly (CASSANDRA-7636)
 * Fix tracing on the new SEPExecutor (CASSANDRA-7644)
 * Remove shuffle and taketoken (CASSANDRA-7601)
 * Clean up Windows batch scripts (CASSANDRA-7619)
 * Fix native protocol drop user type notification (CASSANDRA-7571)
 * Give read access to system.schema_usertypes to all authenticated users
   (CASSANDRA-7578)
 * (cqlsh) Fix cqlsh display when zero rows are returned (CASSANDRA-7580)
 * Get java version correctly when JAVA_TOOL_OPTIONS is set (CASSANDRA-7572)
 * Fix NPE when dropping index from non-existent keyspace, AssertionError when
   dropping non-existent index with IF EXISTS (CASSANDRA-7590)
 * Fix sstablelevelresetter hang (CASSANDRA-7614)
 * (cqlsh) Fix deserialization of blobs (CASSANDRA-7603)
 * Use "keyspace updated" schema change message for UDT changes in v1 and
   v2 protocols (CASSANDRA-7617)
 * Fix tracing of range slices and secondary index lookups that are local
   to the coordinator (CASSANDRA-7599)
 * Set -Dcassandra.storagedir for all tool shell scripts (CASSANDRA-7587)
 * Don't swap max/min col names when mutating sstable metadata (CASSANDRA-7596)
 * (cqlsh) Correctly handle paged result sets (CASSANDRA-7625)
 * (cqlsh) Improve waiting for a trace to complete (CASSANDRA-7626)
 * Fix tracing of concurrent range slices and 2ary index queries (CASSANDRA-7626)
 * Fix scrub against collection type (CASSANDRA-7665)
Merged from 2.0:
 * Set gc_grace_seconds to seven days for system schema tables (CASSANDRA-7668)
 * SimpleSeedProvider no longer caches seeds forever (CASSANDRA-7663)
 * Always flush on truncate (CASSANDRA-7511)
 * Fix ReversedType(DateType) mapping to native protocol (CASSANDRA-7576)
 * Always merge ranges owned by a single node (CASSANDRA-6930)
 * Track max/min timestamps for range tombstones (CASSANDRA-7647)
 * Fix NPE when listing saved caches dir (CASSANDRA-7632)


2.1.0-rc4
 * Fix word count hadoop example (CASSANDRA-7200)
 * Updated memtable_cleanup_threshold and memtable_flush_writers defaults
   (CASSANDRA-7551)
 * (Windows) fix startup when WMI memory query fails (CASSANDRA-7505)
 * Anti-compaction proceeds if any part of the repair failed (CASSANDRA-7521)
 * Add missing table name to DROP INDEX responses and notifications (CASSANDRA-7539)
 * Bump CQL version to 3.2.0 and update CQL documentation (CASSANDRA-7527)
 * Fix configuration error message when running nodetool ring (CASSANDRA-7508)
 * Support conditional updates, tuple type, and the v3 protocol in cqlsh (CASSANDRA-7509)
 * Handle queries on multiple secondary index types (CASSANDRA-7525)
 * Fix cqlsh authentication with v3 native protocol (CASSANDRA-7564)
 * Fix NPE when unknown prepared statement ID is used (CASSANDRA-7454)
Merged from 2.0:
 * (Windows) force range-based repair to non-sequential mode (CASSANDRA-7541)
 * Fix range merging when DES scores are zero (CASSANDRA-7535)
 * Warn when SSL certificates have expired (CASSANDRA-7528)
 * Fix error when doing reversed queries with static columns (CASSANDRA-7490)
Merged from 1.2:
 * Set correct stream ID on responses when non-Exception Throwables
   are thrown while handling native protocol messages (CASSANDRA-7470)


2.1.0-rc3
 * Consider expiry when reconciling otherwise equal cells (CASSANDRA-7403)
 * Introduce CQL support for stress tool (CASSANDRA-6146)
 * Fix ClassCastException processing expired messages (CASSANDRA-7496)
 * Fix prepared marker for collections inside UDT (CASSANDRA-7472)
 * Remove left-over populate_io_cache_on_flush and replicate_on_write
   uses (CASSANDRA-7493)
 * (Windows) handle spaces in path names (CASSANDRA-7451)
 * Ensure writes have completed after dropping a table, before recycling
   commit log segments (CASSANDRA-7437)
 * Remove left-over rows_per_partition_to_cache (CASSANDRA-7493)
 * Fix error when CONTAINS is used with a bind marker (CASSANDRA-7502)
 * Properly reject unknown UDT field (CASSANDRA-7484)
Merged from 2.0:
 * Fix CC#collectTimeOrderedData() tombstone optimisations (CASSANDRA-7394)
 * Support DISTINCT for static columns and fix behaviour when DISTINC is
   not use (CASSANDRA-7305).
 * Workaround JVM NPE on JMX bind failure (CASSANDRA-7254)
 * Fix race in FileCacheService RemovalListener (CASSANDRA-7278)
 * Fix inconsistent use of consistencyForCommit that allowed LOCAL_QUORUM
   operations to incorrect become full QUORUM (CASSANDRA-7345)
 * Properly handle unrecognized opcodes and flags (CASSANDRA-7440)
 * (Hadoop) close CqlRecordWriter clients when finished (CASSANDRA-7459)
 * Commit disk failure policy (CASSANDRA-7429)
 * Make sure high level sstables get compacted (CASSANDRA-7414)
 * Fix AssertionError when using empty clustering columns and static columns
   (CASSANDRA-7455)
 * Add option to disable STCS in L0 (CASSANDRA-6621)
 * Upgrade to snappy-java 1.0.5.2 (CASSANDRA-7476)


2.1.0-rc2
 * Fix heap size calculation for CompoundSparseCellName and
   CompoundSparseCellName.WithCollection (CASSANDRA-7421)
 * Allow counter mutations in UNLOGGED batches (CASSANDRA-7351)
 * Modify reconcile logic to always pick a tombstone over a counter cell
   (CASSANDRA-7346)
 * Avoid incremental compaction on Windows (CASSANDRA-7365)
 * Fix exception when querying a composite-keyed table with a collection index
   (CASSANDRA-7372)
 * Use node's host id in place of counter ids (CASSANDRA-7366)
 * Fix error when doing reversed queries with static columns (CASSANDRA-7490)
 * Backport CASSANDRA-6747 (CASSANDRA-7560)
 * Track max/min timestamps for range tombstones (CASSANDRA-7647)
 * Fix NPE when listing saved caches dir (CASSANDRA-7632)
 * Fix sstableloader unable to connect encrypted node (CASSANDRA-7585)
Merged from 1.2:
 * Clone token map outside of hot gossip loops (CASSANDRA-7758)
 * Add stop method to EmbeddedCassandraService (CASSANDRA-7595)
 * Support connecting to ipv6 jmx with nodetool (CASSANDRA-7669)
 * Set gc_grace_seconds to seven days for system schema tables (CASSANDRA-7668)
 * SimpleSeedProvider no longer caches seeds forever (CASSANDRA-7663)
 * Set correct stream ID on responses when non-Exception Throwables
   are thrown while handling native protocol messages (CASSANDRA-7470)
 * Fix row size miscalculation in LazilyCompactedRow (CASSANDRA-7543)
 * Fix race in background compaction check (CASSANDRA-7745)
 * Don't clear out range tombstones during compaction (CASSANDRA-7808)


2.1.0-rc1
 * Revert flush directory (CASSANDRA-6357)
 * More efficient executor service for fast operations (CASSANDRA-4718)
 * Move less common tools into a new cassandra-tools package (CASSANDRA-7160)
 * Support more concurrent requests in native protocol (CASSANDRA-7231)
 * Add tab-completion to debian nodetool packaging (CASSANDRA-6421)
 * Change concurrent_compactors defaults (CASSANDRA-7139)
 * Add PowerShell Windows launch scripts (CASSANDRA-7001)
 * Make commitlog archive+restore more robust (CASSANDRA-6974)
 * Fix marking commitlogsegments clean (CASSANDRA-6959)
 * Add snapshot "manifest" describing files included (CASSANDRA-6326)
 * Parallel streaming for sstableloader (CASSANDRA-3668)
 * Fix bugs in supercolumns handling (CASSANDRA-7138)
 * Fix ClassClassException on composite dense tables (CASSANDRA-7112)
 * Cleanup and optimize collation and slice iterators (CASSANDRA-7107)
 * Upgrade NBHM lib (CASSANDRA-7128)
 * Optimize netty server (CASSANDRA-6861)
 * Fix repair hang when given CF does not exist (CASSANDRA-7189)
 * Allow c* to be shutdown in an embedded mode (CASSANDRA-5635)
 * Add server side batching to native transport (CASSANDRA-5663)
 * Make batchlog replay asynchronous (CASSANDRA-6134)
 * remove unused classes (CASSANDRA-7197)
 * Limit user types to the keyspace they are defined in (CASSANDRA-6643)
 * Add validate method to CollectionType (CASSANDRA-7208)
 * New serialization format for UDT values (CASSANDRA-7209, CASSANDRA-7261)
 * Fix nodetool netstats (CASSANDRA-7270)
 * Fix potential ClassCastException in HintedHandoffManager (CASSANDRA-7284)
 * Use prepared statements internally (CASSANDRA-6975)
 * Fix broken paging state with prepared statement (CASSANDRA-7120)
 * Fix IllegalArgumentException in CqlStorage (CASSANDRA-7287)
 * Allow nulls/non-existant fields in UDT (CASSANDRA-7206)
 * Add Thrift MultiSliceRequest (CASSANDRA-6757, CASSANDRA-7027)
 * Handle overlapping MultiSlices (CASSANDRA-7279)
 * Fix DataOutputTest on Windows (CASSANDRA-7265)
 * Embedded sets in user defined data-types are not updating (CASSANDRA-7267)
 * Add tuple type to CQL/native protocol (CASSANDRA-7248)
 * Fix CqlPagingRecordReader on tables with few rows (CASSANDRA-7322)
Merged from 2.0:
 * Copy compaction options to make sure they are reloaded (CASSANDRA-7290)
 * Add option to do more aggressive tombstone compactions (CASSANDRA-6563)
 * Don't try to compact already-compacting files in HHOM (CASSANDRA-7288)
 * Always reallocate buffers in HSHA (CASSANDRA-6285)
 * (Hadoop) support authentication in CqlRecordReader (CASSANDRA-7221)
 * (Hadoop) Close java driver Cluster in CQLRR.close (CASSANDRA-7228)
 * Warn when 'USING TIMESTAMP' is used on a CAS BATCH (CASSANDRA-7067)
 * return all cpu values from BackgroundActivityMonitor.readAndCompute (CASSANDRA-7183)
 * Correctly delete scheduled range xfers (CASSANDRA-7143)
 * return all cpu values from BackgroundActivityMonitor.readAndCompute (CASSANDRA-7183)
 * reduce garbage creation in calculatePendingRanges (CASSANDRA-7191)
 * fix c* launch issues on Russian os's due to output of linux 'free' cmd (CASSANDRA-6162)
 * Fix disabling autocompaction (CASSANDRA-7187)
 * Fix potential NumberFormatException when deserializing IntegerType (CASSANDRA-7088)
 * cqlsh can't tab-complete disabling compaction (CASSANDRA-7185)
 * cqlsh: Accept and execute CQL statement(s) from command-line parameter (CASSANDRA-7172)
 * Fix IllegalStateException in CqlPagingRecordReader (CASSANDRA-7198)
 * Fix the InvertedIndex trigger example (CASSANDRA-7211)
 * Add --resolve-ip option to 'nodetool ring' (CASSANDRA-7210)
 * reduce garbage on codec flag deserialization (CASSANDRA-7244)
 * Fix duplicated error messages on directory creation error at startup (CASSANDRA-5818)
 * Proper null handle for IF with map element access (CASSANDRA-7155)
 * Improve compaction visibility (CASSANDRA-7242)
 * Correctly delete scheduled range xfers (CASSANDRA-7143)
 * Make batchlog replica selection rack-aware (CASSANDRA-6551)
 * Fix CFMetaData#getColumnDefinitionFromColumnName() (CASSANDRA-7074)
 * Fix writetime/ttl functions for static columns (CASSANDRA-7081)
 * Suggest CTRL-C or semicolon after three blank lines in cqlsh (CASSANDRA-7142)
 * Fix 2ndary index queries with DESC clustering order (CASSANDRA-6950)
 * Invalid key cache entries on DROP (CASSANDRA-6525)
 * Fix flapping RecoveryManagerTest (CASSANDRA-7084)
 * Add missing iso8601 patterns for date strings (CASSANDRA-6973)
 * Support selecting multiple rows in a partition using IN (CASSANDRA-6875)
 * Add authentication support to shuffle (CASSANDRA-6484)
 * Swap local and global default read repair chances (CASSANDRA-7320)
 * Add conditional CREATE/DROP USER support (CASSANDRA-7264)
 * Cqlsh counts non-empty lines for "Blank lines" warning (CASSANDRA-7325)
Merged from 1.2:
 * Add Cloudstack snitch (CASSANDRA-7147)
 * Update system.peers correctly when relocating tokens (CASSANDRA-7126)
 * Add Google Compute Engine snitch (CASSANDRA-7132)
 * remove duplicate query for local tokens (CASSANDRA-7182)
 * exit CQLSH with error status code if script fails (CASSANDRA-6344)
 * Fix bug with some IN queries missig results (CASSANDRA-7105)
 * Fix availability validation for LOCAL_ONE CL (CASSANDRA-7319)
 * Hint streaming can cause decommission to fail (CASSANDRA-7219)


2.1.0-beta2
 * Increase default CL space to 8GB (CASSANDRA-7031)
 * Add range tombstones to read repair digests (CASSANDRA-6863)
 * Fix BTree.clear for large updates (CASSANDRA-6943)
 * Fail write instead of logging a warning when unable to append to CL
   (CASSANDRA-6764)
 * Eliminate possibility of CL segment appearing twice in active list
   (CASSANDRA-6557)
 * Apply DONTNEED fadvise to commitlog segments (CASSANDRA-6759)
 * Switch CRC component to Adler and include it for compressed sstables
   (CASSANDRA-4165)
 * Allow cassandra-stress to set compaction strategy options (CASSANDRA-6451)
 * Add broadcast_rpc_address option to cassandra.yaml (CASSANDRA-5899)
 * Auto reload GossipingPropertyFileSnitch config (CASSANDRA-5897)
 * Fix overflow of memtable_total_space_in_mb (CASSANDRA-6573)
 * Fix ABTC NPE and apply update function correctly (CASSANDRA-6692)
 * Allow nodetool to use a file or prompt for password (CASSANDRA-6660)
 * Fix AIOOBE when concurrently accessing ABSC (CASSANDRA-6742)
 * Fix assertion error in ALTER TYPE RENAME (CASSANDRA-6705)
 * Scrub should not always clear out repaired status (CASSANDRA-5351)
 * Improve handling of range tombstone for wide partitions (CASSANDRA-6446)
 * Fix ClassCastException for compact table with composites (CASSANDRA-6738)
 * Fix potentially repairing with wrong nodes (CASSANDRA-6808)
 * Change caching option syntax (CASSANDRA-6745)
 * Fix stress to do proper counter reads (CASSANDRA-6835)
 * Fix help message for stress counter_write (CASSANDRA-6824)
 * Fix stress smart Thrift client to pick servers correctly (CASSANDRA-6848)
 * Add logging levels (minimal, normal or verbose) to stress tool (CASSANDRA-6849)
 * Fix race condition in Batch CLE (CASSANDRA-6860)
 * Improve cleanup/scrub/upgradesstables failure handling (CASSANDRA-6774)
 * ByteBuffer write() methods for serializing sstables (CASSANDRA-6781)
 * Proper compare function for CollectionType (CASSANDRA-6783)
 * Update native server to Netty 4 (CASSANDRA-6236)
 * Fix off-by-one error in stress (CASSANDRA-6883)
 * Make OpOrder AutoCloseable (CASSANDRA-6901)
 * Remove sync repair JMX interface (CASSANDRA-6900)
 * Add multiple memory allocation options for memtables (CASSANDRA-6689, 6694)
 * Remove adjusted op rate from stress output (CASSANDRA-6921)
 * Add optimized CF.hasColumns() implementations (CASSANDRA-6941)
 * Serialize batchlog mutations with the version of the target node
   (CASSANDRA-6931)
 * Optimize CounterColumn#reconcile() (CASSANDRA-6953)
 * Properly remove 1.2 sstable support in 2.1 (CASSANDRA-6869)
 * Lock counter cells, not partitions (CASSANDRA-6880)
 * Track presence of legacy counter shards in sstables (CASSANDRA-6888)
 * Ensure safe resource cleanup when replacing sstables (CASSANDRA-6912)
 * Add failure handler to async callback (CASSANDRA-6747)
 * Fix AE when closing SSTable without releasing reference (CASSANDRA-7000)
 * Clean up IndexInfo on keyspace/table drops (CASSANDRA-6924)
 * Only snapshot relative SSTables when sequential repair (CASSANDRA-7024)
 * Require nodetool rebuild_index to specify index names (CASSANDRA-7038)
 * fix cassandra stress errors on reads with native protocol (CASSANDRA-7033)
 * Use OpOrder to guard sstable references for reads (CASSANDRA-6919)
 * Preemptive opening of compaction result (CASSANDRA-6916)
 * Multi-threaded scrub/cleanup/upgradesstables (CASSANDRA-5547)
 * Optimize cellname comparison (CASSANDRA-6934)
 * Native protocol v3 (CASSANDRA-6855)
 * Optimize Cell liveness checks and clean up Cell (CASSANDRA-7119)
 * Support consistent range movements (CASSANDRA-2434)
 * Display min timestamp in sstablemetadata viewer (CASSANDRA-6767)
Merged from 2.0:
 * Avoid race-prone second "scrub" of system keyspace (CASSANDRA-6797)
 * Pool CqlRecordWriter clients by inetaddress rather than Range
   (CASSANDRA-6665)
 * Fix compaction_history timestamps (CASSANDRA-6784)
 * Compare scores of full replica ordering in DES (CASSANDRA-6683)
 * fix CME in SessionInfo updateProgress affecting netstats (CASSANDRA-6577)
 * Allow repairing between specific replicas (CASSANDRA-6440)
 * Allow per-dc enabling of hints (CASSANDRA-6157)
 * Add compatibility for Hadoop 0.2.x (CASSANDRA-5201)
 * Fix EstimatedHistogram races (CASSANDRA-6682)
 * Failure detector correctly converts initial value to nanos (CASSANDRA-6658)
 * Add nodetool taketoken to relocate vnodes (CASSANDRA-4445)
 * Expose bulk loading progress over JMX (CASSANDRA-4757)
 * Correctly handle null with IF conditions and TTL (CASSANDRA-6623)
 * Account for range/row tombstones in tombstone drop
   time histogram (CASSANDRA-6522)
 * Stop CommitLogSegment.close() from calling sync() (CASSANDRA-6652)
 * Make commitlog failure handling configurable (CASSANDRA-6364)
 * Avoid overlaps in LCS (CASSANDRA-6688)
 * Improve support for paginating over composites (CASSANDRA-4851)
 * Fix count(*) queries in a mixed cluster (CASSANDRA-6707)
 * Improve repair tasks(snapshot, differencing) concurrency (CASSANDRA-6566)
 * Fix replaying pre-2.0 commit logs (CASSANDRA-6714)
 * Add static columns to CQL3 (CASSANDRA-6561)
 * Optimize single partition batch statements (CASSANDRA-6737)
 * Disallow post-query re-ordering when paging (CASSANDRA-6722)
 * Fix potential paging bug with deleted columns (CASSANDRA-6748)
 * Fix NPE on BulkLoader caused by losing StreamEvent (CASSANDRA-6636)
 * Fix truncating compression metadata (CASSANDRA-6791)
 * Add CMSClassUnloadingEnabled JVM option (CASSANDRA-6541)
 * Catch memtable flush exceptions during shutdown (CASSANDRA-6735)
 * Fix upgradesstables NPE for non-CF-based indexes (CASSANDRA-6645)
 * Fix UPDATE updating PRIMARY KEY columns implicitly (CASSANDRA-6782)
 * Fix IllegalArgumentException when updating from 1.2 with SuperColumns
   (CASSANDRA-6733)
 * FBUtilities.singleton() should use the CF comparator (CASSANDRA-6778)
 * Fix CQLSStableWriter.addRow(Map<String, Object>) (CASSANDRA-6526)
 * Fix HSHA server introducing corrupt data (CASSANDRA-6285)
 * Fix CAS conditions for COMPACT STORAGE tables (CASSANDRA-6813)
 * Starting threads in OutboundTcpConnectionPool constructor causes race conditions (CASSANDRA-7177)
 * Allow overriding cassandra-rackdc.properties file (CASSANDRA-7072)
 * Set JMX RMI port to 7199 (CASSANDRA-7087)
 * Use LOCAL_QUORUM for data reads at LOCAL_SERIAL (CASSANDRA-6939)
 * Log a warning for large batches (CASSANDRA-6487)
 * Put nodes in hibernate when join_ring is false (CASSANDRA-6961)
 * Avoid early loading of non-system keyspaces before compaction-leftovers
   cleanup at startup (CASSANDRA-6913)
 * Restrict Windows to parallel repairs (CASSANDRA-6907)
 * (Hadoop) Allow manually specifying start/end tokens in CFIF (CASSANDRA-6436)
 * Fix NPE in MeteredFlusher (CASSANDRA-6820)
 * Fix race processing range scan responses (CASSANDRA-6820)
 * Allow deleting snapshots from dropped keyspaces (CASSANDRA-6821)
 * Add uuid() function (CASSANDRA-6473)
 * Omit tombstones from schema digests (CASSANDRA-6862)
 * Include correct consistencyLevel in LWT timeout (CASSANDRA-6884)
 * Lower chances for losing new SSTables during nodetool refresh and
   ColumnFamilyStore.loadNewSSTables (CASSANDRA-6514)
 * Add support for DELETE ... IF EXISTS to CQL3 (CASSANDRA-5708)
 * Update hadoop_cql3_word_count example (CASSANDRA-6793)
 * Fix handling of RejectedExecution in sync Thrift server (CASSANDRA-6788)
 * Log more information when exceeding tombstone_warn_threshold (CASSANDRA-6865)
 * Fix truncate to not abort due to unreachable fat clients (CASSANDRA-6864)
 * Fix schema concurrency exceptions (CASSANDRA-6841)
 * Fix leaking validator FH in StreamWriter (CASSANDRA-6832)
 * Fix saving triggers to schema (CASSANDRA-6789)
 * Fix trigger mutations when base mutation list is immutable (CASSANDRA-6790)
 * Fix accounting in FileCacheService to allow re-using RAR (CASSANDRA-6838)
 * Fix static counter columns (CASSANDRA-6827)
 * Restore expiring->deleted (cell) compaction optimization (CASSANDRA-6844)
 * Fix CompactionManager.needsCleanup (CASSANDRA-6845)
 * Correctly compare BooleanType values other than 0 and 1 (CASSANDRA-6779)
 * Read message id as string from earlier versions (CASSANDRA-6840)
 * Properly use the Paxos consistency for (non-protocol) batch (CASSANDRA-6837)
 * Add paranoid disk failure option (CASSANDRA-6646)
 * Improve PerRowSecondaryIndex performance (CASSANDRA-6876)
 * Extend triggers to support CAS updates (CASSANDRA-6882)
 * Static columns with IF NOT EXISTS don't always work as expected (CASSANDRA-6873)
 * Fix paging with SELECT DISTINCT (CASSANDRA-6857)
 * Fix UnsupportedOperationException on CAS timeout (CASSANDRA-6923)
 * Improve MeteredFlusher handling of MF-unaffected column families
   (CASSANDRA-6867)
 * Add CqlRecordReader using native pagination (CASSANDRA-6311)
 * Add QueryHandler interface (CASSANDRA-6659)
 * Track liveRatio per-memtable, not per-CF (CASSANDRA-6945)
 * Make sure upgradesstables keeps sstable level (CASSANDRA-6958)
 * Fix LIMIT with static columns (CASSANDRA-6956)
 * Fix clash with CQL column name in thrift validation (CASSANDRA-6892)
 * Fix error with super columns in mixed 1.2-2.0 clusters (CASSANDRA-6966)
 * Fix bad skip of sstables on slice query with composite start/finish (CASSANDRA-6825)
 * Fix unintended update with conditional statement (CASSANDRA-6893)
 * Fix map element access in IF (CASSANDRA-6914)
 * Avoid costly range calculations for range queries on system keyspaces
   (CASSANDRA-6906)
 * Fix SSTable not released if stream session fails (CASSANDRA-6818)
 * Avoid build failure due to ANTLR timeout (CASSANDRA-6991)
 * Queries on compact tables can return more rows that requested (CASSANDRA-7052)
 * USING TIMESTAMP for batches does not work (CASSANDRA-7053)
 * Fix performance regression from CASSANDRA-5614 (CASSANDRA-6949)
 * Ensure that batchlog and hint timeouts do not produce hints (CASSANDRA-7058)
 * Merge groupable mutations in TriggerExecutor#execute() (CASSANDRA-7047)
 * Plug holes in resource release when wiring up StreamSession (CASSANDRA-7073)
 * Re-add parameter columns to tracing session (CASSANDRA-6942)
 * Preserves CQL metadata when updating table from thrift (CASSANDRA-6831)
Merged from 1.2:
 * Fix nodetool display with vnodes (CASSANDRA-7082)
 * Add UNLOGGED, COUNTER options to BATCH documentation (CASSANDRA-6816)
 * add extra SSL cipher suites (CASSANDRA-6613)
 * fix nodetool getsstables for blob PK (CASSANDRA-6803)
 * Fix BatchlogManager#deleteBatch() use of millisecond timestamps
   (CASSANDRA-6822)
 * Continue assassinating even if the endpoint vanishes (CASSANDRA-6787)
 * Schedule schema pulls on change (CASSANDRA-6971)
 * Non-droppable verbs shouldn't be dropped from OTC (CASSANDRA-6980)
 * Shutdown batchlog executor in SS#drain() (CASSANDRA-7025)
 * Fix batchlog to account for CF truncation records (CASSANDRA-6999)
 * Fix CQLSH parsing of functions and BLOB literals (CASSANDRA-7018)
 * Properly load trustore in the native protocol (CASSANDRA-6847)
 * Always clean up references in SerializingCache (CASSANDRA-6994)
 * Don't shut MessagingService down when replacing a node (CASSANDRA-6476)
 * fix npe when doing -Dcassandra.fd_initial_value_ms (CASSANDRA-6751)


2.1.0-beta1
 * Add flush directory distinct from compaction directories (CASSANDRA-6357)
 * Require JNA by default (CASSANDRA-6575)
 * add listsnapshots command to nodetool (CASSANDRA-5742)
 * Introduce AtomicBTreeColumns (CASSANDRA-6271, 6692)
 * Multithreaded commitlog (CASSANDRA-3578)
 * allocate fixed index summary memory pool and resample cold index summaries
   to use less memory (CASSANDRA-5519)
 * Removed multithreaded compaction (CASSANDRA-6142)
 * Parallelize fetching rows for low-cardinality indexes (CASSANDRA-1337)
 * change logging from log4j to logback (CASSANDRA-5883)
 * switch to LZ4 compression for internode communication (CASSANDRA-5887)
 * Stop using Thrift-generated Index* classes internally (CASSANDRA-5971)
 * Remove 1.2 network compatibility code (CASSANDRA-5960)
 * Remove leveled json manifest migration code (CASSANDRA-5996)
 * Remove CFDefinition (CASSANDRA-6253)
 * Use AtomicIntegerFieldUpdater in RefCountedMemory (CASSANDRA-6278)
 * User-defined types for CQL3 (CASSANDRA-5590)
 * Use of o.a.c.metrics in nodetool (CASSANDRA-5871, 6406)
 * Batch read from OTC's queue and cleanup (CASSANDRA-1632)
 * Secondary index support for collections (CASSANDRA-4511, 6383)
 * SSTable metadata(Stats.db) format change (CASSANDRA-6356)
 * Push composites support in the storage engine
   (CASSANDRA-5417, CASSANDRA-6520)
 * Add snapshot space used to cfstats (CASSANDRA-6231)
 * Add cardinality estimator for key count estimation (CASSANDRA-5906)
 * CF id is changed to be non-deterministic. Data dir/key cache are created
   uniquely for CF id (CASSANDRA-5202)
 * New counters implementation (CASSANDRA-6504)
 * Replace UnsortedColumns, EmptyColumns, TreeMapBackedSortedColumns with new
   ArrayBackedSortedColumns (CASSANDRA-6630, CASSANDRA-6662, CASSANDRA-6690)
 * Add option to use row cache with a given amount of rows (CASSANDRA-5357)
 * Avoid repairing already repaired data (CASSANDRA-5351)
 * Reject counter updates with USING TTL/TIMESTAMP (CASSANDRA-6649)
 * Replace index_interval with min/max_index_interval (CASSANDRA-6379)
 * Lift limitation that order by columns must be selected for IN queries (CASSANDRA-4911)


2.0.5
 * Reduce garbage generated by bloom filter lookups (CASSANDRA-6609)
 * Add ks.cf names to tombstone logging (CASSANDRA-6597)
 * Use LOCAL_QUORUM for LWT operations at LOCAL_SERIAL (CASSANDRA-6495)
 * Wait for gossip to settle before accepting client connections (CASSANDRA-4288)
 * Delete unfinished compaction incrementally (CASSANDRA-6086)
 * Allow specifying custom secondary index options in CQL3 (CASSANDRA-6480)
 * Improve replica pinning for cache efficiency in DES (CASSANDRA-6485)
 * Fix LOCAL_SERIAL from thrift (CASSANDRA-6584)
 * Don't special case received counts in CAS timeout exceptions (CASSANDRA-6595)
 * Add support for 2.1 global counter shards (CASSANDRA-6505)
 * Fix NPE when streaming connection is not yet established (CASSANDRA-6210)
 * Avoid rare duplicate read repair triggering (CASSANDRA-6606)
 * Fix paging discardFirst (CASSANDRA-6555)
 * Fix ArrayIndexOutOfBoundsException in 2ndary index query (CASSANDRA-6470)
 * Release sstables upon rebuilding 2i (CASSANDRA-6635)
 * Add AbstractCompactionStrategy.startup() method (CASSANDRA-6637)
 * SSTableScanner may skip rows during cleanup (CASSANDRA-6638)
 * sstables from stalled repair sessions can resurrect deleted data (CASSANDRA-6503)
 * Switch stress to use ITransportFactory (CASSANDRA-6641)
 * Fix IllegalArgumentException during prepare (CASSANDRA-6592)
 * Fix possible loss of 2ndary index entries during compaction (CASSANDRA-6517)
 * Fix direct Memory on architectures that do not support unaligned long access
   (CASSANDRA-6628)
 * Let scrub optionally skip broken counter partitions (CASSANDRA-5930)
Merged from 1.2:
 * fsync compression metadata (CASSANDRA-6531)
 * Validate CF existence on execution for prepared statement (CASSANDRA-6535)
 * Add ability to throttle batchlog replay (CASSANDRA-6550)
 * Fix executing LOCAL_QUORUM with SimpleStrategy (CASSANDRA-6545)
 * Avoid StackOverflow when using large IN queries (CASSANDRA-6567)
 * Nodetool upgradesstables includes secondary indexes (CASSANDRA-6598)
 * Paginate batchlog replay (CASSANDRA-6569)
 * skip blocking on streaming during drain (CASSANDRA-6603)
 * Improve error message when schema doesn't match loaded sstable (CASSANDRA-6262)
 * Add properties to adjust FD initial value and max interval (CASSANDRA-4375)
 * Fix preparing with batch and delete from collection (CASSANDRA-6607)
 * Fix ABSC reverse iterator's remove() method (CASSANDRA-6629)
 * Handle host ID conflicts properly (CASSANDRA-6615)
 * Move handling of migration event source to solve bootstrap race. (CASSANDRA-6648)
 * Make sure compaction throughput value doesn't overflow with int math (CASSANDRA-6647)


2.0.4
 * Allow removing snapshots of no-longer-existing CFs (CASSANDRA-6418)
 * add StorageService.stopDaemon() (CASSANDRA-4268)
 * add IRE for invalid CF supplied to get_count (CASSANDRA-5701)
 * add client encryption support to sstableloader (CASSANDRA-6378)
 * Fix accept() loop for SSL sockets post-shutdown (CASSANDRA-6468)
 * Fix size-tiered compaction in LCS L0 (CASSANDRA-6496)
 * Fix assertion failure in filterColdSSTables (CASSANDRA-6483)
 * Fix row tombstones in larger-than-memory compactions (CASSANDRA-6008)
 * Fix cleanup ClassCastException (CASSANDRA-6462)
 * Reduce gossip memory use by interning VersionedValue strings (CASSANDRA-6410)
 * Allow specifying datacenters to participate in a repair (CASSANDRA-6218)
 * Fix divide-by-zero in PCI (CASSANDRA-6403)
 * Fix setting last compacted key in the wrong level for LCS (CASSANDRA-6284)
 * Add millisecond precision formats to the timestamp parser (CASSANDRA-6395)
 * Expose a total memtable size metric for a CF (CASSANDRA-6391)
 * cqlsh: handle symlinks properly (CASSANDRA-6425)
 * Fix potential infinite loop when paging query with IN (CASSANDRA-6464)
 * Fix assertion error in AbstractQueryPager.discardFirst (CASSANDRA-6447)
 * Fix streaming older SSTable yields unnecessary tombstones (CASSANDRA-6527)
Merged from 1.2:
 * Improved error message on bad properties in DDL queries (CASSANDRA-6453)
 * Randomize batchlog candidates selection (CASSANDRA-6481)
 * Fix thundering herd on endpoint cache invalidation (CASSANDRA-6345, 6485)
 * Improve batchlog write performance with vnodes (CASSANDRA-6488)
 * cqlsh: quote single quotes in strings inside collections (CASSANDRA-6172)
 * Improve gossip performance for typical messages (CASSANDRA-6409)
 * Throw IRE if a prepared statement has more markers than supported
   (CASSANDRA-5598)
 * Expose Thread metrics for the native protocol server (CASSANDRA-6234)
 * Change snapshot response message verb to INTERNAL to avoid dropping it
   (CASSANDRA-6415)
 * Warn when collection read has > 65K elements (CASSANDRA-5428)
 * Fix cache persistence when both row and key cache are enabled
   (CASSANDRA-6413)
 * (Hadoop) add describe_local_ring (CASSANDRA-6268)
 * Fix handling of concurrent directory creation failure (CASSANDRA-6459)
 * Allow executing CREATE statements multiple times (CASSANDRA-6471)
 * Don't send confusing info with timeouts (CASSANDRA-6491)
 * Don't resubmit counter mutation runnables internally (CASSANDRA-6427)
 * Don't drop local mutations without a hint (CASSANDRA-6510)
 * Don't allow null max_hint_window_in_ms (CASSANDRA-6419)
 * Validate SliceRange start and finish lengths (CASSANDRA-6521)


2.0.3
 * Fix FD leak on slice read path (CASSANDRA-6275)
 * Cancel read meter task when closing SSTR (CASSANDRA-6358)
 * free off-heap IndexSummary during bulk (CASSANDRA-6359)
 * Recover from IOException in accept() thread (CASSANDRA-6349)
 * Improve Gossip tolerance of abnormally slow tasks (CASSANDRA-6338)
 * Fix trying to hint timed out counter writes (CASSANDRA-6322)
 * Allow restoring specific columnfamilies from archived CL (CASSANDRA-4809)
 * Avoid flushing compaction_history after each operation (CASSANDRA-6287)
 * Fix repair assertion error when tombstones expire (CASSANDRA-6277)
 * Skip loading corrupt key cache (CASSANDRA-6260)
 * Fixes for compacting larger-than-memory rows (CASSANDRA-6274)
 * Compact hottest sstables first and optionally omit coldest from
   compaction entirely (CASSANDRA-6109)
 * Fix modifying column_metadata from thrift (CASSANDRA-6182)
 * cqlsh: fix LIST USERS output (CASSANDRA-6242)
 * Add IRequestSink interface (CASSANDRA-6248)
 * Update memtable size while flushing (CASSANDRA-6249)
 * Provide hooks around CQL2/CQL3 statement execution (CASSANDRA-6252)
 * Require Permission.SELECT for CAS updates (CASSANDRA-6247)
 * New CQL-aware SSTableWriter (CASSANDRA-5894)
 * Reject CAS operation when the protocol v1 is used (CASSANDRA-6270)
 * Correctly throw error when frame too large (CASSANDRA-5981)
 * Fix serialization bug in PagedRange with 2ndary indexes (CASSANDRA-6299)
 * Fix CQL3 table validation in Thrift (CASSANDRA-6140)
 * Fix bug missing results with IN clauses (CASSANDRA-6327)
 * Fix paging with reversed slices (CASSANDRA-6343)
 * Set minTimestamp correctly to be able to drop expired sstables (CASSANDRA-6337)
 * Support NaN and Infinity as float literals (CASSANDRA-6003)
 * Remove RF from nodetool ring output (CASSANDRA-6289)
 * Fix attempting to flush empty rows (CASSANDRA-6374)
 * Fix potential out of bounds exception when paging (CASSANDRA-6333)
Merged from 1.2:
 * Optimize FD phi calculation (CASSANDRA-6386)
 * Improve initial FD phi estimate when starting up (CASSANDRA-6385)
 * Don't list CQL3 table in CLI describe even if named explicitely
   (CASSANDRA-5750)
 * Invalidate row cache when dropping CF (CASSANDRA-6351)
 * add non-jamm path for cached statements (CASSANDRA-6293)
 * add windows bat files for shell commands (CASSANDRA-6145)
 * Require logging in for Thrift CQL2/3 statement preparation (CASSANDRA-6254)
 * restrict max_num_tokens to 1536 (CASSANDRA-6267)
 * Nodetool gets default JMX port from cassandra-env.sh (CASSANDRA-6273)
 * make calculatePendingRanges asynchronous (CASSANDRA-6244)
 * Remove blocking flushes in gossip thread (CASSANDRA-6297)
 * Fix potential socket leak in connectionpool creation (CASSANDRA-6308)
 * Allow LOCAL_ONE/LOCAL_QUORUM to work with SimpleStrategy (CASSANDRA-6238)
 * cqlsh: handle 'null' as session duration (CASSANDRA-6317)
 * Fix json2sstable handling of range tombstones (CASSANDRA-6316)
 * Fix missing one row in reverse query (CASSANDRA-6330)
 * Fix reading expired row value from row cache (CASSANDRA-6325)
 * Fix AssertionError when doing set element deletion (CASSANDRA-6341)
 * Make CL code for the native protocol match the one in C* 2.0
   (CASSANDRA-6347)
 * Disallow altering CQL3 table from thrift (CASSANDRA-6370)
 * Fix size computation of prepared statement (CASSANDRA-6369)


2.0.2
 * Update FailureDetector to use nanontime (CASSANDRA-4925)
 * Fix FileCacheService regressions (CASSANDRA-6149)
 * Never return WriteTimeout for CL.ANY (CASSANDRA-6132)
 * Fix race conditions in bulk loader (CASSANDRA-6129)
 * Add configurable metrics reporting (CASSANDRA-4430)
 * drop queries exceeding a configurable number of tombstones (CASSANDRA-6117)
 * Track and persist sstable read activity (CASSANDRA-5515)
 * Fixes for speculative retry (CASSANDRA-5932, CASSANDRA-6194)
 * Improve memory usage of metadata min/max column names (CASSANDRA-6077)
 * Fix thrift validation refusing row markers on CQL3 tables (CASSANDRA-6081)
 * Fix insertion of collections with CAS (CASSANDRA-6069)
 * Correctly send metadata on SELECT COUNT (CASSANDRA-6080)
 * Track clients' remote addresses in ClientState (CASSANDRA-6070)
 * Create snapshot dir if it does not exist when migrating
   leveled manifest (CASSANDRA-6093)
 * make sequential nodetool repair the default (CASSANDRA-5950)
 * Add more hooks for compaction strategy implementations (CASSANDRA-6111)
 * Fix potential NPE on composite 2ndary indexes (CASSANDRA-6098)
 * Delete can potentially be skipped in batch (CASSANDRA-6115)
 * Allow alter keyspace on system_traces (CASSANDRA-6016)
 * Disallow empty column names in cql (CASSANDRA-6136)
 * Use Java7 file-handling APIs and fix file moving on Windows (CASSANDRA-5383)
 * Save compaction history to system keyspace (CASSANDRA-5078)
 * Fix NPE if StorageService.getOperationMode() is executed before full startup (CASSANDRA-6166)
 * CQL3: support pre-epoch longs for TimestampType (CASSANDRA-6212)
 * Add reloadtriggers command to nodetool (CASSANDRA-4949)
 * cqlsh: ignore empty 'value alias' in DESCRIBE (CASSANDRA-6139)
 * Fix sstable loader (CASSANDRA-6205)
 * Reject bootstrapping if the node already exists in gossip (CASSANDRA-5571)
 * Fix NPE while loading paxos state (CASSANDRA-6211)
 * cqlsh: add SHOW SESSION <tracing-session> command (CASSANDRA-6228)
Merged from 1.2:
 * (Hadoop) Require CFRR batchSize to be at least 2 (CASSANDRA-6114)
 * Add a warning for small LCS sstable size (CASSANDRA-6191)
 * Add ability to list specific KS/CF combinations in nodetool cfstats (CASSANDRA-4191)
 * Mark CF clean if a mutation raced the drop and got it marked dirty (CASSANDRA-5946)
 * Add a LOCAL_ONE consistency level (CASSANDRA-6202)
 * Limit CQL prepared statement cache by size instead of count (CASSANDRA-6107)
 * Tracing should log write failure rather than raw exceptions (CASSANDRA-6133)
 * lock access to TM.endpointToHostIdMap (CASSANDRA-6103)
 * Allow estimated memtable size to exceed slab allocator size (CASSANDRA-6078)
 * Start MeteredFlusher earlier to prevent OOM during CL replay (CASSANDRA-6087)
 * Avoid sending Truncate command to fat clients (CASSANDRA-6088)
 * Allow where clause conditions to be in parenthesis (CASSANDRA-6037)
 * Do not open non-ssl storage port if encryption option is all (CASSANDRA-3916)
 * Move batchlog replay to its own executor (CASSANDRA-6079)
 * Add tombstone debug threshold and histogram (CASSANDRA-6042, 6057)
 * Enable tcp keepalive on incoming connections (CASSANDRA-4053)
 * Fix fat client schema pull NPE (CASSANDRA-6089)
 * Fix memtable flushing for indexed tables (CASSANDRA-6112)
 * Fix skipping columns with multiple slices (CASSANDRA-6119)
 * Expose connected thrift + native client counts (CASSANDRA-5084)
 * Optimize auth setup (CASSANDRA-6122)
 * Trace index selection (CASSANDRA-6001)
 * Update sstablesPerReadHistogram to use biased sampling (CASSANDRA-6164)
 * Log UnknownColumnfamilyException when closing socket (CASSANDRA-5725)
 * Properly error out on CREATE INDEX for counters table (CASSANDRA-6160)
 * Handle JMX notification failure for repair (CASSANDRA-6097)
 * (Hadoop) Fetch no more than 128 splits in parallel (CASSANDRA-6169)
 * stress: add username/password authentication support (CASSANDRA-6068)
 * Fix indexed queries with row cache enabled on parent table (CASSANDRA-5732)
 * Fix compaction race during columnfamily drop (CASSANDRA-5957)
 * Fix validation of empty column names for compact tables (CASSANDRA-6152)
 * Skip replaying mutations that pass CRC but fail to deserialize (CASSANDRA-6183)
 * Rework token replacement to use replace_address (CASSANDRA-5916)
 * Fix altering column types (CASSANDRA-6185)
 * cqlsh: fix CREATE/ALTER WITH completion (CASSANDRA-6196)
 * add windows bat files for shell commands (CASSANDRA-6145)
 * Fix potential stack overflow during range tombstones insertion (CASSANDRA-6181)
 * (Hadoop) Make LOCAL_ONE the default consistency level (CASSANDRA-6214)


2.0.1
 * Fix bug that could allow reading deleted data temporarily (CASSANDRA-6025)
 * Improve memory use defaults (CASSANDRA-6059)
 * Make ThriftServer more easlly extensible (CASSANDRA-6058)
 * Remove Hadoop dependency from ITransportFactory (CASSANDRA-6062)
 * add file_cache_size_in_mb setting (CASSANDRA-5661)
 * Improve error message when yaml contains invalid properties (CASSANDRA-5958)
 * Improve leveled compaction's ability to find non-overlapping L0 compactions
   to work on concurrently (CASSANDRA-5921)
 * Notify indexer of columns shadowed by range tombstones (CASSANDRA-5614)
 * Log Merkle tree stats (CASSANDRA-2698)
 * Switch from crc32 to adler32 for compressed sstable checksums (CASSANDRA-5862)
 * Improve offheap memcpy performance (CASSANDRA-5884)
 * Use a range aware scanner for cleanup (CASSANDRA-2524)
 * Cleanup doesn't need to inspect sstables that contain only local data
   (CASSANDRA-5722)
 * Add ability for CQL3 to list partition keys (CASSANDRA-4536)
 * Improve native protocol serialization (CASSANDRA-5664)
 * Upgrade Thrift to 0.9.1 (CASSANDRA-5923)
 * Require superuser status for adding triggers (CASSANDRA-5963)
 * Make standalone scrubber handle old and new style leveled manifest
   (CASSANDRA-6005)
 * Fix paxos bugs (CASSANDRA-6012, 6013, 6023)
 * Fix paged ranges with multiple replicas (CASSANDRA-6004)
 * Fix potential AssertionError during tracing (CASSANDRA-6041)
 * Fix NPE in sstablesplit (CASSANDRA-6027)
 * Migrate pre-2.0 key/value/column aliases to system.schema_columns
   (CASSANDRA-6009)
 * Paging filter empty rows too agressively (CASSANDRA-6040)
 * Support variadic parameters for IN clauses (CASSANDRA-4210)
 * cqlsh: return the result of CAS writes (CASSANDRA-5796)
 * Fix validation of IN clauses with 2ndary indexes (CASSANDRA-6050)
 * Support named bind variables in CQL (CASSANDRA-6033)
Merged from 1.2:
 * Allow cache-keys-to-save to be set at runtime (CASSANDRA-5980)
 * Avoid second-guessing out-of-space state (CASSANDRA-5605)
 * Tuning knobs for dealing with large blobs and many CFs (CASSANDRA-5982)
 * (Hadoop) Fix CQLRW for thrift tables (CASSANDRA-6002)
 * Fix possible divide-by-zero in HHOM (CASSANDRA-5990)
 * Allow local batchlog writes for CL.ANY (CASSANDRA-5967)
 * Upgrade metrics-core to version 2.2.0 (CASSANDRA-5947)
 * Fix CqlRecordWriter with composite keys (CASSANDRA-5949)
 * Add snitch, schema version, cluster, partitioner to JMX (CASSANDRA-5881)
 * Allow disabling SlabAllocator (CASSANDRA-5935)
 * Make user-defined compaction JMX blocking (CASSANDRA-4952)
 * Fix streaming does not transfer wrapped range (CASSANDRA-5948)
 * Fix loading index summary containing empty key (CASSANDRA-5965)
 * Correctly handle limits in CompositesSearcher (CASSANDRA-5975)
 * Pig: handle CQL collections (CASSANDRA-5867)
 * Pass the updated cf to the PRSI index() method (CASSANDRA-5999)
 * Allow empty CQL3 batches (as no-op) (CASSANDRA-5994)
 * Support null in CQL3 functions (CASSANDRA-5910)
 * Replace the deprecated MapMaker with CacheLoader (CASSANDRA-6007)
 * Add SSTableDeletingNotification to DataTracker (CASSANDRA-6010)
 * Fix snapshots in use get deleted during snapshot repair (CASSANDRA-6011)
 * Move hints and exception count to o.a.c.metrics (CASSANDRA-6017)
 * Fix memory leak in snapshot repair (CASSANDRA-6047)
 * Fix sstable2sjon for CQL3 tables (CASSANDRA-5852)


2.0.0
 * Fix thrift validation when inserting into CQL3 tables (CASSANDRA-5138)
 * Fix periodic memtable flushing behavior with clean memtables (CASSANDRA-5931)
 * Fix dateOf() function for pre-2.0 timestamp columns (CASSANDRA-5928)
 * Fix SSTable unintentionally loads BF when opened for batch (CASSANDRA-5938)
 * Add stream session progress to JMX (CASSANDRA-4757)
 * Fix NPE during CAS operation (CASSANDRA-5925)
Merged from 1.2:
 * Fix getBloomFilterDiskSpaceUsed for AlwaysPresentFilter (CASSANDRA-5900)
 * Don't announce schema version until we've loaded the changes locally
   (CASSANDRA-5904)
 * Fix to support off heap bloom filters size greater than 2 GB (CASSANDRA-5903)
 * Properly handle parsing huge map and set literals (CASSANDRA-5893)


2.0.0-rc2
 * enable vnodes by default (CASSANDRA-5869)
 * fix CAS contention timeout (CASSANDRA-5830)
 * fix HsHa to respect max frame size (CASSANDRA-4573)
 * Fix (some) 2i on composite components omissions (CASSANDRA-5851)
 * cqlsh: add DESCRIBE FULL SCHEMA variant (CASSANDRA-5880)
Merged from 1.2:
 * Correctly validate sparse composite cells in scrub (CASSANDRA-5855)
 * Add KeyCacheHitRate metric to CF metrics (CASSANDRA-5868)
 * cqlsh: add support for multiline comments (CASSANDRA-5798)
 * Handle CQL3 SELECT duplicate IN restrictions on clustering columns
   (CASSANDRA-5856)


2.0.0-rc1
 * improve DecimalSerializer performance (CASSANDRA-5837)
 * fix potential spurious wakeup in AsyncOneResponse (CASSANDRA-5690)
 * fix schema-related trigger issues (CASSANDRA-5774)
 * Better validation when accessing CQL3 table from thrift (CASSANDRA-5138)
 * Fix assertion error during repair (CASSANDRA-5801)
 * Fix range tombstone bug (CASSANDRA-5805)
 * DC-local CAS (CASSANDRA-5797)
 * Add a native_protocol_version column to the system.local table (CASSANRDA-5819)
 * Use index_interval from cassandra.yaml when upgraded (CASSANDRA-5822)
 * Fix buffer underflow on socket close (CASSANDRA-5792)
Merged from 1.2:
 * Fix reading DeletionTime from 1.1-format sstables (CASSANDRA-5814)
 * cqlsh: add collections support to COPY (CASSANDRA-5698)
 * retry important messages for any IOException (CASSANDRA-5804)
 * Allow empty IN relations in SELECT/UPDATE/DELETE statements (CASSANDRA-5626)
 * cqlsh: fix crashing on Windows due to libedit detection (CASSANDRA-5812)
 * fix bulk-loading compressed sstables (CASSANDRA-5820)
 * (Hadoop) fix quoting in CqlPagingRecordReader and CqlRecordWriter
   (CASSANDRA-5824)
 * update default LCS sstable size to 160MB (CASSANDRA-5727)
 * Allow compacting 2Is via nodetool (CASSANDRA-5670)
 * Hex-encode non-String keys in OPP (CASSANDRA-5793)
 * nodetool history logging (CASSANDRA-5823)
 * (Hadoop) fix support for Thrift tables in CqlPagingRecordReader
   (CASSANDRA-5752)
 * add "all time blocked" to StatusLogger output (CASSANDRA-5825)
 * Future-proof inter-major-version schema migrations (CASSANDRA-5845)
 * (Hadoop) add CqlPagingRecordReader support for ReversedType in Thrift table
   (CASSANDRA-5718)
 * Add -no-snapshot option to scrub (CASSANDRA-5891)
 * Fix to support off heap bloom filters size greater than 2 GB (CASSANDRA-5903)
 * Properly handle parsing huge map and set literals (CASSANDRA-5893)
 * Fix LCS L0 compaction may overlap in L1 (CASSANDRA-5907)
 * New sstablesplit tool to split large sstables offline (CASSANDRA-4766)
 * Fix potential deadlock in native protocol server (CASSANDRA-5926)
 * Disallow incompatible type change in CQL3 (CASSANDRA-5882)
Merged from 1.1:
 * Correctly validate sparse composite cells in scrub (CASSANDRA-5855)


2.0.0-beta2
 * Replace countPendingHints with Hints Created metric (CASSANDRA-5746)
 * Allow nodetool with no args, and with help to run without a server (CASSANDRA-5734)
 * Cleanup AbstractType/TypeSerializer classes (CASSANDRA-5744)
 * Remove unimplemented cli option schema-mwt (CASSANDRA-5754)
 * Support range tombstones in thrift (CASSANDRA-5435)
 * Normalize table-manipulating CQL3 statements' class names (CASSANDRA-5759)
 * cqlsh: add missing table options to DESCRIBE output (CASSANDRA-5749)
 * Fix assertion error during repair (CASSANDRA-5757)
 * Fix bulkloader (CASSANDRA-5542)
 * Add LZ4 compression to the native protocol (CASSANDRA-5765)
 * Fix bugs in the native protocol v2 (CASSANDRA-5770)
 * CAS on 'primary key only' table (CASSANDRA-5715)
 * Support streaming SSTables of old versions (CASSANDRA-5772)
 * Always respect protocol version in native protocol (CASSANDRA-5778)
 * Fix ConcurrentModificationException during streaming (CASSANDRA-5782)
 * Update deletion timestamp in Commit#updatesWithPaxosTime (CASSANDRA-5787)
 * Thrift cas() method crashes if input columns are not sorted (CASSANDRA-5786)
 * Order columns names correctly when querying for CAS (CASSANDRA-5788)
 * Fix streaming retry (CASSANDRA-5775)
Merged from 1.2:
 * if no seeds can be a reached a node won't start in a ring by itself (CASSANDRA-5768)
 * add cassandra.unsafesystem property (CASSANDRA-5704)
 * (Hadoop) quote identifiers in CqlPagingRecordReader (CASSANDRA-5763)
 * Add replace_node functionality for vnodes (CASSANDRA-5337)
 * Add timeout events to query traces (CASSANDRA-5520)
 * Fix serialization of the LEFT gossip value (CASSANDRA-5696)
 * Pig: support for cql3 tables (CASSANDRA-5234)
 * Fix skipping range tombstones with reverse queries (CASSANDRA-5712)
 * Expire entries out of ThriftSessionManager (CASSANDRA-5719)
 * Don't keep ancestor information in memory (CASSANDRA-5342)
 * Expose native protocol server status in nodetool info (CASSANDRA-5735)
 * Fix pathetic performance of range tombstones (CASSANDRA-5677)
 * Fix querying with an empty (impossible) range (CASSANDRA-5573)
 * cqlsh: handle CUSTOM 2i in DESCRIBE output (CASSANDRA-5760)
 * Fix minor bug in Range.intersects(Bound) (CASSANDRA-5771)
 * cqlsh: handle disabled compression in DESCRIBE output (CASSANDRA-5766)
 * Ensure all UP events are notified on the native protocol (CASSANDRA-5769)
 * Fix formatting of sstable2json with multiple -k arguments (CASSANDRA-5781)
 * Don't rely on row marker for queries in general to hide lost markers
   after TTL expires (CASSANDRA-5762)
 * Sort nodetool help output (CASSANDRA-5776)
 * Fix column expiring during 2 phases compaction (CASSANDRA-5799)
 * now() is being rejected in INSERTs when inside collections (CASSANDRA-5795)


2.0.0-beta1
 * Add support for indexing clustered columns (CASSANDRA-5125)
 * Removed on-heap row cache (CASSANDRA-5348)
 * use nanotime consistently for node-local timeouts (CASSANDRA-5581)
 * Avoid unnecessary second pass on name-based queries (CASSANDRA-5577)
 * Experimental triggers (CASSANDRA-1311)
 * JEMalloc support for off-heap allocation (CASSANDRA-3997)
 * Single-pass compaction (CASSANDRA-4180)
 * Removed token range bisection (CASSANDRA-5518)
 * Removed compatibility with pre-1.2.5 sstables and network messages
   (CASSANDRA-5511)
 * removed PBSPredictor (CASSANDRA-5455)
 * CAS support (CASSANDRA-5062, 5441, 5442, 5443, 5619, 5667)
 * Leveled compaction performs size-tiered compactions in L0
   (CASSANDRA-5371, 5439)
 * Add yaml network topology snitch for mixed ec2/other envs (CASSANDRA-5339)
 * Log when a node is down longer than the hint window (CASSANDRA-4554)
 * Optimize tombstone creation for ExpiringColumns (CASSANDRA-4917)
 * Improve LeveledScanner work estimation (CASSANDRA-5250, 5407)
 * Replace compaction lock with runWithCompactionsDisabled (CASSANDRA-3430)
 * Change Message IDs to ints (CASSANDRA-5307)
 * Move sstable level information into the Stats component, removing the
   need for a separate Manifest file (CASSANDRA-4872)
 * avoid serializing to byte[] on commitlog append (CASSANDRA-5199)
 * make index_interval configurable per columnfamily (CASSANDRA-3961, CASSANDRA-5650)
 * add default_time_to_live (CASSANDRA-3974)
 * add memtable_flush_period_in_ms (CASSANDRA-4237)
 * replace supercolumns internally by composites (CASSANDRA-3237, 5123)
 * upgrade thrift to 0.9.0 (CASSANDRA-3719)
 * drop unnecessary keyspace parameter from user-defined compaction API
   (CASSANDRA-5139)
 * more robust solution to incomplete compactions + counters (CASSANDRA-5151)
 * Change order of directory searching for c*.in.sh (CASSANDRA-3983)
 * Add tool to reset SSTable compaction level for LCS (CASSANDRA-5271)
 * Allow custom configuration loader (CASSANDRA-5045)
 * Remove memory emergency pressure valve logic (CASSANDRA-3534)
 * Reduce request latency with eager retry (CASSANDRA-4705)
 * cqlsh: Remove ASSUME command (CASSANDRA-5331)
 * Rebuild BF when loading sstables if bloom_filter_fp_chance
   has changed since compaction (CASSANDRA-5015)
 * remove row-level bloom filters (CASSANDRA-4885)
 * Change Kernel Page Cache skipping into row preheating (disabled by default)
   (CASSANDRA-4937)
 * Improve repair by deciding on a gcBefore before sending
   out TreeRequests (CASSANDRA-4932)
 * Add an official way to disable compactions (CASSANDRA-5074)
 * Reenable ALTER TABLE DROP with new semantics (CASSANDRA-3919)
 * Add binary protocol versioning (CASSANDRA-5436)
 * Swap THshaServer for TThreadedSelectorServer (CASSANDRA-5530)
 * Add alias support to SELECT statement (CASSANDRA-5075)
 * Don't create empty RowMutations in CommitLogReplayer (CASSANDRA-5541)
 * Use range tombstones when dropping cfs/columns from schema (CASSANDRA-5579)
 * cqlsh: drop CQL2/CQL3-beta support (CASSANDRA-5585)
 * Track max/min column names in sstables to be able to optimize slice
   queries (CASSANDRA-5514, CASSANDRA-5595, CASSANDRA-5600)
 * Binary protocol: allow batching already prepared statements (CASSANDRA-4693)
 * Allow preparing timestamp, ttl and limit in CQL3 queries (CASSANDRA-4450)
 * Support native link w/o JNA in Java7 (CASSANDRA-3734)
 * Use SASL authentication in binary protocol v2 (CASSANDRA-5545)
 * Replace Thrift HsHa with LMAX Disruptor based implementation (CASSANDRA-5582)
 * cqlsh: Add row count to SELECT output (CASSANDRA-5636)
 * Include a timestamp with all read commands to determine column expiration
   (CASSANDRA-5149)
 * Streaming 2.0 (CASSANDRA-5286, 5699)
 * Conditional create/drop ks/table/index statements in CQL3 (CASSANDRA-2737)
 * more pre-table creation property validation (CASSANDRA-5693)
 * Redesign repair messages (CASSANDRA-5426)
 * Fix ALTER RENAME post-5125 (CASSANDRA-5702)
 * Disallow renaming a 2ndary indexed column (CASSANDRA-5705)
 * Rename Table to Keyspace (CASSANDRA-5613)
 * Ensure changing column_index_size_in_kb on different nodes don't corrupt the
   sstable (CASSANDRA-5454)
 * Move resultset type information into prepare, not execute (CASSANDRA-5649)
 * Auto paging in binary protocol (CASSANDRA-4415, 5714)
 * Don't tie client side use of AbstractType to JDBC (CASSANDRA-4495)
 * Adds new TimestampType to replace DateType (CASSANDRA-5723, CASSANDRA-5729)
Merged from 1.2:
 * make starting native protocol server idempotent (CASSANDRA-5728)
 * Fix loading key cache when a saved entry is no longer valid (CASSANDRA-5706)
 * Fix serialization of the LEFT gossip value (CASSANDRA-5696)
 * cqlsh: Don't show 'null' in place of empty values (CASSANDRA-5675)
 * Race condition in detecting version on a mixed 1.1/1.2 cluster
   (CASSANDRA-5692)
 * Fix skipping range tombstones with reverse queries (CASSANDRA-5712)
 * Expire entries out of ThriftSessionManager (CASSANRDA-5719)
 * Don't keep ancestor information in memory (CASSANDRA-5342)
 * cqlsh: fix handling of semicolons inside BATCH queries (CASSANDRA-5697)


1.2.6
 * Fix tracing when operation completes before all responses arrive
   (CASSANDRA-5668)
 * Fix cross-DC mutation forwarding (CASSANDRA-5632)
 * Reduce SSTableLoader memory usage (CASSANDRA-5555)
 * Scale hinted_handoff_throttle_in_kb to cluster size (CASSANDRA-5272)
 * (Hadoop) Add CQL3 input/output formats (CASSANDRA-4421, 5622)
 * (Hadoop) Fix InputKeyRange in CFIF (CASSANDRA-5536)
 * Fix dealing with ridiculously large max sstable sizes in LCS (CASSANDRA-5589)
 * Ignore pre-truncate hints (CASSANDRA-4655)
 * Move System.exit on OOM into a separate thread (CASSANDRA-5273)
 * Write row markers when serializing schema (CASSANDRA-5572)
 * Check only SSTables for the requested range when streaming (CASSANDRA-5569)
 * Improve batchlog replay behavior and hint ttl handling (CASSANDRA-5314)
 * Exclude localTimestamp from validation for tombstones (CASSANDRA-5398)
 * cqlsh: add custom prompt support (CASSANDRA-5539)
 * Reuse prepared statements in hot auth queries (CASSANDRA-5594)
 * cqlsh: add vertical output option (see EXPAND) (CASSANDRA-5597)
 * Add a rate limit option to stress (CASSANDRA-5004)
 * have BulkLoader ignore snapshots directories (CASSANDRA-5587)
 * fix SnitchProperties logging context (CASSANDRA-5602)
 * Expose whether jna is enabled and memory is locked via JMX (CASSANDRA-5508)
 * cqlsh: fix COPY FROM with ReversedType (CASSANDRA-5610)
 * Allow creating CUSTOM indexes on collections (CASSANDRA-5615)
 * Evaluate now() function at execution time (CASSANDRA-5616)
 * Expose detailed read repair metrics (CASSANDRA-5618)
 * Correct blob literal + ReversedType parsing (CASSANDRA-5629)
 * Allow GPFS to prefer the internal IP like EC2MRS (CASSANDRA-5630)
 * fix help text for -tspw cassandra-cli (CASSANDRA-5643)
 * don't throw away initial causes exceptions for internode encryption issues
   (CASSANDRA-5644)
 * Fix message spelling errors for cql select statements (CASSANDRA-5647)
 * Suppress custom exceptions thru jmx (CASSANDRA-5652)
 * Update CREATE CUSTOM INDEX syntax (CASSANDRA-5639)
 * Fix PermissionDetails.equals() method (CASSANDRA-5655)
 * Never allow partition key ranges in CQL3 without token() (CASSANDRA-5666)
 * Gossiper incorrectly drops AppState for an upgrading node (CASSANDRA-5660)
 * Connection thrashing during multi-region ec2 during upgrade, due to
   messaging version (CASSANDRA-5669)
 * Avoid over reconnecting in EC2MRS (CASSANDRA-5678)
 * Fix ReadResponseSerializer.serializedSize() for digest reads (CASSANDRA-5476)
 * allow sstable2json on 2i CFs (CASSANDRA-5694)
Merged from 1.1:
 * Remove buggy thrift max message length option (CASSANDRA-5529)
 * Fix NPE in Pig's widerow mode (CASSANDRA-5488)
 * Add split size parameter to Pig and disable split combination (CASSANDRA-5544)


1.2.5
 * make BytesToken.toString only return hex bytes (CASSANDRA-5566)
 * Ensure that submitBackground enqueues at least one task (CASSANDRA-5554)
 * fix 2i updates with identical values and timestamps (CASSANDRA-5540)
 * fix compaction throttling bursty-ness (CASSANDRA-4316)
 * reduce memory consumption of IndexSummary (CASSANDRA-5506)
 * remove per-row column name bloom filters (CASSANDRA-5492)
 * Include fatal errors in trace events (CASSANDRA-5447)
 * Ensure that PerRowSecondaryIndex is notified of row-level deletes
   (CASSANDRA-5445)
 * Allow empty blob literals in CQL3 (CASSANDRA-5452)
 * Fix streaming RangeTombstones at column index boundary (CASSANDRA-5418)
 * Fix preparing statements when current keyspace is not set (CASSANDRA-5468)
 * Fix SemanticVersion.isSupportedBy minor/patch handling (CASSANDRA-5496)
 * Don't provide oldCfId for post-1.1 system cfs (CASSANDRA-5490)
 * Fix primary range ignores replication strategy (CASSANDRA-5424)
 * Fix shutdown of binary protocol server (CASSANDRA-5507)
 * Fix repair -snapshot not working (CASSANDRA-5512)
 * Set isRunning flag later in binary protocol server (CASSANDRA-5467)
 * Fix use of CQL3 functions with descending clustering order (CASSANDRA-5472)
 * Disallow renaming columns one at a time for thrift table in CQL3
   (CASSANDRA-5531)
 * cqlsh: add CLUSTERING ORDER BY support to DESCRIBE (CASSANDRA-5528)
 * Add custom secondary index support to CQL3 (CASSANDRA-5484)
 * Fix repair hanging silently on unexpected error (CASSANDRA-5229)
 * Fix Ec2Snitch regression introduced by CASSANDRA-5171 (CASSANDRA-5432)
 * Add nodetool enablebackup/disablebackup (CASSANDRA-5556)
 * cqlsh: fix DESCRIBE after case insensitive USE (CASSANDRA-5567)
Merged from 1.1
 * Add retry mechanism to OTC for non-droppable_verbs (CASSANDRA-5393)
 * Use allocator information to improve memtable memory usage estimate
   (CASSANDRA-5497)
 * Fix trying to load deleted row into row cache on startup (CASSANDRA-4463)
 * fsync leveled manifest to avoid corruption (CASSANDRA-5535)
 * Fix Bound intersection computation (CASSANDRA-5551)
 * sstablescrub now respects max memory size in cassandra.in.sh (CASSANDRA-5562)


1.2.4
 * Ensure that PerRowSecondaryIndex updates see the most recent values
   (CASSANDRA-5397)
 * avoid duplicate index entries ind PrecompactedRow and
   ParallelCompactionIterable (CASSANDRA-5395)
 * remove the index entry on oldColumn when new column is a tombstone
   (CASSANDRA-5395)
 * Change default stream throughput from 400 to 200 mbps (CASSANDRA-5036)
 * Gossiper logs DOWN for symmetry with UP (CASSANDRA-5187)
 * Fix mixing prepared statements between keyspaces (CASSANDRA-5352)
 * Fix consistency level during bootstrap - strike 3 (CASSANDRA-5354)
 * Fix transposed arguments in AlreadyExistsException (CASSANDRA-5362)
 * Improve asynchronous hint delivery (CASSANDRA-5179)
 * Fix Guava dependency version (12.0 -> 13.0.1) for Maven (CASSANDRA-5364)
 * Validate that provided CQL3 collection value are < 64K (CASSANDRA-5355)
 * Make upgradeSSTable skip current version sstables by default (CASSANDRA-5366)
 * Optimize min/max timestamp collection (CASSANDRA-5373)
 * Invalid streamId in cql binary protocol when using invalid CL
   (CASSANDRA-5164)
 * Fix validation for IN where clauses with collections (CASSANDRA-5376)
 * Copy resultSet on count query to avoid ConcurrentModificationException
   (CASSANDRA-5382)
 * Correctly typecheck in CQL3 even with ReversedType (CASSANDRA-5386)
 * Fix streaming compressed files when using encryption (CASSANDRA-5391)
 * cassandra-all 1.2.0 pom missing netty dependency (CASSANDRA-5392)
 * Fix writetime/ttl functions on null values (CASSANDRA-5341)
 * Fix NPE during cql3 select with token() (CASSANDRA-5404)
 * IndexHelper.skipBloomFilters won't skip non-SHA filters (CASSANDRA-5385)
 * cqlsh: Print maps ordered by key, sort sets (CASSANDRA-5413)
 * Add null syntax support in CQL3 for inserts (CASSANDRA-3783)
 * Allow unauthenticated set_keyspace() calls (CASSANDRA-5423)
 * Fix potential incremental backups race (CASSANDRA-5410)
 * Fix prepared BATCH statements with batch-level timestamps (CASSANDRA-5415)
 * Allow overriding superuser setup delay (CASSANDRA-5430)
 * cassandra-shuffle with JMX usernames and passwords (CASSANDRA-5431)
Merged from 1.1:
 * cli: Quote ks and cf names in schema output when needed (CASSANDRA-5052)
 * Fix bad default for min/max timestamp in SSTableMetadata (CASSANDRA-5372)
 * Fix cf name extraction from manifest in Directories.migrateFile()
   (CASSANDRA-5242)
 * Support pluggable internode authentication (CASSANDRA-5401)


1.2.3
 * add check for sstable overlap within a level on startup (CASSANDRA-5327)
 * replace ipv6 colons in jmx object names (CASSANDRA-5298, 5328)
 * Avoid allocating SSTableBoundedScanner during repair when the range does
   not intersect the sstable (CASSANDRA-5249)
 * Don't lowercase property map keys (this breaks NTS) (CASSANDRA-5292)
 * Fix composite comparator with super columns (CASSANDRA-5287)
 * Fix insufficient validation of UPDATE queries against counter cfs
   (CASSANDRA-5300)
 * Fix PropertyFileSnitch default DC/Rack behavior (CASSANDRA-5285)
 * Handle null values when executing prepared statement (CASSANDRA-5081)
 * Add netty to pom dependencies (CASSANDRA-5181)
 * Include type arguments in Thrift CQLPreparedResult (CASSANDRA-5311)
 * Fix compaction not removing columns when bf_fp_ratio is 1 (CASSANDRA-5182)
 * cli: Warn about missing CQL3 tables in schema descriptions (CASSANDRA-5309)
 * Re-enable unknown option in replication/compaction strategies option for
   backward compatibility (CASSANDRA-4795)
 * Add binary protocol support to stress (CASSANDRA-4993)
 * cqlsh: Fix COPY FROM value quoting and null handling (CASSANDRA-5305)
 * Fix repair -pr for vnodes (CASSANDRA-5329)
 * Relax CL for auth queries for non-default users (CASSANDRA-5310)
 * Fix AssertionError during repair (CASSANDRA-5245)
 * Don't announce migrations to pre-1.2 nodes (CASSANDRA-5334)
Merged from 1.1:
 * Update offline scrub for 1.0 -> 1.1 directory structure (CASSANDRA-5195)
 * add tmp flag to Descriptor hashcode (CASSANDRA-4021)
 * fix logging of "Found table data in data directories" when only system tables
   are present (CASSANDRA-5289)
 * cli: Add JMX authentication support (CASSANDRA-5080)
 * nodetool: ability to repair specific range (CASSANDRA-5280)
 * Fix possible assertion triggered in SliceFromReadCommand (CASSANDRA-5284)
 * cqlsh: Add inet type support on Windows (ipv4-only) (CASSANDRA-4801)
 * Fix race when initializing ColumnFamilyStore (CASSANDRA-5350)
 * Add UseTLAB JVM flag (CASSANDRA-5361)


1.2.2
 * fix potential for multiple concurrent compactions of the same sstables
   (CASSANDRA-5256)
 * avoid no-op caching of byte[] on commitlog append (CASSANDRA-5199)
 * fix symlinks under data dir not working (CASSANDRA-5185)
 * fix bug in compact storage metadata handling (CASSANDRA-5189)
 * Validate login for USE queries (CASSANDRA-5207)
 * cli: remove default username and password (CASSANDRA-5208)
 * configure populate_io_cache_on_flush per-CF (CASSANDRA-4694)
 * allow configuration of internode socket buffer (CASSANDRA-3378)
 * Make sstable directory picking blacklist-aware again (CASSANDRA-5193)
 * Correctly expire gossip states for edge cases (CASSANDRA-5216)
 * Improve handling of directory creation failures (CASSANDRA-5196)
 * Expose secondary indicies to the rest of nodetool (CASSANDRA-4464)
 * Binary protocol: avoid sending notification for 0.0.0.0 (CASSANDRA-5227)
 * add UseCondCardMark XX jvm settings on jdk 1.7 (CASSANDRA-4366)
 * CQL3 refactor to allow conversion function (CASSANDRA-5226)
 * Fix drop of sstables in some circumstance (CASSANDRA-5232)
 * Implement caching of authorization results (CASSANDRA-4295)
 * Add support for LZ4 compression (CASSANDRA-5038)
 * Fix missing columns in wide rows queries (CASSANDRA-5225)
 * Simplify auth setup and make system_auth ks alterable (CASSANDRA-5112)
 * Stop compactions from hanging during bootstrap (CASSANDRA-5244)
 * fix compressed streaming sending extra chunk (CASSANDRA-5105)
 * Add CQL3-based implementations of IAuthenticator and IAuthorizer
   (CASSANDRA-4898)
 * Fix timestamp-based tomstone removal logic (CASSANDRA-5248)
 * cli: Add JMX authentication support (CASSANDRA-5080)
 * Fix forceFlush behavior (CASSANDRA-5241)
 * cqlsh: Add username autocompletion (CASSANDRA-5231)
 * Fix CQL3 composite partition key error (CASSANDRA-5240)
 * Allow IN clause on last clustering key (CASSANDRA-5230)
Merged from 1.1:
 * fix start key/end token validation for wide row iteration (CASSANDRA-5168)
 * add ConfigHelper support for Thrift frame and max message sizes (CASSANDRA-5188)
 * fix nodetool repair not fail on node down (CASSANDRA-5203)
 * always collect tombstone hints (CASSANDRA-5068)
 * Fix error when sourcing file in cqlsh (CASSANDRA-5235)


1.2.1
 * stream undelivered hints on decommission (CASSANDRA-5128)
 * GossipingPropertyFileSnitch loads saved dc/rack info if needed (CASSANDRA-5133)
 * drain should flush system CFs too (CASSANDRA-4446)
 * add inter_dc_tcp_nodelay setting (CASSANDRA-5148)
 * re-allow wrapping ranges for start_token/end_token range pairitspwng (CASSANDRA-5106)
 * fix validation compaction of empty rows (CASSANDRA-5136)
 * nodetool methods to enable/disable hint storage/delivery (CASSANDRA-4750)
 * disallow bloom filter false positive chance of 0 (CASSANDRA-5013)
 * add threadpool size adjustment methods to JMXEnabledThreadPoolExecutor and
   CompactionManagerMBean (CASSANDRA-5044)
 * fix hinting for dropped local writes (CASSANDRA-4753)
 * off-heap cache doesn't need mutable column container (CASSANDRA-5057)
 * apply disk_failure_policy to bad disks on initial directory creation
   (CASSANDRA-4847)
 * Optimize name-based queries to use ArrayBackedSortedColumns (CASSANDRA-5043)
 * Fall back to old manifest if most recent is unparseable (CASSANDRA-5041)
 * pool [Compressed]RandomAccessReader objects on the partitioned read path
   (CASSANDRA-4942)
 * Add debug logging to list filenames processed by Directories.migrateFile
   method (CASSANDRA-4939)
 * Expose black-listed directories via JMX (CASSANDRA-4848)
 * Log compaction merge counts (CASSANDRA-4894)
 * Minimize byte array allocation by AbstractData{Input,Output} (CASSANDRA-5090)
 * Add SSL support for the binary protocol (CASSANDRA-5031)
 * Allow non-schema system ks modification for shuffle to work (CASSANDRA-5097)
 * cqlsh: Add default limit to SELECT statements (CASSANDRA-4972)
 * cqlsh: fix DESCRIBE for 1.1 cfs in CQL3 (CASSANDRA-5101)
 * Correctly gossip with nodes >= 1.1.7 (CASSANDRA-5102)
 * Ensure CL guarantees on digest mismatch (CASSANDRA-5113)
 * Validate correctly selects on composite partition key (CASSANDRA-5122)
 * Fix exception when adding collection (CASSANDRA-5117)
 * Handle states for non-vnode clusters correctly (CASSANDRA-5127)
 * Refuse unrecognized replication and compaction strategy options (CASSANDRA-4795)
 * Pick the correct value validator in sstable2json for cql3 tables (CASSANDRA-5134)
 * Validate login for describe_keyspace, describe_keyspaces and set_keyspace
   (CASSANDRA-5144)
 * Fix inserting empty maps (CASSANDRA-5141)
 * Don't remove tokens from System table for node we know (CASSANDRA-5121)
 * fix streaming progress report for compresed files (CASSANDRA-5130)
 * Coverage analysis for low-CL queries (CASSANDRA-4858)
 * Stop interpreting dates as valid timeUUID value (CASSANDRA-4936)
 * Adds E notation for floating point numbers (CASSANDRA-4927)
 * Detect (and warn) unintentional use of the cql2 thrift methods when cql3 was
   intended (CASSANDRA-5172)
 * cli: Quote ks and cf names in schema output when needed (CASSANDRA-5052)
 * Fix cf name extraction from manifest in Directories.migrateFile() (CASSANDRA-5242)
 * Replace mistaken usage of commons-logging with slf4j (CASSANDRA-5464)
 * Ensure Jackson dependency matches lib (CASSANDRA-5126)
 * Expose droppable tombstone ratio stats over JMX (CASSANDRA-5159)
Merged from 1.1:
 * Simplify CompressedRandomAccessReader to work around JDK FD bug (CASSANDRA-5088)
 * Improve handling a changing target throttle rate mid-compaction (CASSANDRA-5087)
 * Pig: correctly decode row keys in widerow mode (CASSANDRA-5098)
 * nodetool repair command now prints progress (CASSANDRA-4767)
 * fix user defined compaction to run against 1.1 data directory (CASSANDRA-5118)
 * Fix CQL3 BATCH authorization caching (CASSANDRA-5145)
 * fix get_count returns incorrect value with TTL (CASSANDRA-5099)
 * better handling for mid-compaction failure (CASSANDRA-5137)
 * convert default marshallers list to map for better readability (CASSANDRA-5109)
 * fix ConcurrentModificationException in getBootstrapSource (CASSANDRA-5170)
 * fix sstable maxtimestamp for row deletes and pre-1.1.1 sstables (CASSANDRA-5153)
 * Fix thread growth on node removal (CASSANDRA-5175)
 * Make Ec2Region's datacenter name configurable (CASSANDRA-5155)


1.2.0
 * Disallow counters in collections (CASSANDRA-5082)
 * cqlsh: add unit tests (CASSANDRA-3920)
 * fix default bloom_filter_fp_chance for LeveledCompactionStrategy (CASSANDRA-5093)
Merged from 1.1:
 * add validation for get_range_slices with start_key and end_token (CASSANDRA-5089)


1.2.0-rc2
 * fix nodetool ownership display with vnodes (CASSANDRA-5065)
 * cqlsh: add DESCRIBE KEYSPACES command (CASSANDRA-5060)
 * Fix potential infinite loop when reloading CFS (CASSANDRA-5064)
 * Fix SimpleAuthorizer example (CASSANDRA-5072)
 * cqlsh: force CL.ONE for tracing and system.schema* queries (CASSANDRA-5070)
 * Includes cassandra-shuffle in the debian package (CASSANDRA-5058)
Merged from 1.1:
 * fix multithreaded compaction deadlock (CASSANDRA-4492)
 * fix temporarily missing schema after upgrade from pre-1.1.5 (CASSANDRA-5061)
 * Fix ALTER TABLE overriding compression options with defaults
   (CASSANDRA-4996, 5066)
 * fix specifying and altering crc_check_chance (CASSANDRA-5053)
 * fix Murmur3Partitioner ownership% calculation (CASSANDRA-5076)
 * Don't expire columns sooner than they should in 2ndary indexes (CASSANDRA-5079)


1.2-rc1
 * rename rpc_timeout settings to request_timeout (CASSANDRA-5027)
 * add BF with 0.1 FP to LCS by default (CASSANDRA-5029)
 * Fix preparing insert queries (CASSANDRA-5016)
 * Fix preparing queries with counter increment (CASSANDRA-5022)
 * Fix preparing updates with collections (CASSANDRA-5017)
 * Don't generate UUID based on other node address (CASSANDRA-5002)
 * Fix message when trying to alter a clustering key type (CASSANDRA-5012)
 * Update IAuthenticator to match the new IAuthorizer (CASSANDRA-5003)
 * Fix inserting only a key in CQL3 (CASSANDRA-5040)
 * Fix CQL3 token() function when used with strings (CASSANDRA-5050)
Merged from 1.1:
 * reduce log spam from invalid counter shards (CASSANDRA-5026)
 * Improve schema propagation performance (CASSANDRA-5025)
 * Fix for IndexHelper.IndexFor throws OOB Exception (CASSANDRA-5030)
 * cqlsh: make it possible to describe thrift CFs (CASSANDRA-4827)
 * cqlsh: fix timestamp formatting on some platforms (CASSANDRA-5046)


1.2-beta3
 * make consistency level configurable in cqlsh (CASSANDRA-4829)
 * fix cqlsh rendering of blob fields (CASSANDRA-4970)
 * fix cqlsh DESCRIBE command (CASSANDRA-4913)
 * save truncation position in system table (CASSANDRA-4906)
 * Move CompressionMetadata off-heap (CASSANDRA-4937)
 * allow CLI to GET cql3 columnfamily data (CASSANDRA-4924)
 * Fix rare race condition in getExpireTimeForEndpoint (CASSANDRA-4402)
 * acquire references to overlapping sstables during compaction so bloom filter
   doesn't get free'd prematurely (CASSANDRA-4934)
 * Don't share slice query filter in CQL3 SelectStatement (CASSANDRA-4928)
 * Separate tracing from Log4J (CASSANDRA-4861)
 * Exclude gcable tombstones from merkle-tree computation (CASSANDRA-4905)
 * Better printing of AbstractBounds for tracing (CASSANDRA-4931)
 * Optimize mostRecentTombstone check in CC.collectAllData (CASSANDRA-4883)
 * Change stream session ID to UUID to avoid collision from same node (CASSANDRA-4813)
 * Use Stats.db when bulk loading if present (CASSANDRA-4957)
 * Skip repair on system_trace and keyspaces with RF=1 (CASSANDRA-4956)
 * (cql3) Remove arbitrary SELECT limit (CASSANDRA-4918)
 * Correctly handle prepared operation on collections (CASSANDRA-4945)
 * Fix CQL3 LIMIT (CASSANDRA-4877)
 * Fix Stress for CQL3 (CASSANDRA-4979)
 * Remove cassandra specific exceptions from JMX interface (CASSANDRA-4893)
 * (CQL3) Force using ALLOW FILTERING on potentially inefficient queries (CASSANDRA-4915)
 * (cql3) Fix adding column when the table has collections (CASSANDRA-4982)
 * (cql3) Fix allowing collections with compact storage (CASSANDRA-4990)
 * (cql3) Refuse ttl/writetime function on collections (CASSANDRA-4992)
 * Replace IAuthority with new IAuthorizer (CASSANDRA-4874)
 * clqsh: fix KEY pseudocolumn escaping when describing Thrift tables
   in CQL3 mode (CASSANDRA-4955)
 * add basic authentication support for Pig CassandraStorage (CASSANDRA-3042)
 * fix CQL2 ALTER TABLE compaction_strategy_class altering (CASSANDRA-4965)
Merged from 1.1:
 * Fall back to old describe_splits if d_s_ex is not available (CASSANDRA-4803)
 * Improve error reporting when streaming ranges fail (CASSANDRA-5009)
 * Fix cqlsh timestamp formatting of timezone info (CASSANDRA-4746)
 * Fix assertion failure with leveled compaction (CASSANDRA-4799)
 * Check for null end_token in get_range_slice (CASSANDRA-4804)
 * Remove all remnants of removed nodes (CASSANDRA-4840)
 * Add aut-reloading of the log4j file in debian package (CASSANDRA-4855)
 * Fix estimated row cache entry size (CASSANDRA-4860)
 * reset getRangeSlice filter after finishing a row for get_paged_slice
   (CASSANDRA-4919)
 * expunge row cache post-truncate (CASSANDRA-4940)
 * Allow static CF definition with compact storage (CASSANDRA-4910)
 * Fix endless loop/compaction of schema_* CFs due to broken timestamps (CASSANDRA-4880)
 * Fix 'wrong class type' assertion in CounterColumn (CASSANDRA-4976)


1.2-beta2
 * fp rate of 1.0 disables BF entirely; LCS defaults to 1.0 (CASSANDRA-4876)
 * off-heap bloom filters for row keys (CASSANDRA_4865)
 * add extension point for sstable components (CASSANDRA-4049)
 * improve tracing output (CASSANDRA-4852, 4862)
 * make TRACE verb droppable (CASSANDRA-4672)
 * fix BulkLoader recognition of CQL3 columnfamilies (CASSANDRA-4755)
 * Sort commitlog segments for replay by id instead of mtime (CASSANDRA-4793)
 * Make hint delivery asynchronous (CASSANDRA-4761)
 * Pluggable Thrift transport factories for CLI and cqlsh (CASSANDRA-4609, 4610)
 * cassandra-cli: allow Double value type to be inserted to a column (CASSANDRA-4661)
 * Add ability to use custom TServerFactory implementations (CASSANDRA-4608)
 * optimize batchlog flushing to skip successful batches (CASSANDRA-4667)
 * include metadata for system keyspace itself in schema tables (CASSANDRA-4416)
 * add check to PropertyFileSnitch to verify presence of location for
   local node (CASSANDRA-4728)
 * add PBSPredictor consistency modeler (CASSANDRA-4261)
 * remove vestiges of Thrift unframed mode (CASSANDRA-4729)
 * optimize single-row PK lookups (CASSANDRA-4710)
 * adjust blockFor calculation to account for pending ranges due to node
   movement (CASSANDRA-833)
 * Change CQL version to 3.0.0 and stop accepting 3.0.0-beta1 (CASSANDRA-4649)
 * (CQL3) Make prepared statement global instead of per connection
   (CASSANDRA-4449)
 * Fix scrubbing of CQL3 created tables (CASSANDRA-4685)
 * (CQL3) Fix validation when using counter and regular columns in the same
   table (CASSANDRA-4706)
 * Fix bug starting Cassandra with simple authentication (CASSANDRA-4648)
 * Add support for batchlog in CQL3 (CASSANDRA-4545, 4738)
 * Add support for multiple column family outputs in CFOF (CASSANDRA-4208)
 * Support repairing only the local DC nodes (CASSANDRA-4747)
 * Use rpc_address for binary protocol and change default port (CASSANDRA-4751)
 * Fix use of collections in prepared statements (CASSANDRA-4739)
 * Store more information into peers table (CASSANDRA-4351, 4814)
 * Configurable bucket size for size tiered compaction (CASSANDRA-4704)
 * Run leveled compaction in parallel (CASSANDRA-4310)
 * Fix potential NPE during CFS reload (CASSANDRA-4786)
 * Composite indexes may miss results (CASSANDRA-4796)
 * Move consistency level to the protocol level (CASSANDRA-4734, 4824)
 * Fix Subcolumn slice ends not respected (CASSANDRA-4826)
 * Fix Assertion error in cql3 select (CASSANDRA-4783)
 * Fix list prepend logic (CQL3) (CASSANDRA-4835)
 * Add booleans as literals in CQL3 (CASSANDRA-4776)
 * Allow renaming PK columns in CQL3 (CASSANDRA-4822)
 * Fix binary protocol NEW_NODE event (CASSANDRA-4679)
 * Fix potential infinite loop in tombstone compaction (CASSANDRA-4781)
 * Remove system tables accounting from schema (CASSANDRA-4850)
 * (cql3) Force provided columns in clustering key order in
   'CLUSTERING ORDER BY' (CASSANDRA-4881)
 * Fix composite index bug (CASSANDRA-4884)
 * Fix short read protection for CQL3 (CASSANDRA-4882)
 * Add tracing support to the binary protocol (CASSANDRA-4699)
 * (cql3) Don't allow prepared marker inside collections (CASSANDRA-4890)
 * Re-allow order by on non-selected columns (CASSANDRA-4645)
 * Bug when composite index is created in a table having collections (CASSANDRA-4909)
 * log index scan subject in CompositesSearcher (CASSANDRA-4904)
Merged from 1.1:
 * add get[Row|Key]CacheEntries to CacheServiceMBean (CASSANDRA-4859)
 * fix get_paged_slice to wrap to next row correctly (CASSANDRA-4816)
 * fix indexing empty column values (CASSANDRA-4832)
 * allow JdbcDate to compose null Date objects (CASSANDRA-4830)
 * fix possible stackoverflow when compacting 1000s of sstables
   (CASSANDRA-4765)
 * fix wrong leveled compaction progress calculation (CASSANDRA-4807)
 * add a close() method to CRAR to prevent leaking file descriptors (CASSANDRA-4820)
 * fix potential infinite loop in get_count (CASSANDRA-4833)
 * fix compositeType.{get/from}String methods (CASSANDRA-4842)
 * (CQL) fix CREATE COLUMNFAMILY permissions check (CASSANDRA-4864)
 * Fix DynamicCompositeType same type comparison (CASSANDRA-4711)
 * Fix duplicate SSTable reference when stream session failed (CASSANDRA-3306)
 * Allow static CF definition with compact storage (CASSANDRA-4910)
 * Fix endless loop/compaction of schema_* CFs due to broken timestamps (CASSANDRA-4880)
 * Fix 'wrong class type' assertion in CounterColumn (CASSANDRA-4976)


1.2-beta1
 * add atomic_batch_mutate (CASSANDRA-4542, -4635)
 * increase default max_hint_window_in_ms to 3h (CASSANDRA-4632)
 * include message initiation time to replicas so they can more
   accurately drop timed-out requests (CASSANDRA-2858)
 * fix clientutil.jar dependencies (CASSANDRA-4566)
 * optimize WriteResponse (CASSANDRA-4548)
 * new metrics (CASSANDRA-4009)
 * redesign KEYS indexes to avoid read-before-write (CASSANDRA-2897)
 * debug tracing (CASSANDRA-1123)
 * parallelize row cache loading (CASSANDRA-4282)
 * Make compaction, flush JBOD-aware (CASSANDRA-4292)
 * run local range scans on the read stage (CASSANDRA-3687)
 * clean up ioexceptions (CASSANDRA-2116)
 * add disk_failure_policy (CASSANDRA-2118)
 * Introduce new json format with row level deletion (CASSANDRA-4054)
 * remove redundant "name" column from schema_keyspaces (CASSANDRA-4433)
 * improve "nodetool ring" handling of multi-dc clusters (CASSANDRA-3047)
 * update NTS calculateNaturalEndpoints to be O(N log N) (CASSANDRA-3881)
 * split up rpc timeout by operation type (CASSANDRA-2819)
 * rewrite key cache save/load to use only sequential i/o (CASSANDRA-3762)
 * update MS protocol with a version handshake + broadcast address id
   (CASSANDRA-4311)
 * multithreaded hint replay (CASSANDRA-4189)
 * add inter-node message compression (CASSANDRA-3127)
 * remove COPP (CASSANDRA-2479)
 * Track tombstone expiration and compact when tombstone content is
   higher than a configurable threshold, default 20% (CASSANDRA-3442, 4234)
 * update MurmurHash to version 3 (CASSANDRA-2975)
 * (CLI) track elapsed time for `delete' operation (CASSANDRA-4060)
 * (CLI) jline version is bumped to 1.0 to properly  support
   'delete' key function (CASSANDRA-4132)
 * Save IndexSummary into new SSTable 'Summary' component (CASSANDRA-2392, 4289)
 * Add support for range tombstones (CASSANDRA-3708)
 * Improve MessagingService efficiency (CASSANDRA-3617)
 * Avoid ID conflicts from concurrent schema changes (CASSANDRA-3794)
 * Set thrift HSHA server thread limit to unlimited by default (CASSANDRA-4277)
 * Avoids double serialization of CF id in RowMutation messages
   (CASSANDRA-4293)
 * stream compressed sstables directly with java nio (CASSANDRA-4297)
 * Support multiple ranges in SliceQueryFilter (CASSANDRA-3885)
 * Add column metadata to system column families (CASSANDRA-4018)
 * (cql3) Always use composite types by default (CASSANDRA-4329)
 * (cql3) Add support for set, map and list (CASSANDRA-3647)
 * Validate date type correctly (CASSANDRA-4441)
 * (cql3) Allow definitions with only a PK (CASSANDRA-4361)
 * (cql3) Add support for row key composites (CASSANDRA-4179)
 * improve DynamicEndpointSnitch by using reservoir sampling (CASSANDRA-4038)
 * (cql3) Add support for 2ndary indexes (CASSANDRA-3680)
 * (cql3) fix defining more than one PK to be invalid (CASSANDRA-4477)
 * remove schema agreement checking from all external APIs (Thrift, CQL and CQL3) (CASSANDRA-4487)
 * add Murmur3Partitioner and make it default for new installations (CASSANDRA-3772, 4621)
 * (cql3) update pseudo-map syntax to use map syntax (CASSANDRA-4497)
 * Finer grained exceptions hierarchy and provides error code with exceptions (CASSANDRA-3979)
 * Adds events push to binary protocol (CASSANDRA-4480)
 * Rewrite nodetool help (CASSANDRA-2293)
 * Make CQL3 the default for CQL (CASSANDRA-4640)
 * update stress tool to be able to use CQL3 (CASSANDRA-4406)
 * Accept all thrift update on CQL3 cf but don't expose their metadata (CASSANDRA-4377)
 * Replace Throttle with Guava's RateLimiter for HintedHandOff (CASSANDRA-4541)
 * fix counter add/get using CQL2 and CQL3 in stress tool (CASSANDRA-4633)
 * Add sstable count per level to cfstats (CASSANDRA-4537)
 * (cql3) Add ALTER KEYSPACE statement (CASSANDRA-4611)
 * (cql3) Allow defining default consistency levels (CASSANDRA-4448)
 * (cql3) Fix queries using LIMIT missing results (CASSANDRA-4579)
 * fix cross-version gossip messaging (CASSANDRA-4576)
 * added inet data type (CASSANDRA-4627)


1.1.6
 * Wait for writes on synchronous read digest mismatch (CASSANDRA-4792)
 * fix commitlog replay for nanotime-infected sstables (CASSANDRA-4782)
 * preflight check ttl for maximum of 20 years (CASSANDRA-4771)
 * (Pig) fix widerow input with single column rows (CASSANDRA-4789)
 * Fix HH to compact with correct gcBefore, which avoids wiping out
   undelivered hints (CASSANDRA-4772)
 * LCS will merge up to 32 L0 sstables as intended (CASSANDRA-4778)
 * NTS will default unconfigured DC replicas to zero (CASSANDRA-4675)
 * use default consistency level in counter validation if none is
   explicitly provide (CASSANDRA-4700)
 * Improve IAuthority interface by introducing fine-grained
   access permissions and grant/revoke commands (CASSANDRA-4490, 4644)
 * fix assumption error in CLI when updating/describing keyspace
   (CASSANDRA-4322)
 * Adds offline sstablescrub to debian packaging (CASSANDRA-4642)
 * Automatic fixing of overlapping leveled sstables (CASSANDRA-4644)
 * fix error when using ORDER BY with extended selections (CASSANDRA-4689)
 * (CQL3) Fix validation for IN queries for non-PK cols (CASSANDRA-4709)
 * fix re-created keyspace disappering after 1.1.5 upgrade
   (CASSANDRA-4698, 4752)
 * (CLI) display elapsed time in 2 fraction digits (CASSANDRA-3460)
 * add authentication support to sstableloader (CASSANDRA-4712)
 * Fix CQL3 'is reversed' logic (CASSANDRA-4716, 4759)
 * (CQL3) Don't return ReversedType in result set metadata (CASSANDRA-4717)
 * Backport adding AlterKeyspace statement (CASSANDRA-4611)
 * (CQL3) Correcty accept upper-case data types (CASSANDRA-4770)
 * Add binary protocol events for schema changes (CASSANDRA-4684)
Merged from 1.0:
 * Switch from NBHM to CHM in MessagingService's callback map, which
   prevents OOM in long-running instances (CASSANDRA-4708)


1.1.5
 * add SecondaryIndex.reload API (CASSANDRA-4581)
 * use millis + atomicint for commitlog segment creation instead of
   nanotime, which has issues under some hypervisors (CASSANDRA-4601)
 * fix FD leak in slice queries (CASSANDRA-4571)
 * avoid recursion in leveled compaction (CASSANDRA-4587)
 * increase stack size under Java7 to 180K
 * Log(info) schema changes (CASSANDRA-4547)
 * Change nodetool setcachecapcity to manipulate global caches (CASSANDRA-4563)
 * (cql3) fix setting compaction strategy (CASSANDRA-4597)
 * fix broken system.schema_* timestamps on system startup (CASSANDRA-4561)
 * fix wrong skip of cache saving (CASSANDRA-4533)
 * Avoid NPE when lost+found is in data dir (CASSANDRA-4572)
 * Respect five-minute flush moratorium after initial CL replay (CASSANDRA-4474)
 * Adds ntp as recommended in debian packaging (CASSANDRA-4606)
 * Configurable transport in CF Record{Reader|Writer} (CASSANDRA-4558)
 * (cql3) fix potential NPE with both equal and unequal restriction (CASSANDRA-4532)
 * (cql3) improves ORDER BY validation (CASSANDRA-4624)
 * Fix potential deadlock during counter writes (CASSANDRA-4578)
 * Fix cql error with ORDER BY when using IN (CASSANDRA-4612)
Merged from 1.0:
 * increase Xss to 160k to accomodate latest 1.6 JVMs (CASSANDRA-4602)
 * fix toString of hint destination tokens (CASSANDRA-4568)
 * Fix multiple values for CurrentLocal NodeID (CASSANDRA-4626)


1.1.4
 * fix offline scrub to catch >= out of order rows (CASSANDRA-4411)
 * fix cassandra-env.sh on RHEL and other non-dash-based systems
   (CASSANDRA-4494)
Merged from 1.0:
 * (Hadoop) fix setting key length for old-style mapred api (CASSANDRA-4534)
 * (Hadoop) fix iterating through a resultset consisting entirely
   of tombstoned rows (CASSANDRA-4466)


1.1.3
 * (cqlsh) add COPY TO (CASSANDRA-4434)
 * munmap commitlog segments before rename (CASSANDRA-4337)
 * (JMX) rename getRangeKeySample to sampleKeyRange to avoid returning
   multi-MB results as an attribute (CASSANDRA-4452)
 * flush based on data size, not throughput; overwritten columns no
   longer artificially inflate liveRatio (CASSANDRA-4399)
 * update default commitlog segment size to 32MB and total commitlog
   size to 32/1024 MB for 32/64 bit JVMs, respectively (CASSANDRA-4422)
 * avoid using global partitioner to estimate ranges in index sstables
   (CASSANDRA-4403)
 * restore pre-CASSANDRA-3862 approach to removing expired tombstones
   from row cache during compaction (CASSANDRA-4364)
 * (stress) support for CQL prepared statements (CASSANDRA-3633)
 * Correctly catch exception when Snappy cannot be loaded (CASSANDRA-4400)
 * (cql3) Support ORDER BY when IN condition is given in WHERE clause (CASSANDRA-4327)
 * (cql3) delete "component_index" column on DROP TABLE call (CASSANDRA-4420)
 * change nanoTime() to currentTimeInMillis() in schema related code (CASSANDRA-4432)
 * add a token generation tool (CASSANDRA-3709)
 * Fix LCS bug with sstable containing only 1 row (CASSANDRA-4411)
 * fix "Can't Modify Index Name" problem on CF update (CASSANDRA-4439)
 * Fix assertion error in getOverlappingSSTables during repair (CASSANDRA-4456)
 * fix nodetool's setcompactionthreshold command (CASSANDRA-4455)
 * Ensure compacted files are never used, to avoid counter overcount (CASSANDRA-4436)
Merged from 1.0:
 * Push the validation of secondary index values to the SecondaryIndexManager (CASSANDRA-4240)
 * allow dropping columns shadowed by not-yet-expired supercolumn or row
   tombstones in PrecompactedRow (CASSANDRA-4396)


1.1.2
 * Fix cleanup not deleting index entries (CASSANDRA-4379)
 * Use correct partitioner when saving + loading caches (CASSANDRA-4331)
 * Check schema before trying to export sstable (CASSANDRA-2760)
 * Raise a meaningful exception instead of NPE when PFS encounters
   an unconfigured node + no default (CASSANDRA-4349)
 * fix bug in sstable blacklisting with LCS (CASSANDRA-4343)
 * LCS no longer promotes tiny sstables out of L0 (CASSANDRA-4341)
 * skip tombstones during hint replay (CASSANDRA-4320)
 * fix NPE in compactionstats (CASSANDRA-4318)
 * enforce 1m min keycache for auto (CASSANDRA-4306)
 * Have DeletedColumn.isMFD always return true (CASSANDRA-4307)
 * (cql3) exeption message for ORDER BY constraints said primary filter can be
    an IN clause, which is misleading (CASSANDRA-4319)
 * (cql3) Reject (not yet supported) creation of 2ndardy indexes on tables with
   composite primary keys (CASSANDRA-4328)
 * Set JVM stack size to 160k for java 7 (CASSANDRA-4275)
 * cqlsh: add COPY command to load data from CSV flat files (CASSANDRA-4012)
 * CFMetaData.fromThrift to throw ConfigurationException upon error (CASSANDRA-4353)
 * Use CF comparator to sort indexed columns in SecondaryIndexManager
   (CASSANDRA-4365)
 * add strategy_options to the KSMetaData.toString() output (CASSANDRA-4248)
 * (cql3) fix range queries containing unqueried results (CASSANDRA-4372)
 * (cql3) allow updating column_alias types (CASSANDRA-4041)
 * (cql3) Fix deletion bug (CASSANDRA-4193)
 * Fix computation of overlapping sstable for leveled compaction (CASSANDRA-4321)
 * Improve scrub and allow to run it offline (CASSANDRA-4321)
 * Fix assertionError in StorageService.bulkLoad (CASSANDRA-4368)
 * (cqlsh) add option to authenticate to a keyspace at startup (CASSANDRA-4108)
 * (cqlsh) fix ASSUME functionality (CASSANDRA-4352)
 * Fix ColumnFamilyRecordReader to not return progress > 100% (CASSANDRA-3942)
Merged from 1.0:
 * Set gc_grace on index CF to 0 (CASSANDRA-4314)


1.1.1
 * add populate_io_cache_on_flush option (CASSANDRA-2635)
 * allow larger cache capacities than 2GB (CASSANDRA-4150)
 * add getsstables command to nodetool (CASSANDRA-4199)
 * apply parent CF compaction settings to secondary index CFs (CASSANDRA-4280)
 * preserve commitlog size cap when recycling segments at startup
   (CASSANDRA-4201)
 * (Hadoop) fix split generation regression (CASSANDRA-4259)
 * ignore min/max compactions settings in LCS, while preserving
   behavior that min=max=0 disables autocompaction (CASSANDRA-4233)
 * log number of rows read from saved cache (CASSANDRA-4249)
 * calculate exact size required for cleanup operations (CASSANDRA-1404)
 * avoid blocking additional writes during flush when the commitlog
   gets behind temporarily (CASSANDRA-1991)
 * enable caching on index CFs based on data CF cache setting (CASSANDRA-4197)
 * warn on invalid replication strategy creation options (CASSANDRA-4046)
 * remove [Freeable]Memory finalizers (CASSANDRA-4222)
 * include tombstone size in ColumnFamily.size, which can prevent OOM
   during sudden mass delete operations by yielding a nonzero liveRatio
   (CASSANDRA-3741)
 * Open 1 sstableScanner per level for leveled compaction (CASSANDRA-4142)
 * Optimize reads when row deletion timestamps allow us to restrict
   the set of sstables we check (CASSANDRA-4116)
 * add support for commitlog archiving and point-in-time recovery
   (CASSANDRA-3690)
 * avoid generating redundant compaction tasks during streaming
   (CASSANDRA-4174)
 * add -cf option to nodetool snapshot, and takeColumnFamilySnapshot to
   StorageService mbean (CASSANDRA-556)
 * optimize cleanup to drop entire sstables where possible (CASSANDRA-4079)
 * optimize truncate when autosnapshot is disabled (CASSANDRA-4153)
 * update caches to use byte[] keys to reduce memory overhead (CASSANDRA-3966)
 * add column limit to cli (CASSANDRA-3012, 4098)
 * clean up and optimize DataOutputBuffer, used by CQL compression and
   CompositeType (CASSANDRA-4072)
 * optimize commitlog checksumming (CASSANDRA-3610)
 * identify and blacklist corrupted SSTables from future compactions
   (CASSANDRA-2261)
 * Move CfDef and KsDef validation out of thrift (CASSANDRA-4037)
 * Expose API to repair a user provided range (CASSANDRA-3912)
 * Add way to force the cassandra-cli to refresh its schema (CASSANDRA-4052)
 * Avoid having replicate on write tasks stacking up at CL.ONE (CASSANDRA-2889)
 * (cql3) Backwards compatibility for composite comparators in non-cql3-aware
   clients (CASSANDRA-4093)
 * (cql3) Fix order by for reversed queries (CASSANDRA-4160)
 * (cql3) Add ReversedType support (CASSANDRA-4004)
 * (cql3) Add timeuuid type (CASSANDRA-4194)
 * (cql3) Minor fixes (CASSANDRA-4185)
 * (cql3) Fix prepared statement in BATCH (CASSANDRA-4202)
 * (cql3) Reduce the list of reserved keywords (CASSANDRA-4186)
 * (cql3) Move max/min compaction thresholds to compaction strategy options
   (CASSANDRA-4187)
 * Fix exception during move when localhost is the only source (CASSANDRA-4200)
 * (cql3) Allow paging through non-ordered partitioner results (CASSANDRA-3771)
 * (cql3) Fix drop index (CASSANDRA-4192)
 * (cql3) Don't return range ghosts anymore (CASSANDRA-3982)
 * fix re-creating Keyspaces/ColumnFamilies with the same name as dropped
   ones (CASSANDRA-4219)
 * fix SecondaryIndex LeveledManifest save upon snapshot (CASSANDRA-4230)
 * fix missing arrayOffset in FBUtilities.hash (CASSANDRA-4250)
 * (cql3) Add name of parameters in CqlResultSet (CASSANDRA-4242)
 * (cql3) Correctly validate order by queries (CASSANDRA-4246)
 * rename stress to cassandra-stress for saner packaging (CASSANDRA-4256)
 * Fix exception on colum metadata with non-string comparator (CASSANDRA-4269)
 * Check for unknown/invalid compression options (CASSANDRA-4266)
 * (cql3) Adds simple access to column timestamp and ttl (CASSANDRA-4217)
 * (cql3) Fix range queries with secondary indexes (CASSANDRA-4257)
 * Better error messages from improper input in cli (CASSANDRA-3865)
 * Try to stop all compaction upon Keyspace or ColumnFamily drop (CASSANDRA-4221)
 * (cql3) Allow keyspace properties to contain hyphens (CASSANDRA-4278)
 * (cql3) Correctly validate keyspace access in create table (CASSANDRA-4296)
 * Avoid deadlock in migration stage (CASSANDRA-3882)
 * Take supercolumn names and deletion info into account in memtable throughput
   (CASSANDRA-4264)
 * Add back backward compatibility for old style replication factor (CASSANDRA-4294)
 * Preserve compatibility with pre-1.1 index queries (CASSANDRA-4262)
Merged from 1.0:
 * Fix super columns bug where cache is not updated (CASSANDRA-4190)
 * fix maxTimestamp to include row tombstones (CASSANDRA-4116)
 * (CLI) properly handle quotes in create/update keyspace commands (CASSANDRA-4129)
 * Avoids possible deadlock during bootstrap (CASSANDRA-4159)
 * fix stress tool that hangs forever on timeout or error (CASSANDRA-4128)
 * stress tool to return appropriate exit code on failure (CASSANDRA-4188)
 * fix compaction NPE when out of disk space and assertions disabled
   (CASSANDRA-3985)
 * synchronize LCS getEstimatedTasks to avoid CME (CASSANDRA-4255)
 * ensure unique streaming session id's (CASSANDRA-4223)
 * kick off background compaction when min/max thresholds change
   (CASSANDRA-4279)
 * improve ability of STCS.getBuckets to deal with 100s of 1000s of
   sstables, such as when convertinb back from LCS (CASSANDRA-4287)
 * Oversize integer in CQL throws NumberFormatException (CASSANDRA-4291)
 * fix 1.0.x node join to mixed version cluster, other nodes >= 1.1 (CASSANDRA-4195)
 * Fix LCS splitting sstable base on uncompressed size (CASSANDRA-4419)
 * Push the validation of secondary index values to the SecondaryIndexManager (CASSANDRA-4240)
 * Don't purge columns during upgradesstables (CASSANDRA-4462)
 * Make cqlsh work with piping (CASSANDRA-4113)
 * Validate arguments for nodetool decommission (CASSANDRA-4061)
 * Report thrift status in nodetool info (CASSANDRA-4010)


1.1.0-final
 * average a reduced liveRatio estimate with the previous one (CASSANDRA-4065)
 * Allow KS and CF names up to 48 characters (CASSANDRA-4157)
 * fix stress build (CASSANDRA-4140)
 * add time remaining estimate to nodetool compactionstats (CASSANDRA-4167)
 * (cql) fix NPE in cql3 ALTER TABLE (CASSANDRA-4163)
 * (cql) Add support for CL.TWO and CL.THREE in CQL (CASSANDRA-4156)
 * (cql) Fix type in CQL3 ALTER TABLE preventing update (CASSANDRA-4170)
 * (cql) Throw invalid exception from CQL3 on obsolete options (CASSANDRA-4171)
 * (cqlsh) fix recognizing uppercase SELECT keyword (CASSANDRA-4161)
 * Pig: wide row support (CASSANDRA-3909)
Merged from 1.0:
 * avoid streaming empty files with bulk loader if sstablewriter errors out
   (CASSANDRA-3946)


1.1-rc1
 * Include stress tool in binary builds (CASSANDRA-4103)
 * (Hadoop) fix wide row iteration when last row read was deleted
   (CASSANDRA-4154)
 * fix read_repair_chance to really default to 0.1 in the cli (CASSANDRA-4114)
 * Adds caching and bloomFilterFpChange to CQL options (CASSANDRA-4042)
 * Adds posibility to autoconfigure size of the KeyCache (CASSANDRA-4087)
 * fix KEYS index from skipping results (CASSANDRA-3996)
 * Remove sliced_buffer_size_in_kb dead option (CASSANDRA-4076)
 * make loadNewSStable preserve sstable version (CASSANDRA-4077)
 * Respect 1.0 cache settings as much as possible when upgrading
   (CASSANDRA-4088)
 * relax path length requirement for sstable files when upgrading on
   non-Windows platforms (CASSANDRA-4110)
 * fix terminination of the stress.java when errors were encountered
   (CASSANDRA-4128)
 * Move CfDef and KsDef validation out of thrift (CASSANDRA-4037)
 * Fix get_paged_slice (CASSANDRA-4136)
 * CQL3: Support slice with exclusive start and stop (CASSANDRA-3785)
Merged from 1.0:
 * support PropertyFileSnitch in bulk loader (CASSANDRA-4145)
 * add auto_snapshot option allowing disabling snapshot before drop/truncate
   (CASSANDRA-3710)
 * allow short snitch names (CASSANDRA-4130)


1.1-beta2
 * rename loaded sstables to avoid conflicts with local snapshots
   (CASSANDRA-3967)
 * start hint replay as soon as FD notifies that the target is back up
   (CASSANDRA-3958)
 * avoid unproductive deserializing of cached rows during compaction
   (CASSANDRA-3921)
 * fix concurrency issues with CQL keyspace creation (CASSANDRA-3903)
 * Show Effective Owership via Nodetool ring <keyspace> (CASSANDRA-3412)
 * Update ORDER BY syntax for CQL3 (CASSANDRA-3925)
 * Fix BulkRecordWriter to not throw NPE if reducer gets no map data from Hadoop (CASSANDRA-3944)
 * Fix bug with counters in super columns (CASSANDRA-3821)
 * Remove deprecated merge_shard_chance (CASSANDRA-3940)
 * add a convenient way to reset a node's schema (CASSANDRA-2963)
 * fix for intermittent SchemaDisagreementException (CASSANDRA-3884)
 * CLI `list <CF>` to limit number of columns and their order (CASSANDRA-3012)
 * ignore deprecated KsDef/CfDef/ColumnDef fields in native schema (CASSANDRA-3963)
 * CLI to report when unsupported column_metadata pair was given (CASSANDRA-3959)
 * reincarnate removed and deprecated KsDef/CfDef attributes (CASSANDRA-3953)
 * Fix race between writes and read for cache (CASSANDRA-3862)
 * perform static initialization of StorageProxy on start-up (CASSANDRA-3797)
 * support trickling fsync() on writes (CASSANDRA-3950)
 * expose counters for unavailable/timeout exceptions given to thrift clients (CASSANDRA-3671)
 * avoid quadratic startup time in LeveledManifest (CASSANDRA-3952)
 * Add type information to new schema_ columnfamilies and remove thrift
   serialization for schema (CASSANDRA-3792)
 * add missing column validator options to the CLI help (CASSANDRA-3926)
 * skip reading saved key cache if CF's caching strategy is NONE or ROWS_ONLY (CASSANDRA-3954)
 * Unify migration code (CASSANDRA-4017)
Merged from 1.0:
 * cqlsh: guess correct version of Python for Arch Linux (CASSANDRA-4090)
 * (CLI) properly handle quotes in create/update keyspace commands (CASSANDRA-4129)
 * Avoids possible deadlock during bootstrap (CASSANDRA-4159)
 * fix stress tool that hangs forever on timeout or error (CASSANDRA-4128)
 * Fix super columns bug where cache is not updated (CASSANDRA-4190)
 * stress tool to return appropriate exit code on failure (CASSANDRA-4188)


1.0.9
 * improve index sampling performance (CASSANDRA-4023)
 * always compact away deleted hints immediately after handoff (CASSANDRA-3955)
 * delete hints from dropped ColumnFamilies on handoff instead of
   erroring out (CASSANDRA-3975)
 * add CompositeType ref to the CLI doc for create/update column family (CASSANDRA-3980)
 * Pig: support Counter ColumnFamilies (CASSANDRA-3973)
 * Pig: Composite column support (CASSANDRA-3684)
 * Avoid NPE during repair when a keyspace has no CFs (CASSANDRA-3988)
 * Fix division-by-zero error on get_slice (CASSANDRA-4000)
 * don't change manifest level for cleanup, scrub, and upgradesstables
   operations under LeveledCompactionStrategy (CASSANDRA-3989, 4112)
 * fix race leading to super columns assertion failure (CASSANDRA-3957)
 * fix NPE on invalid CQL delete command (CASSANDRA-3755)
 * allow custom types in CLI's assume command (CASSANDRA-4081)
 * fix totalBytes count for parallel compactions (CASSANDRA-3758)
 * fix intermittent NPE in get_slice (CASSANDRA-4095)
 * remove unnecessary asserts in native code interfaces (CASSANDRA-4096)
 * Validate blank keys in CQL to avoid assertion errors (CASSANDRA-3612)
 * cqlsh: fix bad decoding of some column names (CASSANDRA-4003)
 * cqlsh: fix incorrect padding with unicode chars (CASSANDRA-4033)
 * Fix EC2 snitch incorrectly reporting region (CASSANDRA-4026)
 * Shut down thrift during decommission (CASSANDRA-4086)
 * Expose nodetool cfhistograms for 2ndary indexes (CASSANDRA-4063)
Merged from 0.8:
 * Fix ConcurrentModificationException in gossiper (CASSANDRA-4019)


1.1-beta1
 * (cqlsh)
   + add SOURCE and CAPTURE commands, and --file option (CASSANDRA-3479)
   + add ALTER COLUMNFAMILY WITH (CASSANDRA-3523)
   + bundle Python dependencies with Cassandra (CASSANDRA-3507)
   + added to Debian package (CASSANDRA-3458)
   + display byte data instead of erroring out on decode failure
     (CASSANDRA-3874)
 * add nodetool rebuild_index (CASSANDRA-3583)
 * add nodetool rangekeysample (CASSANDRA-2917)
 * Fix streaming too much data during move operations (CASSANDRA-3639)
 * Nodetool and CLI connect to localhost by default (CASSANDRA-3568)
 * Reduce memory used by primary index sample (CASSANDRA-3743)
 * (Hadoop) separate input/output configurations (CASSANDRA-3197, 3765)
 * avoid returning internal Cassandra classes over JMX (CASSANDRA-2805)
 * add row-level isolation via SnapTree (CASSANDRA-2893)
 * Optimize key count estimation when opening sstable on startup
   (CASSANDRA-2988)
 * multi-dc replication optimization supporting CL > ONE (CASSANDRA-3577)
 * add command to stop compactions (CASSANDRA-1740, 3566, 3582)
 * multithreaded streaming (CASSANDRA-3494)
 * removed in-tree redhat spec (CASSANDRA-3567)
 * "defragment" rows for name-based queries under STCS, again (CASSANDRA-2503)
 * Recycle commitlog segments for improved performance
   (CASSANDRA-3411, 3543, 3557, 3615)
 * update size-tiered compaction to prioritize small tiers (CASSANDRA-2407)
 * add message expiration logic to OutboundTcpConnection (CASSANDRA-3005)
 * off-heap cache to use sun.misc.Unsafe instead of JNA (CASSANDRA-3271)
 * EACH_QUORUM is only supported for writes (CASSANDRA-3272)
 * replace compactionlock use in schema migration by checking CFS.isValid
   (CASSANDRA-3116)
 * recognize that "SELECT first ... *" isn't really "SELECT *" (CASSANDRA-3445)
 * Use faster bytes comparison (CASSANDRA-3434)
 * Bulk loader is no longer a fat client, (HADOOP) bulk load output format
   (CASSANDRA-3045)
 * (Hadoop) add support for KeyRange.filter
 * remove assumption that keys and token are in bijection
   (CASSANDRA-1034, 3574, 3604)
 * always remove endpoints from delevery queue in HH (CASSANDRA-3546)
 * fix race between cf flush and its 2ndary indexes flush (CASSANDRA-3547)
 * fix potential race in AES when a repair fails (CASSANDRA-3548)
 * Remove columns shadowed by a deleted container even when we cannot purge
   (CASSANDRA-3538)
 * Improve memtable slice iteration performance (CASSANDRA-3545)
 * more efficient allocation of small bloom filters (CASSANDRA-3618)
 * Use separate writer thread in SSTableSimpleUnsortedWriter (CASSANDRA-3619)
 * fsync the directory after new sstable or commitlog segment are created (CASSANDRA-3250)
 * fix minor issues reported by FindBugs (CASSANDRA-3658)
 * global key/row caches (CASSANDRA-3143, 3849)
 * optimize memtable iteration during range scan (CASSANDRA-3638)
 * introduce 'crc_check_chance' in CompressionParameters to support
   a checksum percentage checking chance similarly to read-repair (CASSANDRA-3611)
 * a way to deactivate global key/row cache on per-CF basis (CASSANDRA-3667)
 * fix LeveledCompactionStrategy broken because of generation pre-allocation
   in LeveledManifest (CASSANDRA-3691)
 * finer-grained control over data directories (CASSANDRA-2749)
 * Fix ClassCastException during hinted handoff (CASSANDRA-3694)
 * Upgrade Thrift to 0.7 (CASSANDRA-3213)
 * Make stress.java insert operation to use microseconds (CASSANDRA-3725)
 * Allows (internally) doing a range query with a limit of columns instead of
   rows (CASSANDRA-3742)
 * Allow rangeSlice queries to be start/end inclusive/exclusive (CASSANDRA-3749)
 * Fix BulkLoader to support new SSTable layout and add stream
   throttling to prevent an NPE when there is no yaml config (CASSANDRA-3752)
 * Allow concurrent schema migrations (CASSANDRA-1391, 3832)
 * Add SnapshotCommand to trigger snapshot on remote node (CASSANDRA-3721)
 * Make CFMetaData conversions to/from thrift/native schema inverses
   (CASSANDRA_3559)
 * Add initial code for CQL 3.0-beta (CASSANDRA-2474, 3781, 3753)
 * Add wide row support for ColumnFamilyInputFormat (CASSANDRA-3264)
 * Allow extending CompositeType comparator (CASSANDRA-3657)
 * Avoids over-paging during get_count (CASSANDRA-3798)
 * Add new command to rebuild a node without (repair) merkle tree calculations
   (CASSANDRA-3483, 3922)
 * respect not only row cache capacity but caching mode when
   trying to read data (CASSANDRA-3812)
 * fix system tests (CASSANDRA-3827)
 * CQL support for altering row key type in ALTER TABLE (CASSANDRA-3781)
 * turn compression on by default (CASSANDRA-3871)
 * make hexToBytes refuse invalid input (CASSANDRA-2851)
 * Make secondary indexes CF inherit compression and compaction from their
   parent CF (CASSANDRA-3877)
 * Finish cleanup up tombstone purge code (CASSANDRA-3872)
 * Avoid NPE on aboarted stream-out sessions (CASSANDRA-3904)
 * BulkRecordWriter throws NPE for counter columns (CASSANDRA-3906)
 * Support compression using BulkWriter (CASSANDRA-3907)


1.0.8
 * fix race between cleanup and flush on secondary index CFSes (CASSANDRA-3712)
 * avoid including non-queried nodes in rangeslice read repair
   (CASSANDRA-3843)
 * Only snapshot CF being compacted for snapshot_before_compaction
   (CASSANDRA-3803)
 * Log active compactions in StatusLogger (CASSANDRA-3703)
 * Compute more accurate compaction score per level (CASSANDRA-3790)
 * Return InvalidRequest when using a keyspace that doesn't exist
   (CASSANDRA-3764)
 * disallow user modification of System keyspace (CASSANDRA-3738)
 * allow using sstable2json on secondary index data (CASSANDRA-3738)
 * (cqlsh) add DESCRIBE COLUMNFAMILIES (CASSANDRA-3586)
 * (cqlsh) format blobs correctly and use colors to improve output
   readability (CASSANDRA-3726)
 * synchronize BiMap of bootstrapping tokens (CASSANDRA-3417)
 * show index options in CLI (CASSANDRA-3809)
 * add optional socket timeout for streaming (CASSANDRA-3838)
 * fix truncate not to leave behind non-CFS backed secondary indexes
   (CASSANDRA-3844)
 * make CLI `show schema` to use output stream directly instead
   of StringBuilder (CASSANDRA-3842)
 * remove the wait on hint future during write (CASSANDRA-3870)
 * (cqlsh) ignore missing CfDef opts (CASSANDRA-3933)
 * (cqlsh) look for cqlshlib relative to realpath (CASSANDRA-3767)
 * Fix short read protection (CASSANDRA-3934)
 * Make sure infered and actual schema match (CASSANDRA-3371)
 * Fix NPE during HH delivery (CASSANDRA-3677)
 * Don't put boostrapping node in 'hibernate' status (CASSANDRA-3737)
 * Fix double quotes in windows bat files (CASSANDRA-3744)
 * Fix bad validator lookup (CASSANDRA-3789)
 * Fix soft reset in EC2MultiRegionSnitch (CASSANDRA-3835)
 * Don't leave zombie connections with THSHA thrift server (CASSANDRA-3867)
 * (cqlsh) fix deserialization of data (CASSANDRA-3874)
 * Fix removetoken force causing an inconsistent state (CASSANDRA-3876)
 * Fix ahndling of some types with Pig (CASSANDRA-3886)
 * Don't allow to drop the system keyspace (CASSANDRA-3759)
 * Make Pig deletes disabled by default and configurable (CASSANDRA-3628)
Merged from 0.8:
 * (Pig) fix CassandraStorage to use correct comparator in Super ColumnFamily
   case (CASSANDRA-3251)
 * fix thread safety issues in commitlog replay, primarily affecting
   systems with many (100s) of CF definitions (CASSANDRA-3751)
 * Fix relevant tombstone ignored with super columns (CASSANDRA-3875)


1.0.7
 * fix regression in HH page size calculation (CASSANDRA-3624)
 * retry failed stream on IOException (CASSANDRA-3686)
 * allow configuring bloom_filter_fp_chance (CASSANDRA-3497)
 * attempt hint delivery every ten minutes, or when failure detector
   notifies us that a node is back up, whichever comes first.  hint
   handoff throttle delay default changed to 1ms, from 50 (CASSANDRA-3554)
 * add nodetool setstreamthroughput (CASSANDRA-3571)
 * fix assertion when dropping a columnfamily with no sstables (CASSANDRA-3614)
 * more efficient allocation of small bloom filters (CASSANDRA-3618)
 * CLibrary.createHardLinkWithExec() to check for errors (CASSANDRA-3101)
 * Avoid creating empty and non cleaned writer during compaction (CASSANDRA-3616)
 * stop thrift service in shutdown hook so we can quiesce MessagingService
   (CASSANDRA-3335)
 * (CQL) compaction_strategy_options and compression_parameters for
   CREATE COLUMNFAMILY statement (CASSANDRA-3374)
 * Reset min/max compaction threshold when creating size tiered compaction
   strategy (CASSANDRA-3666)
 * Don't ignore IOException during compaction (CASSANDRA-3655)
 * Fix assertion error for CF with gc_grace=0 (CASSANDRA-3579)
 * Shutdown ParallelCompaction reducer executor after use (CASSANDRA-3711)
 * Avoid < 0 value for pending tasks in leveled compaction (CASSANDRA-3693)
 * (Hadoop) Support TimeUUID in Pig CassandraStorage (CASSANDRA-3327)
 * Check schema is ready before continuing boostrapping (CASSANDRA-3629)
 * Catch overflows during parsing of chunk_length_kb (CASSANDRA-3644)
 * Improve stream protocol mismatch errors (CASSANDRA-3652)
 * Avoid multiple thread doing HH to the same target (CASSANDRA-3681)
 * Add JMX property for rp_timeout_in_ms (CASSANDRA-2940)
 * Allow DynamicCompositeType to compare component of different types
   (CASSANDRA-3625)
 * Flush non-cfs backed secondary indexes (CASSANDRA-3659)
 * Secondary Indexes should report memory consumption (CASSANDRA-3155)
 * fix for SelectStatement start/end key are not set correctly
   when a key alias is involved (CASSANDRA-3700)
 * fix CLI `show schema` command insert of an extra comma in
   column_metadata (CASSANDRA-3714)
Merged from 0.8:
 * avoid logging (harmless) exception when GC takes < 1ms (CASSANDRA-3656)
 * prevent new nodes from thinking down nodes are up forever (CASSANDRA-3626)
 * use correct list of replicas for LOCAL_QUORUM reads when read repair
   is disabled (CASSANDRA-3696)
 * block on flush before compacting hints (may prevent OOM) (CASSANDRA-3733)


1.0.6
 * (CQL) fix cqlsh support for replicate_on_write (CASSANDRA-3596)
 * fix adding to leveled manifest after streaming (CASSANDRA-3536)
 * filter out unavailable cipher suites when using encryption (CASSANDRA-3178)
 * (HADOOP) add old-style api support for CFIF and CFRR (CASSANDRA-2799)
 * Support TimeUUIDType column names in Stress.java tool (CASSANDRA-3541)
 * (CQL) INSERT/UPDATE/DELETE/TRUNCATE commands should allow CF names to
   be qualified by keyspace (CASSANDRA-3419)
 * always remove endpoints from delevery queue in HH (CASSANDRA-3546)
 * fix race between cf flush and its 2ndary indexes flush (CASSANDRA-3547)
 * fix potential race in AES when a repair fails (CASSANDRA-3548)
 * fix default value validation usage in CLI SET command (CASSANDRA-3553)
 * Optimize componentsFor method for compaction and startup time
   (CASSANDRA-3532)
 * (CQL) Proper ColumnFamily metadata validation on CREATE COLUMNFAMILY
   (CASSANDRA-3565)
 * fix compression "chunk_length_kb" option to set correct kb value for
   thrift/avro (CASSANDRA-3558)
 * fix missing response during range slice repair (CASSANDRA-3551)
 * 'describe ring' moved from CLI to nodetool and available through JMX (CASSANDRA-3220)
 * add back partitioner to sstable metadata (CASSANDRA-3540)
 * fix NPE in get_count for counters (CASSANDRA-3601)
Merged from 0.8:
 * remove invalid assertion that table was opened before dropping it
   (CASSANDRA-3580)
 * range and index scans now only send requests to enough replicas to
   satisfy requested CL + RR (CASSANDRA-3598)
 * use cannonical host for local node in nodetool info (CASSANDRA-3556)
 * remove nonlocal DC write optimization since it only worked with
   CL.ONE or CL.LOCAL_QUORUM (CASSANDRA-3577, 3585)
 * detect misuses of CounterColumnType (CASSANDRA-3422)
 * turn off string interning in json2sstable, take 2 (CASSANDRA-2189)
 * validate compression parameters on add/update of the ColumnFamily
   (CASSANDRA-3573)
 * Check for 0.0.0.0 is incorrect in CFIF (CASSANDRA-3584)
 * Increase vm.max_map_count in debian packaging (CASSANDRA-3563)
 * gossiper will never add itself to saved endpoints (CASSANDRA-3485)


1.0.5
 * revert CASSANDRA-3407 (see CASSANDRA-3540)
 * fix assertion error while forwarding writes to local nodes (CASSANDRA-3539)


1.0.4
 * fix self-hinting of timed out read repair updates and make hinted handoff
   less prone to OOMing a coordinator (CASSANDRA-3440)
 * expose bloom filter sizes via JMX (CASSANDRA-3495)
 * enforce RP tokens 0..2**127 (CASSANDRA-3501)
 * canonicalize paths exposed through JMX (CASSANDRA-3504)
 * fix "liveSize" stat when sstables are removed (CASSANDRA-3496)
 * add bloom filter FP rates to nodetool cfstats (CASSANDRA-3347)
 * record partitioner in sstable metadata component (CASSANDRA-3407)
 * add new upgradesstables nodetool command (CASSANDRA-3406)
 * skip --debug requirement to see common exceptions in CLI (CASSANDRA-3508)
 * fix incorrect query results due to invalid max timestamp (CASSANDRA-3510)
 * make sstableloader recognize compressed sstables (CASSANDRA-3521)
 * avoids race in OutboundTcpConnection in multi-DC setups (CASSANDRA-3530)
 * use SETLOCAL in cassandra.bat (CASSANDRA-3506)
 * fix ConcurrentModificationException in Table.all() (CASSANDRA-3529)
Merged from 0.8:
 * fix concurrence issue in the FailureDetector (CASSANDRA-3519)
 * fix array out of bounds error in counter shard removal (CASSANDRA-3514)
 * avoid dropping tombstones when they might still be needed to shadow
   data in a different sstable (CASSANDRA-2786)


1.0.3
 * revert name-based query defragmentation aka CASSANDRA-2503 (CASSANDRA-3491)
 * fix invalidate-related test failures (CASSANDRA-3437)
 * add next-gen cqlsh to bin/ (CASSANDRA-3188, 3131, 3493)
 * (CQL) fix handling of rows with no columns (CASSANDRA-3424, 3473)
 * fix querying supercolumns by name returning only a subset of
   subcolumns or old subcolumn versions (CASSANDRA-3446)
 * automatically compute sha1 sum for uncompressed data files (CASSANDRA-3456)
 * fix reading metadata/statistics component for version < h (CASSANDRA-3474)
 * add sstable forward-compatibility (CASSANDRA-3478)
 * report compression ratio in CFSMBean (CASSANDRA-3393)
 * fix incorrect size exception during streaming of counters (CASSANDRA-3481)
 * (CQL) fix for counter decrement syntax (CASSANDRA-3418)
 * Fix race introduced by CASSANDRA-2503 (CASSANDRA-3482)
 * Fix incomplete deletion of delivered hints (CASSANDRA-3466)
 * Avoid rescheduling compactions when no compaction was executed
   (CASSANDRA-3484)
 * fix handling of the chunk_length_kb compression options (CASSANDRA-3492)
Merged from 0.8:
 * fix updating CF row_cache_provider (CASSANDRA-3414)
 * CFMetaData.convertToThrift method to set RowCacheProvider (CASSANDRA-3405)
 * acquire compactionlock during truncate (CASSANDRA-3399)
 * fix displaying cfdef entries for super columnfamilies (CASSANDRA-3415)
 * Make counter shard merging thread safe (CASSANDRA-3178)
 * Revert CASSANDRA-2855
 * Fix bug preventing the use of efficient cross-DC writes (CASSANDRA-3472)
 * `describe ring` command for CLI (CASSANDRA-3220)
 * (Hadoop) skip empty rows when entire row is requested, redux (CASSANDRA-2855)


1.0.2
 * "defragment" rows for name-based queries under STCS (CASSANDRA-2503)
 * Add timing information to cassandra-cli GET/SET/LIST queries (CASSANDRA-3326)
 * Only create one CompressionMetadata object per sstable (CASSANDRA-3427)
 * cleanup usage of StorageService.setMode() (CASSANDRA-3388)
 * Avoid large array allocation for compressed chunk offsets (CASSANDRA-3432)
 * fix DecimalType bytebuffer marshalling (CASSANDRA-3421)
 * fix bug that caused first column in per row indexes to be ignored
   (CASSANDRA-3441)
 * add JMX call to clean (failed) repair sessions (CASSANDRA-3316)
 * fix sstableloader reference acquisition bug (CASSANDRA-3438)
 * fix estimated row size regression (CASSANDRA-3451)
 * make sure we don't return more columns than asked (CASSANDRA-3303, 3395)
Merged from 0.8:
 * acquire compactionlock during truncate (CASSANDRA-3399)
 * fix displaying cfdef entries for super columnfamilies (CASSANDRA-3415)


1.0.1
 * acquire references during index build to prevent delete problems
   on Windows (CASSANDRA-3314)
 * describe_ring should include datacenter/topology information (CASSANDRA-2882)
 * Thrift sockets are not properly buffered (CASSANDRA-3261)
 * performance improvement for bytebufferutil compare function (CASSANDRA-3286)
 * add system.versions ColumnFamily (CASSANDRA-3140)
 * reduce network copies (CASSANDRA-3333, 3373)
 * limit nodetool to 32MB of heap (CASSANDRA-3124)
 * (CQL) update parser to accept "timestamp" instead of "date" (CASSANDRA-3149)
 * Fix CLI `show schema` to include "compression_options" (CASSANDRA-3368)
 * Snapshot to include manifest under LeveledCompactionStrategy (CASSANDRA-3359)
 * (CQL) SELECT query should allow CF name to be qualified by keyspace (CASSANDRA-3130)
 * (CQL) Fix internal application error specifying 'using consistency ...'
   in lower case (CASSANDRA-3366)
 * fix Deflate compression when compression actually makes the data bigger
   (CASSANDRA-3370)
 * optimize UUIDGen to avoid lock contention on InetAddress.getLocalHost
   (CASSANDRA-3387)
 * tolerate index being dropped mid-mutation (CASSANDRA-3334, 3313)
 * CompactionManager is now responsible for checking for new candidates
   post-task execution, enabling more consistent leveled compaction
   (CASSANDRA-3391)
 * Cache HSHA threads (CASSANDRA-3372)
 * use CF/KS names as snapshot prefix for drop + truncate operations
   (CASSANDRA-2997)
 * Break bloom filters up to avoid heap fragmentation (CASSANDRA-2466)
 * fix cassandra hanging on jsvc stop (CASSANDRA-3302)
 * Avoid leveled compaction getting blocked on errors (CASSANDRA-3408)
 * Make reloading the compaction strategy safe (CASSANDRA-3409)
 * ignore 0.8 hints even if compaction begins before we try to purge
   them (CASSANDRA-3385)
 * remove procrun (bin\daemon) from Cassandra source tree and
   artifacts (CASSANDRA-3331)
 * make cassandra compile under JDK7 (CASSANDRA-3275)
 * remove dependency of clientutil.jar to FBUtilities (CASSANDRA-3299)
 * avoid truncation errors by using long math on long values (CASSANDRA-3364)
 * avoid clock drift on some Windows machine (CASSANDRA-3375)
 * display cache provider in cli 'describe keyspace' command (CASSANDRA-3384)
 * fix incomplete topology information in describe_ring (CASSANDRA-3403)
 * expire dead gossip states based on time (CASSANDRA-2961)
 * improve CompactionTask extensibility (CASSANDRA-3330)
 * Allow one leveled compaction task to kick off another (CASSANDRA-3363)
 * allow encryption only between datacenters (CASSANDRA-2802)
Merged from 0.8:
 * fix truncate allowing data to be replayed post-restart (CASSANDRA-3297)
 * make iwriter final in IndexWriter to avoid NPE (CASSANDRA-2863)
 * (CQL) update grammar to require key clause in DELETE statement
   (CASSANDRA-3349)
 * (CQL) allow numeric keyspace names in USE statement (CASSANDRA-3350)
 * (Hadoop) skip empty rows when slicing the entire row (CASSANDRA-2855)
 * Fix handling of tombstone by SSTableExport/Import (CASSANDRA-3357)
 * fix ColumnIndexer to use long offsets (CASSANDRA-3358)
 * Improved CLI exceptions (CASSANDRA-3312)
 * Fix handling of tombstone by SSTableExport/Import (CASSANDRA-3357)
 * Only count compaction as active (for throttling) when they have
   successfully acquired the compaction lock (CASSANDRA-3344)
 * Display CLI version string on startup (CASSANDRA-3196)
 * (Hadoop) make CFIF try rpc_address or fallback to listen_address
   (CASSANDRA-3214)
 * (Hadoop) accept comma delimited lists of initial thrift connections
   (CASSANDRA-3185)
 * ColumnFamily min_compaction_threshold should be >= 2 (CASSANDRA-3342)
 * (Pig) add 0.8+ types and key validation type in schema (CASSANDRA-3280)
 * Fix completely removing column metadata using CLI (CASSANDRA-3126)
 * CLI `describe cluster;` output should be on separate lines for separate versions
   (CASSANDRA-3170)
 * fix changing durable_writes keyspace option during CF creation
   (CASSANDRA-3292)
 * avoid locking on update when no indexes are involved (CASSANDRA-3386)
 * fix assertionError during repair with ordered partitioners (CASSANDRA-3369)
 * correctly serialize key_validation_class for avro (CASSANDRA-3391)
 * don't expire counter tombstone after streaming (CASSANDRA-3394)
 * prevent nodes that failed to join from hanging around forever
   (CASSANDRA-3351)
 * remove incorrect optimization from slice read path (CASSANDRA-3390)
 * Fix race in AntiEntropyService (CASSANDRA-3400)


1.0.0-final
 * close scrubbed sstable fd before deleting it (CASSANDRA-3318)
 * fix bug preventing obsolete commitlog segments from being removed
   (CASSANDRA-3269)
 * tolerate whitespace in seed CDL (CASSANDRA-3263)
 * Change default heap thresholds to max(min(1/2 ram, 1G), min(1/4 ram, 8GB))
   (CASSANDRA-3295)
 * Fix broken CompressedRandomAccessReaderTest (CASSANDRA-3298)
 * (CQL) fix type information returned for wildcard queries (CASSANDRA-3311)
 * add estimated tasks to LeveledCompactionStrategy (CASSANDRA-3322)
 * avoid including compaction cache-warming in keycache stats (CASSANDRA-3325)
 * run compaction and hinted handoff threads at MIN_PRIORITY (CASSANDRA-3308)
 * default hsha thrift server to cpu core count in rpc pool (CASSANDRA-3329)
 * add bin\daemon to binary tarball for Windows service (CASSANDRA-3331)
 * Fix places where uncompressed size of sstables was use in place of the
   compressed one (CASSANDRA-3338)
 * Fix hsha thrift server (CASSANDRA-3346)
 * Make sure repair only stream needed sstables (CASSANDRA-3345)


1.0.0-rc2
 * Log a meaningful warning when a node receives a message for a repair session
   that doesn't exist anymore (CASSANDRA-3256)
 * test for NUMA policy support as well as numactl presence (CASSANDRA-3245)
 * Fix FD leak when internode encryption is enabled (CASSANDRA-3257)
 * Remove incorrect assertion in mergeIterator (CASSANDRA-3260)
 * FBUtilities.hexToBytes(String) to throw NumberFormatException when string
   contains non-hex characters (CASSANDRA-3231)
 * Keep SimpleSnitch proximity ordering unchanged from what the Strategy
   generates, as intended (CASSANDRA-3262)
 * remove Scrub from compactionstats when finished (CASSANDRA-3255)
 * fix counter entry in jdbc TypesMap (CASSANDRA-3268)
 * fix full queue scenario for ParallelCompactionIterator (CASSANDRA-3270)
 * fix bootstrap process (CASSANDRA-3285)
 * don't try delivering hints if when there isn't any (CASSANDRA-3176)
 * CLI documentation change for ColumnFamily `compression_options` (CASSANDRA-3282)
 * ignore any CF ids sent by client for adding CF/KS (CASSANDRA-3288)
 * remove obsolete hints on first startup (CASSANDRA-3291)
 * use correct ISortedColumns for time-optimized reads (CASSANDRA-3289)
 * Evict gossip state immediately when a token is taken over by a new IP
   (CASSANDRA-3259)


1.0.0-rc1
 * Update CQL to generate microsecond timestamps by default (CASSANDRA-3227)
 * Fix counting CFMetadata towards Memtable liveRatio (CASSANDRA-3023)
 * Kill server on wrapped OOME such as from FileChannel.map (CASSANDRA-3201)
 * remove unnecessary copy when adding to row cache (CASSANDRA-3223)
 * Log message when a full repair operation completes (CASSANDRA-3207)
 * Fix streamOutSession keeping sstables references forever if the remote end
   dies (CASSANDRA-3216)
 * Remove dynamic_snitch boolean from example configuration (defaulting to
   true) and set default badness threshold to 0.1 (CASSANDRA-3229)
 * Base choice of random or "balanced" token on bootstrap on whether
   schema definitions were found (CASSANDRA-3219)
 * Fixes for LeveledCompactionStrategy score computation, prioritization,
   scheduling, and performance (CASSANDRA-3224, 3234)
 * parallelize sstable open at server startup (CASSANDRA-2988)
 * fix handling of exceptions writing to OutboundTcpConnection (CASSANDRA-3235)
 * Allow using quotes in "USE <keyspace>;" CLI command (CASSANDRA-3208)
 * Don't allow any cache loading exceptions to halt startup (CASSANDRA-3218)
 * Fix sstableloader --ignores option (CASSANDRA-3247)
 * File descriptor limit increased in packaging (CASSANDRA-3206)
 * Fix deadlock in commit log during flush (CASSANDRA-3253)


1.0.0-beta1
 * removed binarymemtable (CASSANDRA-2692)
 * add commitlog_total_space_in_mb to prevent fragmented logs (CASSANDRA-2427)
 * removed commitlog_rotation_threshold_in_mb configuration (CASSANDRA-2771)
 * make AbstractBounds.normalize de-overlapp overlapping ranges (CASSANDRA-2641)
 * replace CollatingIterator, ReducingIterator with MergeIterator
   (CASSANDRA-2062)
 * Fixed the ability to set compaction strategy in cli using create column
   family command (CASSANDRA-2778)
 * clean up tmp files after failed compaction (CASSANDRA-2468)
 * restrict repair streaming to specific columnfamilies (CASSANDRA-2280)
 * don't bother persisting columns shadowed by a row tombstone (CASSANDRA-2589)
 * reset CF and SC deletion times after gc_grace (CASSANDRA-2317)
 * optimize away seek when compacting wide rows (CASSANDRA-2879)
 * single-pass streaming (CASSANDRA-2677, 2906, 2916, 3003)
 * use reference counting for deleting sstables instead of relying on GC
   (CASSANDRA-2521, 3179)
 * store hints as serialized mutations instead of pointers to data row
   (CASSANDRA-2045)
 * store hints in the coordinator node instead of in the closest replica
   (CASSANDRA-2914)
 * add row_cache_keys_to_save CF option (CASSANDRA-1966)
 * check column family validity in nodetool repair (CASSANDRA-2933)
 * use lazy initialization instead of class initialization in NodeId
   (CASSANDRA-2953)
 * add paging to get_count (CASSANDRA-2894)
 * fix "short reads" in [multi]get (CASSANDRA-2643, 3157, 3192)
 * add optional compression for sstables (CASSANDRA-47, 2994, 3001, 3128)
 * add scheduler JMX metrics (CASSANDRA-2962)
 * add block level checksum for compressed data (CASSANDRA-1717)
 * make column family backed column map pluggable and introduce unsynchronized
   ArrayList backed one to speedup reads (CASSANDRA-2843, 3165, 3205)
 * refactoring of the secondary index api (CASSANDRA-2982)
 * make CL > ONE reads wait for digest reconciliation before returning
   (CASSANDRA-2494)
 * fix missing logging for some exceptions (CASSANDRA-2061)
 * refactor and optimize ColumnFamilyStore.files(...) and Descriptor.fromFilename(String)
   and few other places responsible for work with SSTable files (CASSANDRA-3040)
 * Stop reading from sstables once we know we have the most recent columns,
   for query-by-name requests (CASSANDRA-2498)
 * Add query-by-column mode to stress.java (CASSANDRA-3064)
 * Add "install" command to cassandra.bat (CASSANDRA-292)
 * clean up KSMetadata, CFMetadata from unnecessary
   Thrift<->Avro conversion methods (CASSANDRA-3032)
 * Add timeouts to client request schedulers (CASSANDRA-3079, 3096)
 * Cli to use hashes rather than array of hashes for strategy options (CASSANDRA-3081)
 * LeveledCompactionStrategy (CASSANDRA-1608, 3085, 3110, 3087, 3145, 3154, 3182)
 * Improvements of the CLI `describe` command (CASSANDRA-2630)
 * reduce window where dropped CF sstables may not be deleted (CASSANDRA-2942)
 * Expose gossip/FD info to JMX (CASSANDRA-2806)
 * Fix streaming over SSL when compressed SSTable involved (CASSANDRA-3051)
 * Add support for pluggable secondary index implementations (CASSANDRA-3078)
 * remove compaction_thread_priority setting (CASSANDRA-3104)
 * generate hints for replicas that timeout, not just replicas that are known
   to be down before starting (CASSANDRA-2034)
 * Add throttling for internode streaming (CASSANDRA-3080)
 * make the repair of a range repair all replica (CASSANDRA-2610, 3194)
 * expose the ability to repair the first range (as returned by the
   partitioner) of a node (CASSANDRA-2606)
 * Streams Compression (CASSANDRA-3015)
 * add ability to use multiple threads during a single compaction
   (CASSANDRA-2901)
 * make AbstractBounds.normalize support overlapping ranges (CASSANDRA-2641)
 * fix of the CQL count() behavior (CASSANDRA-3068)
 * use TreeMap backed column families for the SSTable simple writers
   (CASSANDRA-3148)
 * fix inconsistency of the CLI syntax when {} should be used instead of [{}]
   (CASSANDRA-3119)
 * rename CQL type names to match expected SQL behavior (CASSANDRA-3149, 3031)
 * Arena-based allocation for memtables (CASSANDRA-2252, 3162, 3163, 3168)
 * Default RR chance to 0.1 (CASSANDRA-3169)
 * Add RowLevel support to secondary index API (CASSANDRA-3147)
 * Make SerializingCacheProvider the default if JNA is available (CASSANDRA-3183)
 * Fix backwards compatibilty for CQL memtable properties (CASSANDRA-3190)
 * Add five-minute delay before starting compactions on a restarted server
   (CASSANDRA-3181)
 * Reduce copies done for intra-host messages (CASSANDRA-1788, 3144)
 * support of compaction strategy option for stress.java (CASSANDRA-3204)
 * make memtable throughput and column count thresholds no-ops (CASSANDRA-2449)
 * Return schema information along with the resultSet in CQL (CASSANDRA-2734)
 * Add new DecimalType (CASSANDRA-2883)
 * Fix assertion error in RowRepairResolver (CASSANDRA-3156)
 * Reduce unnecessary high buffer sizes (CASSANDRA-3171)
 * Pluggable compaction strategy (CASSANDRA-1610)
 * Add new broadcast_address config option (CASSANDRA-2491)


0.8.7
 * Kill server on wrapped OOME such as from FileChannel.map (CASSANDRA-3201)
 * Allow using quotes in "USE <keyspace>;" CLI command (CASSANDRA-3208)
 * Log message when a full repair operation completes (CASSANDRA-3207)
 * Don't allow any cache loading exceptions to halt startup (CASSANDRA-3218)
 * Fix sstableloader --ignores option (CASSANDRA-3247)
 * File descriptor limit increased in packaging (CASSANDRA-3206)
 * Log a meaningfull warning when a node receive a message for a repair session
   that doesn't exist anymore (CASSANDRA-3256)
 * Fix FD leak when internode encryption is enabled (CASSANDRA-3257)
 * FBUtilities.hexToBytes(String) to throw NumberFormatException when string
   contains non-hex characters (CASSANDRA-3231)
 * Keep SimpleSnitch proximity ordering unchanged from what the Strategy
   generates, as intended (CASSANDRA-3262)
 * remove Scrub from compactionstats when finished (CASSANDRA-3255)
 * Fix tool .bat files when CASSANDRA_HOME contains spaces (CASSANDRA-3258)
 * Force flush of status table when removing/updating token (CASSANDRA-3243)
 * Evict gossip state immediately when a token is taken over by a new IP (CASSANDRA-3259)
 * Fix bug where the failure detector can take too long to mark a host
   down (CASSANDRA-3273)
 * (Hadoop) allow wrapping ranges in queries (CASSANDRA-3137)
 * (Hadoop) check all interfaces for a match with split location
   before falling back to random replica (CASSANDRA-3211)
 * (Hadoop) Make Pig storage handle implements LoadMetadata (CASSANDRA-2777)
 * (Hadoop) Fix exception during PIG 'dump' (CASSANDRA-2810)
 * Fix stress COUNTER_GET option (CASSANDRA-3301)
 * Fix missing fields in CLI `show schema` output (CASSANDRA-3304)
 * Nodetool no longer leaks threads and closes JMX connections (CASSANDRA-3309)
 * fix truncate allowing data to be replayed post-restart (CASSANDRA-3297)
 * Move SimpleAuthority and SimpleAuthenticator to examples (CASSANDRA-2922)
 * Fix handling of tombstone by SSTableExport/Import (CASSANDRA-3357)
 * Fix transposition in cfHistograms (CASSANDRA-3222)
 * Allow using number as DC name when creating keyspace in CQL (CASSANDRA-3239)
 * Force flush of system table after updating/removing a token (CASSANDRA-3243)


0.8.6
 * revert CASSANDRA-2388
 * change TokenRange.endpoints back to listen/broadcast address to match
   pre-1777 behavior, and add TokenRange.rpc_endpoints instead (CASSANDRA-3187)
 * avoid trying to watch cassandra-topology.properties when loaded from jar
   (CASSANDRA-3138)
 * prevent users from creating keyspaces with LocalStrategy replication
   (CASSANDRA-3139)
 * fix CLI `show schema;` to output correct keyspace definition statement
   (CASSANDRA-3129)
 * CustomTThreadPoolServer to log TTransportException at DEBUG level
   (CASSANDRA-3142)
 * allow topology sort to work with non-unique rack names between
   datacenters (CASSANDRA-3152)
 * Improve caching of same-version Messages on digest and repair paths
   (CASSANDRA-3158)
 * Randomize choice of first replica for counter increment (CASSANDRA-2890)
 * Fix using read_repair_chance instead of merge_shard_change (CASSANDRA-3202)
 * Avoid streaming data to nodes that already have it, on move as well as
   decommission (CASSANDRA-3041)
 * Fix divide by zero error in GCInspector (CASSANDRA-3164)
 * allow quoting of the ColumnFamily name in CLI `create column family`
   statement (CASSANDRA-3195)
 * Fix rolling upgrade from 0.7 to 0.8 problem (CASSANDRA-3166)
 * Accomodate missing encryption_options in IncomingTcpConnection.stream
   (CASSANDRA-3212)


0.8.5
 * fix NPE when encryption_options is unspecified (CASSANDRA-3007)
 * include column name in validation failure exceptions (CASSANDRA-2849)
 * make sure truncate clears out the commitlog so replay won't re-
   populate with truncated data (CASSANDRA-2950)
 * fix NPE when debug logging is enabled and dropped CF is present
   in a commitlog segment (CASSANDRA-3021)
 * fix cassandra.bat when CASSANDRA_HOME contains spaces (CASSANDRA-2952)
 * fix to SSTableSimpleUnsortedWriter bufferSize calculation (CASSANDRA-3027)
 * make cleanup and normal compaction able to skip empty rows
   (rows containing nothing but expired tombstones) (CASSANDRA-3039)
 * work around native memory leak in com.sun.management.GarbageCollectorMXBean
   (CASSANDRA-2868)
 * validate that column names in column_metadata are not equal to key_alias
   on create/update of the ColumnFamily and CQL 'ALTER' statement (CASSANDRA-3036)
 * return an InvalidRequestException if an indexed column is assigned
   a value larger than 64KB (CASSANDRA-3057)
 * fix of numeric-only and string column names handling in CLI "drop index"
   (CASSANDRA-3054)
 * prune index scan resultset back to original request for lazy
   resultset expansion case (CASSANDRA-2964)
 * (Hadoop) fail jobs when Cassandra node has failed but TaskTracker
   has not (CASSANDRA-2388)
 * fix dynamic snitch ignoring nodes when read_repair_chance is zero
   (CASSANDRA-2662)
 * avoid retaining references to dropped CFS objects in
   CompactionManager.estimatedCompactions (CASSANDRA-2708)
 * expose rpc timeouts per host in MessagingServiceMBean (CASSANDRA-2941)
 * avoid including cwd in classpath for deb and rpm packages (CASSANDRA-2881)
 * remove gossip state when a new IP takes over a token (CASSANDRA-3071)
 * allow sstable2json to work on index sstable files (CASSANDRA-3059)
 * always hint counters (CASSANDRA-3099)
 * fix log4j initialization in EmbeddedCassandraService (CASSANDRA-2857)
 * remove gossip state when a new IP takes over a token (CASSANDRA-3071)
 * work around native memory leak in com.sun.management.GarbageCollectorMXBean
    (CASSANDRA-2868)
 * fix UnavailableException with writes at CL.EACH_QUORM (CASSANDRA-3084)
 * fix parsing of the Keyspace and ColumnFamily names in numeric
   and string representations in CLI (CASSANDRA-3075)
 * fix corner cases in Range.differenceToFetch (CASSANDRA-3084)
 * fix ip address String representation in the ring cache (CASSANDRA-3044)
 * fix ring cache compatibility when mixing pre-0.8.4 nodes with post-
   in the same cluster (CASSANDRA-3023)
 * make repair report failure when a node participating dies (instead of
   hanging forever) (CASSANDRA-2433)
 * fix handling of the empty byte buffer by ReversedType (CASSANDRA-3111)
 * Add validation that Keyspace names are case-insensitively unique (CASSANDRA-3066)
 * catch invalid key_validation_class before instantiating UpdateColumnFamily (CASSANDRA-3102)
 * make Range and Bounds objects client-safe (CASSANDRA-3108)
 * optionally skip log4j configuration (CASSANDRA-3061)
 * bundle sstableloader with the debian package (CASSANDRA-3113)
 * don't try to build secondary indexes when there is none (CASSANDRA-3123)
 * improve SSTableSimpleUnsortedWriter speed for large rows (CASSANDRA-3122)
 * handle keyspace arguments correctly in nodetool snapshot (CASSANDRA-3038)
 * Fix SSTableImportTest on windows (CASSANDRA-3043)
 * expose compactionThroughputMbPerSec through JMX (CASSANDRA-3117)
 * log keyspace and CF of large rows being compacted


0.8.4
 * change TokenRing.endpoints to be a list of rpc addresses instead of
   listen/broadcast addresses (CASSANDRA-1777)
 * include files-to-be-streamed in StreamInSession.getSources (CASSANDRA-2972)
 * use JAVA env var in cassandra-env.sh (CASSANDRA-2785, 2992)
 * avoid doing read for no-op replicate-on-write at CL=1 (CASSANDRA-2892)
 * refuse counter write for CL.ANY (CASSANDRA-2990)
 * switch back to only logging recent dropped messages (CASSANDRA-3004)
 * always deserialize RowMutation for counters (CASSANDRA-3006)
 * ignore saved replication_factor strategy_option for NTS (CASSANDRA-3011)
 * make sure pre-truncate CL segments are discarded (CASSANDRA-2950)


0.8.3
 * add ability to drop local reads/writes that are going to timeout
   (CASSANDRA-2943)
 * revamp token removal process, keep gossip states for 3 days (CASSANDRA-2496)
 * don't accept extra args for 0-arg nodetool commands (CASSANDRA-2740)
 * log unavailableexception details at debug level (CASSANDRA-2856)
 * expose data_dir though jmx (CASSANDRA-2770)
 * don't include tmp files as sstable when create cfs (CASSANDRA-2929)
 * log Java classpath on startup (CASSANDRA-2895)
 * keep gossipped version in sync with actual on migration coordinator
   (CASSANDRA-2946)
 * use lazy initialization instead of class initialization in NodeId
   (CASSANDRA-2953)
 * check column family validity in nodetool repair (CASSANDRA-2933)
 * speedup bytes to hex conversions dramatically (CASSANDRA-2850)
 * Flush memtables on shutdown when durable writes are disabled
   (CASSANDRA-2958)
 * improved POSIX compatibility of start scripts (CASsANDRA-2965)
 * add counter support to Hadoop InputFormat (CASSANDRA-2981)
 * fix bug where dirty commitlog segments were removed (and avoid keeping
   segments with no post-flush activity permanently dirty) (CASSANDRA-2829)
 * fix throwing exception with batch mutation of counter super columns
   (CASSANDRA-2949)
 * ignore system tables during repair (CASSANDRA-2979)
 * throw exception when NTS is given replication_factor as an option
   (CASSANDRA-2960)
 * fix assertion error during compaction of counter CFs (CASSANDRA-2968)
 * avoid trying to create index names, when no index exists (CASSANDRA-2867)
 * don't sample the system table when choosing a bootstrap token
   (CASSANDRA-2825)
 * gossiper notifies of local state changes (CASSANDRA-2948)
 * add asynchronous and half-sync/half-async (hsha) thrift servers
   (CASSANDRA-1405)
 * fix potential use of free'd native memory in SerializingCache
   (CASSANDRA-2951)
 * prune index scan resultset back to original request for lazy
   resultset expansion case (CASSANDRA-2964)
 * (Hadoop) fail jobs when Cassandra node has failed but TaskTracker
    has not (CASSANDRA-2388)


0.8.2
 * CQL:
   - include only one row per unique key for IN queries (CASSANDRA-2717)
   - respect client timestamp on full row deletions (CASSANDRA-2912)
 * improve thread-safety in StreamOutSession (CASSANDRA-2792)
 * allow deleting a row and updating indexed columns in it in the
   same mutation (CASSANDRA-2773)
 * Expose number of threads blocked on submitting memtable to flush
   in JMX (CASSANDRA-2817)
 * add ability to return "endpoints" to nodetool (CASSANDRA-2776)
 * Add support for multiple (comma-delimited) coordinator addresses
   to ColumnFamilyInputFormat (CASSANDRA-2807)
 * fix potential NPE while scheduling read repair for range slice
   (CASSANDRA-2823)
 * Fix race in SystemTable.getCurrentLocalNodeId (CASSANDRA-2824)
 * Correctly set default for replicate_on_write (CASSANDRA-2835)
 * improve nodetool compactionstats formatting (CASSANDRA-2844)
 * fix index-building status display (CASSANDRA-2853)
 * fix CLI perpetuating obsolete KsDef.replication_factor (CASSANDRA-2846)
 * improve cli treatment of multiline comments (CASSANDRA-2852)
 * handle row tombstones correctly in EchoedRow (CASSANDRA-2786)
 * add MessagingService.get[Recently]DroppedMessages and
   StorageService.getExceptionCount (CASSANDRA-2804)
 * fix possibility of spurious UnavailableException for LOCAL_QUORUM
   reads with dynamic snitch + read repair disabled (CASSANDRA-2870)
 * add ant-optional as dependence for the debian package (CASSANDRA-2164)
 * add option to specify limit for get_slice in the CLI (CASSANDRA-2646)
 * decrease HH page size (CASSANDRA-2832)
 * reset cli keyspace after dropping the current one (CASSANDRA-2763)
 * add KeyRange option to Hadoop inputformat (CASSANDRA-1125)
 * fix protocol versioning (CASSANDRA-2818, 2860)
 * support spaces in path to log4j configuration (CASSANDRA-2383)
 * avoid including inferred types in CF update (CASSANDRA-2809)
 * fix JMX bulkload call (CASSANDRA-2908)
 * fix updating KS with durable_writes=false (CASSANDRA-2907)
 * add simplified facade to SSTableWriter for bulk loading use
   (CASSANDRA-2911)
 * fix re-using index CF sstable names after drop/recreate (CASSANDRA-2872)
 * prepend CF to default index names (CASSANDRA-2903)
 * fix hint replay (CASSANDRA-2928)
 * Properly synchronize repair's merkle tree computation (CASSANDRA-2816)


0.8.1
 * CQL:
   - support for insert, delete in BATCH (CASSANDRA-2537)
   - support for IN to SELECT, UPDATE (CASSANDRA-2553)
   - timestamp support for INSERT, UPDATE, and BATCH (CASSANDRA-2555)
   - TTL support (CASSANDRA-2476)
   - counter support (CASSANDRA-2473)
   - ALTER COLUMNFAMILY (CASSANDRA-1709)
   - DROP INDEX (CASSANDRA-2617)
   - add SCHEMA/TABLE as aliases for KS/CF (CASSANDRA-2743)
   - server handles wait-for-schema-agreement (CASSANDRA-2756)
   - key alias support (CASSANDRA-2480)
 * add support for comparator parameters and a generic ReverseType
   (CASSANDRA-2355)
 * add CompositeType and DynamicCompositeType (CASSANDRA-2231)
 * optimize batches containing multiple updates to the same row
   (CASSANDRA-2583)
 * adjust hinted handoff page size to avoid OOM with large columns
   (CASSANDRA-2652)
 * mark BRAF buffer invalid post-flush so we don't re-flush partial
   buffers again, especially on CL writes (CASSANDRA-2660)
 * add DROP INDEX support to CLI (CASSANDRA-2616)
 * don't perform HH to client-mode [storageproxy] nodes (CASSANDRA-2668)
 * Improve forceDeserialize/getCompactedRow encapsulation (CASSANDRA-2659)
 * Don't write CounterUpdateColumn to disk in tests (CASSANDRA-2650)
 * Add sstable bulk loading utility (CASSANDRA-1278)
 * avoid replaying hints to dropped columnfamilies (CASSANDRA-2685)
 * add placeholders for missing rows in range query pseudo-RR (CASSANDRA-2680)
 * remove no-op HHOM.renameHints (CASSANDRA-2693)
 * clone super columns to avoid modifying them during flush (CASSANDRA-2675)
 * allow writes to bypass the commitlog for certain keyspaces (CASSANDRA-2683)
 * avoid NPE when bypassing commitlog during memtable flush (CASSANDRA-2781)
 * Added support for making bootstrap retry if nodes flap (CASSANDRA-2644)
 * Added statusthrift to nodetool to report if thrift server is running (CASSANDRA-2722)
 * Fixed rows being cached if they do not exist (CASSANDRA-2723)
 * Support passing tableName and cfName to RowCacheProviders (CASSANDRA-2702)
 * close scrub file handles (CASSANDRA-2669)
 * throttle migration replay (CASSANDRA-2714)
 * optimize column serializer creation (CASSANDRA-2716)
 * Added support for making bootstrap retry if nodes flap (CASSANDRA-2644)
 * Added statusthrift to nodetool to report if thrift server is running
   (CASSANDRA-2722)
 * Fixed rows being cached if they do not exist (CASSANDRA-2723)
 * fix truncate/compaction race (CASSANDRA-2673)
 * workaround large resultsets causing large allocation retention
   by nio sockets (CASSANDRA-2654)
 * fix nodetool ring use with Ec2Snitch (CASSANDRA-2733)
 * fix removing columns and subcolumns that are supressed by a row or
   supercolumn tombstone during replica resolution (CASSANDRA-2590)
 * support sstable2json against snapshot sstables (CASSANDRA-2386)
 * remove active-pull schema requests (CASSANDRA-2715)
 * avoid marking entire list of sstables as actively being compacted
   in multithreaded compaction (CASSANDRA-2765)
 * seek back after deserializing a row to update cache with (CASSANDRA-2752)
 * avoid skipping rows in scrub for counter column family (CASSANDRA-2759)
 * fix ConcurrentModificationException in repair when dealing with 0.7 node
   (CASSANDRA-2767)
 * use threadsafe collections for StreamInSession (CASSANDRA-2766)
 * avoid infinite loop when creating merkle tree (CASSANDRA-2758)
 * avoids unmarking compacting sstable prematurely in cleanup (CASSANDRA-2769)
 * fix NPE when the commit log is bypassed (CASSANDRA-2718)
 * don't throw an exception in SS.isRPCServerRunning (CASSANDRA-2721)
 * make stress.jar executable (CASSANDRA-2744)
 * add daemon mode to java stress (CASSANDRA-2267)
 * expose the DC and rack of a node through JMX and nodetool ring (CASSANDRA-2531)
 * fix cache mbean getSize (CASSANDRA-2781)
 * Add Date, Float, Double, and Boolean types (CASSANDRA-2530)
 * Add startup flag to renew counter node id (CASSANDRA-2788)
 * add jamm agent to cassandra.bat (CASSANDRA-2787)
 * fix repair hanging if a neighbor has nothing to send (CASSANDRA-2797)
 * purge tombstone even if row is in only one sstable (CASSANDRA-2801)
 * Fix wrong purge of deleted cf during compaction (CASSANDRA-2786)
 * fix race that could result in Hadoop writer failing to throw an
   exception encountered after close() (CASSANDRA-2755)
 * fix scan wrongly throwing assertion error (CASSANDRA-2653)
 * Always use even distribution for merkle tree with RandomPartitionner
   (CASSANDRA-2841)
 * fix describeOwnership for OPP (CASSANDRA-2800)
 * ensure that string tokens do not contain commas (CASSANDRA-2762)


0.8.0-final
 * fix CQL grammar warning and cqlsh regression from CASSANDRA-2622
 * add ant generate-cql-html target (CASSANDRA-2526)
 * update CQL consistency levels (CASSANDRA-2566)
 * debian packaging fixes (CASSANDRA-2481, 2647)
 * fix UUIDType, IntegerType for direct buffers (CASSANDRA-2682, 2684)
 * switch to native Thrift for Hadoop map/reduce (CASSANDRA-2667)
 * fix StackOverflowError when building from eclipse (CASSANDRA-2687)
 * only provide replication_factor to strategy_options "help" for
   SimpleStrategy, OldNetworkTopologyStrategy (CASSANDRA-2678, 2713)
 * fix exception adding validators to non-string columns (CASSANDRA-2696)
 * avoid instantiating DatabaseDescriptor in JDBC (CASSANDRA-2694)
 * fix potential stack overflow during compaction (CASSANDRA-2626)
 * clone super columns to avoid modifying them during flush (CASSANDRA-2675)
 * reset underlying iterator in EchoedRow constructor (CASSANDRA-2653)


0.8.0-rc1
 * faster flushes and compaction from fixing excessively pessimistic
   rebuffering in BRAF (CASSANDRA-2581)
 * fix returning null column values in the python cql driver (CASSANDRA-2593)
 * fix merkle tree splitting exiting early (CASSANDRA-2605)
 * snapshot_before_compaction directory name fix (CASSANDRA-2598)
 * Disable compaction throttling during bootstrap (CASSANDRA-2612)
 * fix CQL treatment of > and < operators in range slices (CASSANDRA-2592)
 * fix potential double-application of counter updates on commitlog replay
   by moving replay position from header to sstable metadata (CASSANDRA-2419)
 * JDBC CQL driver exposes getColumn for access to timestamp
 * JDBC ResultSetMetadata properties added to AbstractType
 * r/m clustertool (CASSANDRA-2607)
 * add support for presenting row key as a column in CQL result sets
   (CASSANDRA-2622)
 * Don't allow {LOCAL|EACH}_QUORUM unless strategy is NTS (CASSANDRA-2627)
 * validate keyspace strategy_options during CQL create (CASSANDRA-2624)
 * fix empty Result with secondary index when limit=1 (CASSANDRA-2628)
 * Fix regression where bootstrapping a node with no schema fails
   (CASSANDRA-2625)
 * Allow removing LocationInfo sstables (CASSANDRA-2632)
 * avoid attempting to replay mutations from dropped keyspaces (CASSANDRA-2631)
 * avoid using cached position of a key when GT is requested (CASSANDRA-2633)
 * fix counting bloom filter true positives (CASSANDRA-2637)
 * initialize local ep state prior to gossip startup if needed (CASSANDRA-2638)
 * fix counter increment lost after restart (CASSANDRA-2642)
 * add quote-escaping via backslash to CLI (CASSANDRA-2623)
 * fix pig example script (CASSANDRA-2487)
 * fix dynamic snitch race in adding latencies (CASSANDRA-2618)
 * Start/stop cassandra after more important services such as mdadm in
   debian packaging (CASSANDRA-2481)


0.8.0-beta2
 * fix NPE compacting index CFs (CASSANDRA-2528)
 * Remove checking all column families on startup for compaction candidates
   (CASSANDRA-2444)
 * validate CQL create keyspace options (CASSANDRA-2525)
 * fix nodetool setcompactionthroughput (CASSANDRA-2550)
 * move	gossip heartbeat back to its own thread (CASSANDRA-2554)
 * validate cql TRUNCATE columnfamily before truncating (CASSANDRA-2570)
 * fix batch_mutate for mixed standard-counter mutations (CASSANDRA-2457)
 * disallow making schema changes to system keyspace (CASSANDRA-2563)
 * fix sending mutation messages multiple times (CASSANDRA-2557)
 * fix incorrect use of NBHM.size in ReadCallback that could cause
   reads to time out even when responses were received (CASSANDRA-2552)
 * trigger read repair correctly for LOCAL_QUORUM reads (CASSANDRA-2556)
 * Allow configuring the number of compaction thread (CASSANDRA-2558)
 * forceUserDefinedCompaction will attempt to compact what it is given
   even if the pessimistic estimate is that there is not enough disk space;
   automatic compactions will only compact 2 or more sstables (CASSANDRA-2575)
 * refuse to apply migrations with older timestamps than the current
   schema (CASSANDRA-2536)
 * remove unframed Thrift transport option
 * include indexes in snapshots (CASSANDRA-2596)
 * improve ignoring of obsolete mutations in index maintenance (CASSANDRA-2401)
 * recognize attempt to drop just the index while leaving the column
   definition alone (CASSANDRA-2619)


0.8.0-beta1
 * remove Avro RPC support (CASSANDRA-926)
 * support for columns that act as incr/decr counters
   (CASSANDRA-1072, 1937, 1944, 1936, 2101, 2093, 2288, 2105, 2384, 2236, 2342,
   2454)
 * CQL (CASSANDRA-1703, 1704, 1705, 1706, 1707, 1708, 1710, 1711, 1940,
   2124, 2302, 2277, 2493)
 * avoid double RowMutation serialization on write path (CASSANDRA-1800)
 * make NetworkTopologyStrategy the default (CASSANDRA-1960)
 * configurable internode encryption (CASSANDRA-1567, 2152)
 * human readable column names in sstable2json output (CASSANDRA-1933)
 * change default JMX port to 7199 (CASSANDRA-2027)
 * backwards compatible internal messaging (CASSANDRA-1015)
 * atomic switch of memtables and sstables (CASSANDRA-2284)
 * add pluggable SeedProvider (CASSANDRA-1669)
 * Fix clustertool to not throw exception when calling get_endpoints (CASSANDRA-2437)
 * upgrade to thrift 0.6 (CASSANDRA-2412)
 * repair works on a token range instead of full ring (CASSANDRA-2324)
 * purge tombstones from row cache (CASSANDRA-2305)
 * push replication_factor into strategy_options (CASSANDRA-1263)
 * give snapshots the same name on each node (CASSANDRA-1791)
 * remove "nodetool loadbalance" (CASSANDRA-2448)
 * multithreaded compaction (CASSANDRA-2191)
 * compaction throttling (CASSANDRA-2156)
 * add key type information and alias (CASSANDRA-2311, 2396)
 * cli no longer divides read_repair_chance by 100 (CASSANDRA-2458)
 * made CompactionInfo.getTaskType return an enum (CASSANDRA-2482)
 * add a server-wide cap on measured memtable memory usage and aggressively
   flush to keep under that threshold (CASSANDRA-2006)
 * add unified UUIDType (CASSANDRA-2233)
 * add off-heap row cache support (CASSANDRA-1969)


0.7.5
 * improvements/fixes to PIG driver (CASSANDRA-1618, CASSANDRA-2387,
   CASSANDRA-2465, CASSANDRA-2484)
 * validate index names (CASSANDRA-1761)
 * reduce contention on Table.flusherLock (CASSANDRA-1954)
 * try harder to detect failures during streaming, cleaning up temporary
   files more reliably (CASSANDRA-2088)
 * shut down server for OOM on a Thrift thread (CASSANDRA-2269)
 * fix tombstone handling in repair and sstable2json (CASSANDRA-2279)
 * preserve version when streaming data from old sstables (CASSANDRA-2283)
 * don't start repair if a neighboring node is marked as dead (CASSANDRA-2290)
 * purge tombstones from row cache (CASSANDRA-2305)
 * Avoid seeking when sstable2json exports the entire file (CASSANDRA-2318)
 * clear Built flag in system table when dropping an index (CASSANDRA-2320)
 * don't allow arbitrary argument for stress.java (CASSANDRA-2323)
 * validate values for index predicates in get_indexed_slice (CASSANDRA-2328)
 * queue secondary indexes for flush before the parent (CASSANDRA-2330)
 * allow job configuration to set the CL used in Hadoop jobs (CASSANDRA-2331)
 * add memtable_flush_queue_size defaulting to 4 (CASSANDRA-2333)
 * Allow overriding of initial_token, storage_port and rpc_port from system
   properties (CASSANDRA-2343)
 * fix comparator used for non-indexed secondary expressions in index scan
   (CASSANDRA-2347)
 * ensure size calculation and write phase of large-row compaction use
   the same threshold for TTL expiration (CASSANDRA-2349)
 * fix race when iterating CFs during add/drop (CASSANDRA-2350)
 * add ConsistencyLevel command to CLI (CASSANDRA-2354)
 * allow negative numbers in the cli (CASSANDRA-2358)
 * hard code serialVersionUID for tokens class (CASSANDRA-2361)
 * fix potential infinite loop in ByteBufferUtil.inputStream (CASSANDRA-2365)
 * fix encoding bugs in HintedHandoffManager, SystemTable when default
   charset is not UTF8 (CASSANDRA-2367)
 * avoids having removed node reappearing in Gossip (CASSANDRA-2371)
 * fix incorrect truncation of long to int when reading columns via block
   index (CASSANDRA-2376)
 * fix NPE during stream session (CASSANDRA-2377)
 * fix race condition that could leave orphaned data files when dropping CF or
   KS (CASSANDRA-2381)
 * fsync statistics component on write (CASSANDRA-2382)
 * fix duplicate results from CFS.scan (CASSANDRA-2406)
 * add IntegerType to CLI help (CASSANDRA-2414)
 * avoid caching token-only decoratedkeys (CASSANDRA-2416)
 * convert mmap assertion to if/throw so scrub can catch it (CASSANDRA-2417)
 * don't overwrite gc log (CASSANDR-2418)
 * invalidate row cache for streamed row to avoid inconsitencies
   (CASSANDRA-2420)
 * avoid copies in range/index scans (CASSANDRA-2425)
 * make sure we don't wipe data during cleanup if the node has not join
   the ring (CASSANDRA-2428)
 * Try harder to close files after compaction (CASSANDRA-2431)
 * re-set bootstrapped flag after move finishes (CASSANDRA-2435)
 * display validation_class in CLI 'describe keyspace' (CASSANDRA-2442)
 * make cleanup compactions cleanup the row cache (CASSANDRA-2451)
 * add column fields validation to scrub (CASSANDRA-2460)
 * use 64KB flush buffer instead of in_memory_compaction_limit (CASSANDRA-2463)
 * fix backslash substitutions in CLI (CASSANDRA-2492)
 * disable cache saving for system CFS (CASSANDRA-2502)
 * fixes for verifying destination availability under hinted conditions
   so UE can be thrown intead of timing out (CASSANDRA-2514)
 * fix update of validation class in column metadata (CASSANDRA-2512)
 * support LOCAL_QUORUM, EACH_QUORUM CLs outside of NTS (CASSANDRA-2516)
 * preserve version when streaming data from old sstables (CASSANDRA-2283)
 * fix backslash substitutions in CLI (CASSANDRA-2492)
 * count a row deletion as one operation towards memtable threshold
   (CASSANDRA-2519)
 * support LOCAL_QUORUM, EACH_QUORUM CLs outside of NTS (CASSANDRA-2516)


0.7.4
 * add nodetool join command (CASSANDRA-2160)
 * fix secondary indexes on pre-existing or streamed data (CASSANDRA-2244)
 * initialize endpoint in gossiper earlier (CASSANDRA-2228)
 * add ability to write to Cassandra from Pig (CASSANDRA-1828)
 * add rpc_[min|max]_threads (CASSANDRA-2176)
 * add CL.TWO, CL.THREE (CASSANDRA-2013)
 * avoid exporting an un-requested row in sstable2json, when exporting
   a key that does not exist (CASSANDRA-2168)
 * add incremental_backups option (CASSANDRA-1872)
 * add configurable row limit to Pig loadfunc (CASSANDRA-2276)
 * validate column values in batches as well as single-Column inserts
   (CASSANDRA-2259)
 * move sample schema from cassandra.yaml to schema-sample.txt,
   a cli scripts (CASSANDRA-2007)
 * avoid writing empty rows when scrubbing tombstoned rows (CASSANDRA-2296)
 * fix assertion error in range and index scans for CL < ALL
   (CASSANDRA-2282)
 * fix commitlog replay when flush position refers to data that didn't
   get synced before server died (CASSANDRA-2285)
 * fix fd leak in sstable2json with non-mmap'd i/o (CASSANDRA-2304)
 * reduce memory use during streaming of multiple sstables (CASSANDRA-2301)
 * purge tombstoned rows from cache after GCGraceSeconds (CASSANDRA-2305)
 * allow zero replicas in a NTS datacenter (CASSANDRA-1924)
 * make range queries respect snitch for local replicas (CASSANDRA-2286)
 * fix HH delivery when column index is larger than 2GB (CASSANDRA-2297)
 * make 2ary indexes use parent CF flush thresholds during initial build
   (CASSANDRA-2294)
 * update memtable_throughput to be a long (CASSANDRA-2158)


0.7.3
 * Keep endpoint state until aVeryLongTime (CASSANDRA-2115)
 * lower-latency read repair (CASSANDRA-2069)
 * add hinted_handoff_throttle_delay_in_ms option (CASSANDRA-2161)
 * fixes for cache save/load (CASSANDRA-2172, -2174)
 * Handle whole-row deletions in CFOutputFormat (CASSANDRA-2014)
 * Make memtable_flush_writers flush in parallel (CASSANDRA-2178)
 * Add compaction_preheat_key_cache option (CASSANDRA-2175)
 * refactor stress.py to have only one copy of the format string
   used for creating row keys (CASSANDRA-2108)
 * validate index names for \w+ (CASSANDRA-2196)
 * Fix Cassandra cli to respect timeout if schema does not settle
   (CASSANDRA-2187)
 * fix for compaction and cleanup writing old-format data into new-version
   sstable (CASSANDRA-2211, -2216)
 * add nodetool scrub (CASSANDRA-2217, -2240)
 * fix sstable2json large-row pagination (CASSANDRA-2188)
 * fix EOFing on requests for the last bytes in a file (CASSANDRA-2213)
 * fix BufferedRandomAccessFile bugs (CASSANDRA-2218, -2241)
 * check for memtable flush_after_mins exceeded every 10s (CASSANDRA-2183)
 * fix cache saving on Windows (CASSANDRA-2207)
 * add validateSchemaAgreement call + synchronization to schema
   modification operations (CASSANDRA-2222)
 * fix for reversed slice queries on large rows (CASSANDRA-2212)
 * fat clients were writing local data (CASSANDRA-2223)
 * set DEFAULT_MEMTABLE_LIFETIME_IN_MINS to 24h
 * improve detection and cleanup of partially-written sstables
   (CASSANDRA-2206)
 * fix supercolumn de/serialization when subcolumn comparator is different
   from supercolumn's (CASSANDRA-2104)
 * fix starting up on Windows when CASSANDRA_HOME contains whitespace
   (CASSANDRA-2237)
 * add [get|set][row|key]cacheSavePeriod to JMX (CASSANDRA-2100)
 * fix Hadoop ColumnFamilyOutputFormat dropping of mutations
   when batch fills up (CASSANDRA-2255)
 * move file deletions off of scheduledtasks executor (CASSANDRA-2253)


0.7.2
 * copy DecoratedKey.key when inserting into caches to avoid retaining
   a reference to the underlying buffer (CASSANDRA-2102)
 * format subcolumn names with subcomparator (CASSANDRA-2136)
 * fix column bloom filter deserialization (CASSANDRA-2165)


0.7.1
 * refactor MessageDigest creation code. (CASSANDRA-2107)
 * buffer network stack to avoid inefficient small TCP messages while avoiding
   the nagle/delayed ack problem (CASSANDRA-1896)
 * check log4j configuration for changes every 10s (CASSANDRA-1525, 1907)
 * more-efficient cross-DC replication (CASSANDRA-1530, -2051, -2138)
 * avoid polluting page cache with commitlog or sstable writes
   and seq scan operations (CASSANDRA-1470)
 * add RMI authentication options to nodetool (CASSANDRA-1921)
 * make snitches configurable at runtime (CASSANDRA-1374)
 * retry hadoop split requests on connection failure (CASSANDRA-1927)
 * implement describeOwnership for BOP, COPP (CASSANDRA-1928)
 * make read repair behave as expected for ConsistencyLevel > ONE
   (CASSANDRA-982, 2038)
 * distributed test harness (CASSANDRA-1859, 1964)
 * reduce flush lock contention (CASSANDRA-1930)
 * optimize supercolumn deserialization (CASSANDRA-1891)
 * fix CFMetaData.apply to only compare objects of the same class
   (CASSANDRA-1962)
 * allow specifying specific SSTables to compact from JMX (CASSANDRA-1963)
 * fix race condition in MessagingService.targets (CASSANDRA-1959, 2094, 2081)
 * refuse to open sstables from a future version (CASSANDRA-1935)
 * zero-copy reads (CASSANDRA-1714)
 * fix copy bounds for word Text in wordcount demo (CASSANDRA-1993)
 * fixes for contrib/javautils (CASSANDRA-1979)
 * check more frequently for memtable expiration (CASSANDRA-2000)
 * fix writing SSTable column count statistics (CASSANDRA-1976)
 * fix streaming of multiple CFs during bootstrap (CASSANDRA-1992)
 * explicitly set JVM GC new generation size with -Xmn (CASSANDRA-1968)
 * add short options for CLI flags (CASSANDRA-1565)
 * make keyspace argument to "describe keyspace" in CLI optional
   when authenticated to keyspace already (CASSANDRA-2029)
 * added option to specify -Dcassandra.join_ring=false on startup
   to allow "warm spare" nodes or performing JMX maintenance before
   joining the ring (CASSANDRA-526)
 * log migrations at INFO (CASSANDRA-2028)
 * add CLI verbose option in file mode (CASSANDRA-2030)
 * add single-line "--" comments to CLI (CASSANDRA-2032)
 * message serialization tests (CASSANDRA-1923)
 * switch from ivy to maven-ant-tasks (CASSANDRA-2017)
 * CLI attempts to block for new schema to propagate (CASSANDRA-2044)
 * fix potential overflow in nodetool cfstats (CASSANDRA-2057)
 * add JVM shutdownhook to sync commitlog (CASSANDRA-1919)
 * allow nodes to be up without being part of  normal traffic (CASSANDRA-1951)
 * fix CLI "show keyspaces" with null options on NTS (CASSANDRA-2049)
 * fix possible ByteBuffer race conditions (CASSANDRA-2066)
 * reduce garbage generated by MessagingService to prevent load spikes
   (CASSANDRA-2058)
 * fix math in RandomPartitioner.describeOwnership (CASSANDRA-2071)
 * fix deletion of sstable non-data components (CASSANDRA-2059)
 * avoid blocking gossip while deleting handoff hints (CASSANDRA-2073)
 * ignore messages from newer versions, keep track of nodes in gossip
   regardless of version (CASSANDRA-1970)
 * cache writing moved to CompactionManager to reduce i/o contention and
   updated to use non-cache-polluting writes (CASSANDRA-2053)
 * page through large rows when exporting to JSON (CASSANDRA-2041)
 * add flush_largest_memtables_at and reduce_cache_sizes_at options
   (CASSANDRA-2142)
 * add cli 'describe cluster' command (CASSANDRA-2127)
 * add cli support for setting username/password at 'connect' command
   (CASSANDRA-2111)
 * add -D option to Stress.java to allow reading hosts from a file
   (CASSANDRA-2149)
 * bound hints CF throughput between 32M and 256M (CASSANDRA-2148)
 * continue starting when invalid saved cache entries are encountered
   (CASSANDRA-2076)
 * add max_hint_window_in_ms option (CASSANDRA-1459)


0.7.0-final
 * fix offsets to ByteBuffer.get (CASSANDRA-1939)


0.7.0-rc4
 * fix cli crash after backgrounding (CASSANDRA-1875)
 * count timeouts in storageproxy latencies, and include latency
   histograms in StorageProxyMBean (CASSANDRA-1893)
 * fix CLI get recognition of supercolumns (CASSANDRA-1899)
 * enable keepalive on intra-cluster sockets (CASSANDRA-1766)
 * count timeouts towards dynamicsnitch latencies (CASSANDRA-1905)
 * Expose index-building status in JMX + cli schema description
   (CASSANDRA-1871)
 * allow [LOCAL|EACH]_QUORUM to be used with non-NetworkTopology
   replication Strategies
 * increased amount of index locks for faster commitlog replay
 * collect secondary index tombstones immediately (CASSANDRA-1914)
 * revert commitlog changes from #1780 (CASSANDRA-1917)
 * change RandomPartitioner min token to -1 to avoid collision w/
   tokens on actual nodes (CASSANDRA-1901)
 * examine the right nibble when validating TimeUUID (CASSANDRA-1910)
 * include secondary indexes in cleanup (CASSANDRA-1916)
 * CFS.scrubDataDirectories should also cleanup invalid secondary indexes
   (CASSANDRA-1904)
 * ability to disable/enable gossip on nodes to force them down
   (CASSANDRA-1108)


0.7.0-rc3
 * expose getNaturalEndpoints in StorageServiceMBean taking byte[]
   key; RMI cannot serialize ByteBuffer (CASSANDRA-1833)
 * infer org.apache.cassandra.locator for replication strategy classes
   when not otherwise specified
 * validation that generates less garbage (CASSANDRA-1814)
 * add TTL support to CLI (CASSANDRA-1838)
 * cli defaults to bytestype for subcomparator when creating
   column families (CASSANDRA-1835)
 * unregister index MBeans when index is dropped (CASSANDRA-1843)
 * make ByteBufferUtil.clone thread-safe (CASSANDRA-1847)
 * change exception for read requests during bootstrap from
   InvalidRequest to Unavailable (CASSANDRA-1862)
 * respect row-level tombstones post-flush in range scans
   (CASSANDRA-1837)
 * ReadResponseResolver check digests against each other (CASSANDRA-1830)
 * return InvalidRequest when remove of subcolumn without supercolumn
   is requested (CASSANDRA-1866)
 * flush before repair (CASSANDRA-1748)
 * SSTableExport validates key order (CASSANDRA-1884)
 * large row support for SSTableExport (CASSANDRA-1867)
 * Re-cache hot keys post-compaction without hitting disk (CASSANDRA-1878)
 * manage read repair in coordinator instead of data source, to
   provide latency information to dynamic snitch (CASSANDRA-1873)


0.7.0-rc2
 * fix live-column-count of slice ranges including tombstoned supercolumn
   with live subcolumn (CASSANDRA-1591)
 * rename o.a.c.internal.AntientropyStage -> AntiEntropyStage,
   o.a.c.request.Request_responseStage -> RequestResponseStage,
   o.a.c.internal.Internal_responseStage -> InternalResponseStage
 * add AbstractType.fromString (CASSANDRA-1767)
 * require index_type to be present when specifying index_name
   on ColumnDef (CASSANDRA-1759)
 * fix add/remove index bugs in CFMetadata (CASSANDRA-1768)
 * rebuild Strategy during system_update_keyspace (CASSANDRA-1762)
 * cli updates prompt to ... in continuation lines (CASSANDRA-1770)
 * support multiple Mutations per key in hadoop ColumnFamilyOutputFormat
   (CASSANDRA-1774)
 * improvements to Debian init script (CASSANDRA-1772)
 * use local classloader to check for version.properties (CASSANDRA-1778)
 * Validate that column names in column_metadata are valid for the
   defined comparator, and decode properly in cli (CASSANDRA-1773)
 * use cross-platform newlines in cli (CASSANDRA-1786)
 * add ExpiringColumn support to sstable import/export (CASSANDRA-1754)
 * add flush for each append to periodic commitlog mode; added
   periodic_without_flush option to disable this (CASSANDRA-1780)
 * close file handle used for post-flush truncate (CASSANDRA-1790)
 * various code cleanup (CASSANDRA-1793, -1794, -1795)
 * fix range queries against wrapped range (CASSANDRA-1781)
 * fix consistencylevel calculations for NetworkTopologyStrategy
   (CASSANDRA-1804)
 * cli support index type enum names (CASSANDRA-1810)
 * improved validation of column_metadata (CASSANDRA-1813)
 * reads at ConsistencyLevel > 1 throw UnavailableException
   immediately if insufficient live nodes exist (CASSANDRA-1803)
 * copy bytebuffers for local writes to avoid retaining the entire
   Thrift frame (CASSANDRA-1801)
 * fix NPE adding index to column w/o prior metadata (CASSANDRA-1764)
 * reduce fat client timeout (CASSANDRA-1730)
 * fix botched merge of CASSANDRA-1316


0.7.0-rc1
 * fix compaction and flush races with schema updates (CASSANDRA-1715)
 * add clustertool, config-converter, sstablekeys, and schematool
   Windows .bat files (CASSANDRA-1723)
 * reject range queries received during bootstrap (CASSANDRA-1739)
 * fix wrapping-range queries on non-minimum token (CASSANDRA-1700)
 * add nodetool cfhistogram (CASSANDRA-1698)
 * limit repaired ranges to what the nodes have in common (CASSANDRA-1674)
 * index scan treats missing columns as not matching secondary
   expressions (CASSANDRA-1745)
 * Fix misuse of DataOutputBuffer.getData in AntiEntropyService
   (CASSANDRA-1729)
 * detect and warn when obsolete version of JNA is present (CASSANDRA-1760)
 * reduce fat client timeout (CASSANDRA-1730)
 * cleanup smallest CFs first to increase free temp space for larger ones
   (CASSANDRA-1811)
 * Update windows .bat files to work outside of main Cassandra
   directory (CASSANDRA-1713)
 * fix read repair regression from 0.6.7 (CASSANDRA-1727)
 * more-efficient read repair (CASSANDRA-1719)
 * fix hinted handoff replay (CASSANDRA-1656)
 * log type of dropped messages (CASSANDRA-1677)
 * upgrade to SLF4J 1.6.1
 * fix ByteBuffer bug in ExpiringColumn.updateDigest (CASSANDRA-1679)
 * fix IntegerType.getString (CASSANDRA-1681)
 * make -Djava.net.preferIPv4Stack=true the default (CASSANDRA-628)
 * add INTERNAL_RESPONSE verb to differentiate from responses related
   to client requests (CASSANDRA-1685)
 * log tpstats when dropping messages (CASSANDRA-1660)
 * include unreachable nodes in describeSchemaVersions (CASSANDRA-1678)
 * Avoid dropping messages off the client request path (CASSANDRA-1676)
 * fix jna errno reporting (CASSANDRA-1694)
 * add friendlier error for UnknownHostException on startup (CASSANDRA-1697)
 * include jna dependency in RPM package (CASSANDRA-1690)
 * add --skip-keys option to stress.py (CASSANDRA-1696)
 * improve cli handling of non-string keys and column names
   (CASSANDRA-1701, -1693)
 * r/m extra subcomparator line in cli keyspaces output (CASSANDRA-1712)
 * add read repair chance to cli "show keyspaces"
 * upgrade to ConcurrentLinkedHashMap 1.1 (CASSANDRA-975)
 * fix index scan routing (CASSANDRA-1722)
 * fix tombstoning of supercolumns in range queries (CASSANDRA-1734)
 * clear endpoint cache after updating keyspace metadata (CASSANDRA-1741)
 * fix wrapping-range queries on non-minimum token (CASSANDRA-1700)
 * truncate includes secondary indexes (CASSANDRA-1747)
 * retain reference to PendingFile sstables (CASSANDRA-1749)
 * fix sstableimport regression (CASSANDRA-1753)
 * fix for bootstrap when no non-system tables are defined (CASSANDRA-1732)
 * handle replica unavailability in index scan (CASSANDRA-1755)
 * fix service initialization order deadlock (CASSANDRA-1756)
 * multi-line cli commands (CASSANDRA-1742)
 * fix race between snapshot and compaction (CASSANDRA-1736)
 * add listEndpointsPendingHints, deleteHintsForEndpoint JMX methods
   (CASSANDRA-1551)


0.7.0-beta3
 * add strategy options to describe_keyspace output (CASSANDRA-1560)
 * log warning when using randomly generated token (CASSANDRA-1552)
 * re-organize JMX into .db, .net, .internal, .request (CASSANDRA-1217)
 * allow nodes to change IPs between restarts (CASSANDRA-1518)
 * remember ring state between restarts by default (CASSANDRA-1518)
 * flush index built flag so we can read it before log replay (CASSANDRA-1541)
 * lock row cache updates to prevent race condition (CASSANDRA-1293)
 * remove assertion causing rare (and harmless) error messages in
   commitlog (CASSANDRA-1330)
 * fix moving nodes with no keyspaces defined (CASSANDRA-1574)
 * fix unbootstrap when no data is present in a transfer range (CASSANDRA-1573)
 * take advantage of AVRO-495 to simplify our avro IDL (CASSANDRA-1436)
 * extend authorization hierarchy to column family (CASSANDRA-1554)
 * deletion support in secondary indexes (CASSANDRA-1571)
 * meaningful error message for invalid replication strategy class
   (CASSANDRA-1566)
 * allow keyspace creation with RF > N (CASSANDRA-1428)
 * improve cli error handling (CASSANDRA-1580)
 * add cache save/load ability (CASSANDRA-1417, 1606, 1647)
 * add StorageService.getDrainProgress (CASSANDRA-1588)
 * Disallow bootstrap to an in-use token (CASSANDRA-1561)
 * Allow dynamic secondary index creation and destruction (CASSANDRA-1532)
 * log auto-guessed memtable thresholds (CASSANDRA-1595)
 * add ColumnDef support to cli (CASSANDRA-1583)
 * reduce index sample time by 75% (CASSANDRA-1572)
 * add cli support for column, strategy metadata (CASSANDRA-1578, 1612)
 * add cli support for schema modification (CASSANDRA-1584)
 * delete temp files on failed compactions (CASSANDRA-1596)
 * avoid blocking for dead nodes during removetoken (CASSANDRA-1605)
 * remove ConsistencyLevel.ZERO (CASSANDRA-1607)
 * expose in-progress compaction type in jmx (CASSANDRA-1586)
 * removed IClock & related classes from internals (CASSANDRA-1502)
 * fix removing tokens from SystemTable on decommission and removetoken
   (CASSANDRA-1609)
 * include CF metadata in cli 'show keyspaces' (CASSANDRA-1613)
 * switch from Properties to HashMap in PropertyFileSnitch to
   avoid synchronization bottleneck (CASSANDRA-1481)
 * PropertyFileSnitch configuration file renamed to
   cassandra-topology.properties
 * add cli support for get_range_slices (CASSANDRA-1088, CASSANDRA-1619)
 * Make memtable flush thresholds per-CF instead of global
   (CASSANDRA-1007, 1637)
 * add cli support for binary data without CfDef hints (CASSANDRA-1603)
 * fix building SSTable statistics post-stream (CASSANDRA-1620)
 * fix potential infinite loop in 2ary index queries (CASSANDRA-1623)
 * allow creating NTS keyspaces with no replicas configured (CASSANDRA-1626)
 * add jmx histogram of sstables accessed per read (CASSANDRA-1624)
 * remove system_rename_column_family and system_rename_keyspace from the
   client API until races can be fixed (CASSANDRA-1630, CASSANDRA-1585)
 * add cli sanity tests (CASSANDRA-1582)
 * update GC settings in cassandra.bat (CASSANDRA-1636)
 * cli support for index queries (CASSANDRA-1635)
 * cli support for updating schema memtable settings (CASSANDRA-1634)
 * cli --file option (CASSANDRA-1616)
 * reduce automatically chosen memtable sizes by 50% (CASSANDRA-1641)
 * move endpoint cache from snitch to strategy (CASSANDRA-1643)
 * fix commitlog recovery deleting the newly-created segment as well as
   the old ones (CASSANDRA-1644)
 * upgrade to Thrift 0.5 (CASSANDRA-1367)
 * renamed CL.DCQUORUM to LOCAL_QUORUM and DCQUORUMSYNC to EACH_QUORUM
 * cli truncate support (CASSANDRA-1653)
 * update GC settings in cassandra.bat (CASSANDRA-1636)
 * avoid logging when a node's ip/token is gossipped back to it (CASSANDRA-1666)


0.7-beta2
 * always use UTF-8 for hint keys (CASSANDRA-1439)
 * remove cassandra.yaml dependency from Hadoop and Pig (CASSADRA-1322)
 * expose CfDef metadata in describe_keyspaces (CASSANDRA-1363)
 * restore use of mmap_index_only option (CASSANDRA-1241)
 * dropping a keyspace with no column families generated an error
   (CASSANDRA-1378)
 * rename RackAwareStrategy to OldNetworkTopologyStrategy, RackUnawareStrategy
   to SimpleStrategy, DatacenterShardStrategy to NetworkTopologyStrategy,
   AbstractRackAwareSnitch to AbstractNetworkTopologySnitch (CASSANDRA-1392)
 * merge StorageProxy.mutate, mutateBlocking (CASSANDRA-1396)
 * faster UUIDType, LongType comparisons (CASSANDRA-1386, 1393)
 * fix setting read_repair_chance from CLI addColumnFamily (CASSANDRA-1399)
 * fix updates to indexed columns (CASSANDRA-1373)
 * fix race condition leaving to FileNotFoundException (CASSANDRA-1382)
 * fix sharded lock hash on index write path (CASSANDRA-1402)
 * add support for GT/E, LT/E in subordinate index clauses (CASSANDRA-1401)
 * cfId counter got out of sync when CFs were added (CASSANDRA-1403)
 * less chatty schema updates (CASSANDRA-1389)
 * rename column family mbeans. 'type' will now include either
   'IndexColumnFamilies' or 'ColumnFamilies' depending on the CFS type.
   (CASSANDRA-1385)
 * disallow invalid keyspace and column family names. This includes name that
   matches a '^\w+' regex. (CASSANDRA-1377)
 * use JNA, if present, to take snapshots (CASSANDRA-1371)
 * truncate hints if starting 0.7 for the first time (CASSANDRA-1414)
 * fix FD leak in single-row slicepredicate queries (CASSANDRA-1416)
 * allow index expressions against columns that are not part of the
   SlicePredicate (CASSANDRA-1410)
 * config-converter properly handles snitches and framed support
   (CASSANDRA-1420)
 * remove keyspace argument from multiget_count (CASSANDRA-1422)
 * allow specifying cassandra.yaml location as (local or remote) URL
   (CASSANDRA-1126)
 * fix using DynamicEndpointSnitch with NetworkTopologyStrategy
   (CASSANDRA-1429)
 * Add CfDef.default_validation_class (CASSANDRA-891)
 * fix EstimatedHistogram.max (CASSANDRA-1413)
 * quorum read optimization (CASSANDRA-1622)
 * handle zero-length (or missing) rows during HH paging (CASSANDRA-1432)
 * include secondary indexes during schema migrations (CASSANDRA-1406)
 * fix commitlog header race during schema change (CASSANDRA-1435)
 * fix ColumnFamilyStoreMBeanIterator to use new type name (CASSANDRA-1433)
 * correct filename generated by xml->yaml converter (CASSANDRA-1419)
 * add CMSInitiatingOccupancyFraction=75 and UseCMSInitiatingOccupancyOnly
   to default JVM options
 * decrease jvm heap for cassandra-cli (CASSANDRA-1446)
 * ability to modify keyspaces and column family definitions on a live cluster
   (CASSANDRA-1285)
 * support for Hadoop Streaming [non-jvm map/reduce via stdin/out]
   (CASSANDRA-1368)
 * Move persistent sstable stats from the system table to an sstable component
   (CASSANDRA-1430)
 * remove failed bootstrap attempt from pending ranges when gossip times
   it out after 1h (CASSANDRA-1463)
 * eager-create tcp connections to other cluster members (CASSANDRA-1465)
 * enumerate stages and derive stage from message type instead of
   transmitting separately (CASSANDRA-1465)
 * apply reversed flag during collation from different data sources
   (CASSANDRA-1450)
 * make failure to remove commitlog segment non-fatal (CASSANDRA-1348)
 * correct ordering of drain operations so CL.recover is no longer
   necessary (CASSANDRA-1408)
 * removed keyspace from describe_splits method (CASSANDRA-1425)
 * rename check_schema_agreement to describe_schema_versions
   (CASSANDRA-1478)
 * fix QUORUM calculation for RF > 3 (CASSANDRA-1487)
 * remove tombstones during non-major compactions when bloom filter
   verifies that row does not exist in other sstables (CASSANDRA-1074)
 * nodes that coordinated a loadbalance in the past could not be seen by
   newly added nodes (CASSANDRA-1467)
 * exposed endpoint states (gossip details) via jmx (CASSANDRA-1467)
 * ensure that compacted sstables are not included when new readers are
   instantiated (CASSANDRA-1477)
 * by default, calculate heap size and memtable thresholds at runtime (CASSANDRA-1469)
 * fix races dealing with adding/dropping keyspaces and column families in
   rapid succession (CASSANDRA-1477)
 * clean up of Streaming system (CASSANDRA-1503, 1504, 1506)
 * add options to configure Thrift socket keepalive and buffer sizes (CASSANDRA-1426)
 * make contrib CassandraServiceDataCleaner recursive (CASSANDRA-1509)
 * min, max compaction threshold are configurable and persistent
   per-ColumnFamily (CASSANDRA-1468)
 * fix replaying the last mutation in a commitlog unnecessarily
   (CASSANDRA-1512)
 * invoke getDefaultUncaughtExceptionHandler from DTPE with the original
   exception rather than the ExecutionException wrapper (CASSANDRA-1226)
 * remove Clock from the Thrift (and Avro) API (CASSANDRA-1501)
 * Close intra-node sockets when connection is broken (CASSANDRA-1528)
 * RPM packaging spec file (CASSANDRA-786)
 * weighted request scheduler (CASSANDRA-1485)
 * treat expired columns as deleted (CASSANDRA-1539)
 * make IndexInterval configurable (CASSANDRA-1488)
 * add describe_snitch to Thrift API (CASSANDRA-1490)
 * MD5 authenticator compares plain text submitted password with MD5'd
   saved property, instead of vice versa (CASSANDRA-1447)
 * JMX MessagingService pending and completed counts (CASSANDRA-1533)
 * fix race condition processing repair responses (CASSANDRA-1511)
 * make repair blocking (CASSANDRA-1511)
 * create EndpointSnitchInfo and MBean to expose rack and DC (CASSANDRA-1491)
 * added option to contrib/word_count to output results back to Cassandra
   (CASSANDRA-1342)
 * rewrite Hadoop ColumnFamilyRecordWriter to pool connections, retry to
   multiple Cassandra nodes, and smooth impact on the Cassandra cluster
   by using smaller batch sizes (CASSANDRA-1434)
 * fix setting gc_grace_seconds via CLI (CASSANDRA-1549)
 * support TTL'd index values (CASSANDRA-1536)
 * make removetoken work like decommission (CASSANDRA-1216)
 * make cli comparator-aware and improve quote rules (CASSANDRA-1523,-1524)
 * make nodetool compact and cleanup blocking (CASSANDRA-1449)
 * add memtable, cache information to GCInspector logs (CASSANDRA-1558)
 * enable/disable HintedHandoff via JMX (CASSANDRA-1550)
 * Ignore stray files in the commit log directory (CASSANDRA-1547)
 * Disallow bootstrap to an in-use token (CASSANDRA-1561)


0.7-beta1
 * sstable versioning (CASSANDRA-389)
 * switched to slf4j logging (CASSANDRA-625)
 * add (optional) expiration time for column (CASSANDRA-699)
 * access levels for authentication/authorization (CASSANDRA-900)
 * add ReadRepairChance to CF definition (CASSANDRA-930)
 * fix heisenbug in system tests, especially common on OS X (CASSANDRA-944)
 * convert to byte[] keys internally and all public APIs (CASSANDRA-767)
 * ability to alter schema definitions on a live cluster (CASSANDRA-44)
 * renamed configuration file to cassandra.xml, and log4j.properties to
   log4j-server.properties, which must now be loaded from
   the classpath (which is how our scripts in bin/ have always done it)
   (CASSANDRA-971)
 * change get_count to require a SlicePredicate. create multi_get_count
   (CASSANDRA-744)
 * re-organized endpointsnitch implementations and added SimpleSnitch
   (CASSANDRA-994)
 * Added preload_row_cache option (CASSANDRA-946)
 * add CRC to commitlog header (CASSANDRA-999)
 * removed deprecated batch_insert and get_range_slice methods (CASSANDRA-1065)
 * add truncate thrift method (CASSANDRA-531)
 * http mini-interface using mx4j (CASSANDRA-1068)
 * optimize away copy of sliced row on memtable read path (CASSANDRA-1046)
 * replace constant-size 2GB mmaped segments and special casing for index
   entries spanning segment boundaries, with SegmentedFile that computes
   segments that always contain entire entries/rows (CASSANDRA-1117)
 * avoid reading large rows into memory during compaction (CASSANDRA-16)
 * added hadoop OutputFormat (CASSANDRA-1101)
 * efficient Streaming (no more anticompaction) (CASSANDRA-579)
 * split commitlog header into separate file and add size checksum to
   mutations (CASSANDRA-1179)
 * avoid allocating a new byte[] for each mutation on replay (CASSANDRA-1219)
 * revise HH schema to be per-endpoint (CASSANDRA-1142)
 * add joining/leaving status to nodetool ring (CASSANDRA-1115)
 * allow multiple repair sessions per node (CASSANDRA-1190)
 * optimize away MessagingService for local range queries (CASSANDRA-1261)
 * make framed transport the default so malformed requests can't OOM the
   server (CASSANDRA-475)
 * significantly faster reads from row cache (CASSANDRA-1267)
 * take advantage of row cache during range queries (CASSANDRA-1302)
 * make GCGraceSeconds a per-ColumnFamily value (CASSANDRA-1276)
 * keep persistent row size and column count statistics (CASSANDRA-1155)
 * add IntegerType (CASSANDRA-1282)
 * page within a single row during hinted handoff (CASSANDRA-1327)
 * push DatacenterShardStrategy configuration into keyspace definition,
   eliminating datacenter.properties. (CASSANDRA-1066)
 * optimize forward slices starting with '' and single-index-block name
   queries by skipping the column index (CASSANDRA-1338)
 * streaming refactor (CASSANDRA-1189)
 * faster comparison for UUID types (CASSANDRA-1043)
 * secondary index support (CASSANDRA-749 and subtasks)
 * make compaction buckets deterministic (CASSANDRA-1265)


0.6.6
 * Allow using DynamicEndpointSnitch with RackAwareStrategy (CASSANDRA-1429)
 * remove the remaining vestiges of the unfinished DatacenterShardStrategy
   (replaced by NetworkTopologyStrategy in 0.7)


0.6.5
 * fix key ordering in range query results with RandomPartitioner
   and ConsistencyLevel > ONE (CASSANDRA-1145)
 * fix for range query starting with the wrong token range (CASSANDRA-1042)
 * page within a single row during hinted handoff (CASSANDRA-1327)
 * fix compilation on non-sun JDKs (CASSANDRA-1061)
 * remove String.trim() call on row keys in batch mutations (CASSANDRA-1235)
 * Log summary of dropped messages instead of spamming log (CASSANDRA-1284)
 * add dynamic endpoint snitch (CASSANDRA-981)
 * fix streaming for keyspaces with hyphens in their name (CASSANDRA-1377)
 * fix errors in hard-coded bloom filter optKPerBucket by computing it
   algorithmically (CASSANDRA-1220
 * remove message deserialization stage, and uncap read/write stages
   so slow reads/writes don't block gossip processing (CASSANDRA-1358)
 * add jmx port configuration to Debian package (CASSANDRA-1202)
 * use mlockall via JNA, if present, to prevent Linux from swapping
   out parts of the JVM (CASSANDRA-1214)


0.6.4
 * avoid queuing multiple hint deliveries for the same endpoint
   (CASSANDRA-1229)
 * better performance for and stricter checking of UTF8 column names
   (CASSANDRA-1232)
 * extend option to lower compaction priority to hinted handoff
   as well (CASSANDRA-1260)
 * log errors in gossip instead of re-throwing (CASSANDRA-1289)
 * avoid aborting commitlog replay prematurely if a flushed-but-
   not-removed commitlog segment is encountered (CASSANDRA-1297)
 * fix duplicate rows being read during mapreduce (CASSANDRA-1142)
 * failure detection wasn't closing command sockets (CASSANDRA-1221)
 * cassandra-cli.bat works on windows (CASSANDRA-1236)
 * pre-emptively drop requests that cannot be processed within RPCTimeout
   (CASSANDRA-685)
 * add ack to Binary write verb and update CassandraBulkLoader
   to wait for acks for each row (CASSANDRA-1093)
 * added describe_partitioner Thrift method (CASSANDRA-1047)
 * Hadoop jobs no longer require the Cassandra storage-conf.xml
   (CASSANDRA-1280, CASSANDRA-1047)
 * log thread pool stats when GC is excessive (CASSANDRA-1275)
 * remove gossip message size limit (CASSANDRA-1138)
 * parallelize local and remote reads during multiget, and respect snitch
   when determining whether to do local read for CL.ONE (CASSANDRA-1317)
 * fix read repair to use requested consistency level on digest mismatch,
   rather than assuming QUORUM (CASSANDRA-1316)
 * process digest mismatch re-reads in parallel (CASSANDRA-1323)
 * switch hints CF comparator to BytesType (CASSANDRA-1274)


0.6.3
 * retry to make streaming connections up to 8 times. (CASSANDRA-1019)
 * reject describe_ring() calls on invalid keyspaces (CASSANDRA-1111)
 * fix cache size calculation for size of 100% (CASSANDRA-1129)
 * fix cache capacity only being recalculated once (CASSANDRA-1129)
 * remove hourly scan of all hints on the off chance that the gossiper
   missed a status change; instead, expose deliverHintsToEndpoint to JMX
   so it can be done manually, if necessary (CASSANDRA-1141)
 * don't reject reads at CL.ALL (CASSANDRA-1152)
 * reject deletions to supercolumns in CFs containing only standard
   columns (CASSANDRA-1139)
 * avoid preserving login information after client disconnects
   (CASSANDRA-1057)
 * prefer sun jdk to openjdk in debian init script (CASSANDRA-1174)
 * detect partioner config changes between restarts and fail fast
   (CASSANDRA-1146)
 * use generation time to resolve node token reassignment disagreements
   (CASSANDRA-1118)
 * restructure the startup ordering of Gossiper and MessageService to avoid
   timing anomalies (CASSANDRA-1160)
 * detect incomplete commit log hearders (CASSANDRA-1119)
 * force anti-entropy service to stream files on the stream stage to avoid
   sending streams out of order (CASSANDRA-1169)
 * remove inactive stream managers after AES streams files (CASSANDRA-1169)
 * allow removing entire row through batch_mutate Deletion (CASSANDRA-1027)
 * add JMX metrics for row-level bloom filter false positives (CASSANDRA-1212)
 * added a redhat init script to contrib (CASSANDRA-1201)
 * use midpoint when bootstrapping a new machine into range with not
   much data yet instead of random token (CASSANDRA-1112)
 * kill server on OOM in executor stage as well as Thrift (CASSANDRA-1226)
 * remove opportunistic repairs, when two machines with overlapping replica
   responsibilities happen to finish major compactions of the same CF near
   the same time.  repairs are now fully manual (CASSANDRA-1190)
 * add ability to lower compaction priority (default is no change from 0.6.2)
   (CASSANDRA-1181)


0.6.2
 * fix contrib/word_count build. (CASSANDRA-992)
 * split CommitLogExecutorService into BatchCommitLogExecutorService and
   PeriodicCommitLogExecutorService (CASSANDRA-1014)
 * add latency histograms to CFSMBean (CASSANDRA-1024)
 * make resolving timestamp ties deterministic by using value bytes
   as a tiebreaker (CASSANDRA-1039)
 * Add option to turn off Hinted Handoff (CASSANDRA-894)
 * fix windows startup (CASSANDRA-948)
 * make concurrent_reads, concurrent_writes configurable at runtime via JMX
   (CASSANDRA-1060)
 * disable GCInspector on non-Sun JVMs (CASSANDRA-1061)
 * fix tombstone handling in sstable rows with no other data (CASSANDRA-1063)
 * fix size of row in spanned index entries (CASSANDRA-1056)
 * install json2sstable, sstable2json, and sstablekeys to Debian package
 * StreamingService.StreamDestinations wouldn't empty itself after streaming
   finished (CASSANDRA-1076)
 * added Collections.shuffle(splits) before returning the splits in
   ColumnFamilyInputFormat (CASSANDRA-1096)
 * do not recalculate cache capacity post-compaction if it's been manually
   modified (CASSANDRA-1079)
 * better defaults for flush sorter + writer executor queue sizes
   (CASSANDRA-1100)
 * windows scripts for SSTableImport/Export (CASSANDRA-1051)
 * windows script for nodetool (CASSANDRA-1113)
 * expose PhiConvictThreshold (CASSANDRA-1053)
 * make repair of RF==1 a no-op (CASSANDRA-1090)
 * improve default JVM GC options (CASSANDRA-1014)
 * fix SlicePredicate serialization inside Hadoop jobs (CASSANDRA-1049)
 * close Thrift sockets in Hadoop ColumnFamilyRecordReader (CASSANDRA-1081)


0.6.1
 * fix NPE in sstable2json when no excluded keys are given (CASSANDRA-934)
 * keep the replica set constant throughout the read repair process
   (CASSANDRA-937)
 * allow querying getAllRanges with empty token list (CASSANDRA-933)
 * fix command line arguments inversion in clustertool (CASSANDRA-942)
 * fix race condition that could trigger a false-positive assertion
   during post-flush discard of old commitlog segments (CASSANDRA-936)
 * fix neighbor calculation for anti-entropy repair (CASSANDRA-924)
 * perform repair even for small entropy differences (CASSANDRA-924)
 * Use hostnames in CFInputFormat to allow Hadoop's naive string-based
   locality comparisons to work (CASSANDRA-955)
 * cache read-only BufferedRandomAccessFile length to avoid
   3 system calls per invocation (CASSANDRA-950)
 * nodes with IPv6 (and no IPv4) addresses could not join cluster
   (CASSANDRA-969)
 * Retrieve the correct number of undeleted columns, if any, from
   a supercolumn in a row that had been deleted previously (CASSANDRA-920)
 * fix index scans that cross the 2GB mmap boundaries for both mmap
   and standard i/o modes (CASSANDRA-866)
 * expose drain via nodetool (CASSANDRA-978)


0.6.0-RC1
 * JMX drain to flush memtables and run through commit log (CASSANDRA-880)
 * Bootstrapping can skip ranges under the right conditions (CASSANDRA-902)
 * fix merging row versions in range_slice for CL > ONE (CASSANDRA-884)
 * default write ConsistencyLeven chaned from ZERO to ONE
 * fix for index entries spanning mmap buffer boundaries (CASSANDRA-857)
 * use lexical comparison if time part of TimeUUIDs are the same
   (CASSANDRA-907)
 * bound read, mutation, and response stages to fix possible OOM
   during log replay (CASSANDRA-885)
 * Use microseconds-since-epoch (UTC) in cli, instead of milliseconds
 * Treat batch_mutate Deletion with null supercolumn as "apply this predicate
   to top level supercolumns" (CASSANDRA-834)
 * Streaming destination nodes do not update their JMX status (CASSANDRA-916)
 * Fix internal RPC timeout calculation (CASSANDRA-911)
 * Added Pig loadfunc to contrib/pig (CASSANDRA-910)


0.6.0-beta3
 * fix compaction bucketing bug (CASSANDRA-814)
 * update windows batch file (CASSANDRA-824)
 * deprecate KeysCachedFraction configuration directive in favor
   of KeysCached; move to unified-per-CF key cache (CASSANDRA-801)
 * add invalidateRowCache to ColumnFamilyStoreMBean (CASSANDRA-761)
 * send Handoff hints to natural locations to reduce load on
   remaining nodes in a failure scenario (CASSANDRA-822)
 * Add RowWarningThresholdInMB configuration option to warn before very
   large rows get big enough to threaten node stability, and -x option to
   be able to remove them with sstable2json if the warning is unheeded
   until it's too late (CASSANDRA-843)
 * Add logging of GC activity (CASSANDRA-813)
 * fix ConcurrentModificationException in commitlog discard (CASSANDRA-853)
 * Fix hardcoded row count in Hadoop RecordReader (CASSANDRA-837)
 * Add a jmx status to the streaming service and change several DEBUG
   messages to INFO (CASSANDRA-845)
 * fix classpath in cassandra-cli.bat for Windows (CASSANDRA-858)
 * allow re-specifying host, port to cassandra-cli if invalid ones
   are first tried (CASSANDRA-867)
 * fix race condition handling rpc timeout in the coordinator
   (CASSANDRA-864)
 * Remove CalloutLocation and StagingFileDirectory from storage-conf files
   since those settings are no longer used (CASSANDRA-878)
 * Parse a long from RowWarningThresholdInMB instead of an int (CASSANDRA-882)
 * Remove obsolete ControlPort code from DatabaseDescriptor (CASSANDRA-886)
 * move skipBytes side effect out of assert (CASSANDRA-899)
 * add "double getLoad" to StorageServiceMBean (CASSANDRA-898)
 * track row stats per CF at compaction time (CASSANDRA-870)
 * disallow CommitLogDirectory matching a DataFileDirectory (CASSANDRA-888)
 * default key cache size is 200k entries, changed from 10% (CASSANDRA-863)
 * add -Dcassandra-foreground=yes to cassandra.bat
 * exit if cluster name is changed unexpectedly (CASSANDRA-769)


0.6.0-beta1/beta2
 * add batch_mutate thrift command, deprecating batch_insert (CASSANDRA-336)
 * remove get_key_range Thrift API, deprecated in 0.5 (CASSANDRA-710)
 * add optional login() Thrift call for authentication (CASSANDRA-547)
 * support fat clients using gossiper and StorageProxy to perform
   replication in-process [jvm-only] (CASSANDRA-535)
 * support mmapped I/O for reads, on by default on 64bit JVMs
   (CASSANDRA-408, CASSANDRA-669)
 * improve insert concurrency, particularly during Hinted Handoff
   (CASSANDRA-658)
 * faster network code (CASSANDRA-675)
 * stress.py moved to contrib (CASSANDRA-635)
 * row caching [must be explicitly enabled per-CF in config] (CASSANDRA-678)
 * present a useful measure of compaction progress in JMX (CASSANDRA-599)
 * add bin/sstablekeys (CASSNADRA-679)
 * add ConsistencyLevel.ANY (CASSANDRA-687)
 * make removetoken remove nodes from gossip entirely (CASSANDRA-644)
 * add ability to set cache sizes at runtime (CASSANDRA-708)
 * report latency and cache hit rate statistics with lifetime totals
   instead of average over the last minute (CASSANDRA-702)
 * support get_range_slice for RandomPartitioner (CASSANDRA-745)
 * per-keyspace replication factory and replication strategy (CASSANDRA-620)
 * track latency in microseconds (CASSANDRA-733)
 * add describe_ Thrift methods, deprecating get_string_property and
   get_string_list_property
 * jmx interface for tracking operation mode and streams in general.
   (CASSANDRA-709)
 * keep memtables in sorted order to improve range query performance
   (CASSANDRA-799)
 * use while loop instead of recursion when trimming sstables compaction list
   to avoid blowing stack in pathological cases (CASSANDRA-804)
 * basic Hadoop map/reduce support (CASSANDRA-342)


0.5.1
 * ensure all files for an sstable are streamed to the same directory.
   (CASSANDRA-716)
 * more accurate load estimate for bootstrapping (CASSANDRA-762)
 * tolerate dead or unavailable bootstrap target on write (CASSANDRA-731)
 * allow larger numbers of keys (> 140M) in a sstable bloom filter
   (CASSANDRA-790)
 * include jvm argument improvements from CASSANDRA-504 in debian package
 * change streaming chunk size to 32MB to accomodate Windows XP limitations
   (was 64MB) (CASSANDRA-795)
 * fix get_range_slice returning results in the wrong order (CASSANDRA-781)


0.5.0 final
 * avoid attempting to delete temporary bootstrap files twice (CASSANDRA-681)
 * fix bogus NaN in nodeprobe cfstats output (CASSANDRA-646)
 * provide a policy for dealing with single thread executors w/ a full queue
   (CASSANDRA-694)
 * optimize inner read in MessagingService, vastly improving multiple-node
   performance (CASSANDRA-675)
 * wait for table flush before streaming data back to a bootstrapping node.
   (CASSANDRA-696)
 * keep track of bootstrapping sources by table so that bootstrapping doesn't
   give the indication of finishing early (CASSANDRA-673)


0.5.0 RC3
 * commit the correct version of the patch for CASSANDRA-663


0.5.0 RC2 (unreleased)
 * fix bugs in converting get_range_slice results to Thrift
   (CASSANDRA-647, CASSANDRA-649)
 * expose java.util.concurrent.TimeoutException in StorageProxy methods
   (CASSANDRA-600)
 * TcpConnectionManager was holding on to disconnected connections,
   giving the false indication they were being used. (CASSANDRA-651)
 * Remove duplicated write. (CASSANDRA-662)
 * Abort bootstrap if IP is already in the token ring (CASSANDRA-663)
 * increase default commitlog sync period, and wait for last sync to
   finish before submitting another (CASSANDRA-668)


0.5.0 RC1
 * Fix potential NPE in get_range_slice (CASSANDRA-623)
 * add CRC32 to commitlog entries (CASSANDRA-605)
 * fix data streaming on windows (CASSANDRA-630)
 * GC compacted sstables after cleanup and compaction (CASSANDRA-621)
 * Speed up anti-entropy validation (CASSANDRA-629)
 * Fix anti-entropy assertion error (CASSANDRA-639)
 * Fix pending range conflicts when bootstapping or moving
   multiple nodes at once (CASSANDRA-603)
 * Handle obsolete gossip related to node movement in the case where
   one or more nodes is down when the movement occurs (CASSANDRA-572)
 * Include dead nodes in gossip to avoid a variety of problems
   and fix HH to removed nodes (CASSANDRA-634)
 * return an InvalidRequestException for mal-formed SlicePredicates
   (CASSANDRA-643)
 * fix bug determining closest neighbor for use in multiple datacenters
   (CASSANDRA-648)
 * Vast improvements in anticompaction speed (CASSANDRA-607)
 * Speed up log replay and writes by avoiding redundant serializations
   (CASSANDRA-652)


0.5.0 beta 2
 * Bootstrap improvements (several tickets)
 * add nodeprobe repair anti-entropy feature (CASSANDRA-193, CASSANDRA-520)
 * fix possibility of partition when many nodes restart at once
   in clusters with multiple seeds (CASSANDRA-150)
 * fix NPE in get_range_slice when no data is found (CASSANDRA-578)
 * fix potential NPE in hinted handoff (CASSANDRA-585)
 * fix cleanup of local "system" keyspace (CASSANDRA-576)
 * improve computation of cluster load balance (CASSANDRA-554)
 * added super column read/write, column count, and column/row delete to
   cassandra-cli (CASSANDRA-567, CASSANDRA-594)
 * fix returning live subcolumns of deleted supercolumns (CASSANDRA-583)
 * respect JAVA_HOME in bin/ scripts (several tickets)
 * add StorageService.initClient for fat clients on the JVM (CASSANDRA-535)
   (see contrib/client_only for an example of use)
 * make consistency_level functional in get_range_slice (CASSANDRA-568)
 * optimize key deserialization for RandomPartitioner (CASSANDRA-581)
 * avoid GCing tombstones except on major compaction (CASSANDRA-604)
 * increase failure conviction threshold, resulting in less nodes
   incorrectly (and temporarily) marked as down (CASSANDRA-610)
 * respect memtable thresholds during log replay (CASSANDRA-609)
 * support ConsistencyLevel.ALL on read (CASSANDRA-584)
 * add nodeprobe removetoken command (CASSANDRA-564)


0.5.0 beta
 * Allow multiple simultaneous flushes, improving flush throughput
   on multicore systems (CASSANDRA-401)
 * Split up locks to improve write and read throughput on multicore systems
   (CASSANDRA-444, CASSANDRA-414)
 * More efficient use of memory during compaction (CASSANDRA-436)
 * autobootstrap option: when enabled, all non-seed nodes will attempt
   to bootstrap when started, until bootstrap successfully
   completes. -b option is removed.  (CASSANDRA-438)
 * Unless a token is manually specified in the configuration xml,
   a bootstraping node will use a token that gives it half the
   keys from the most-heavily-loaded node in the cluster,
   instead of generating a random token.
   (CASSANDRA-385, CASSANDRA-517)
 * Miscellaneous bootstrap fixes (several tickets)
 * Ability to change a node's token even after it has data on it
   (CASSANDRA-541)
 * Ability to decommission a live node from the ring (CASSANDRA-435)
 * Semi-automatic loadbalancing via nodeprobe (CASSANDRA-192)
 * Add ability to set compaction thresholds at runtime via
   JMX / nodeprobe.  (CASSANDRA-465)
 * Add "comment" field to ColumnFamily definition. (CASSANDRA-481)
 * Additional JMX metrics (CASSANDRA-482)
 * JSON based export and import tools (several tickets)
 * Hinted Handoff fixes (several tickets)
 * Add key cache to improve read performance (CASSANDRA-423)
 * Simplified construction of custom ReplicationStrategy classes
   (CASSANDRA-497)
 * Graphical application (Swing) for ring integrity verification and
   visualization was added to contrib (CASSANDRA-252)
 * Add DCQUORUM, DCQUORUMSYNC consistency levels and corresponding
   ReplicationStrategy / EndpointSnitch classes.  Experimental.
   (CASSANDRA-492)
 * Web client interface added to contrib (CASSANDRA-457)
 * More-efficient flush for Random, CollatedOPP partitioners
   for normal writes (CASSANDRA-446) and bulk load (CASSANDRA-420)
 * Add MemtableFlushAfterMinutes, a global replacement for the old
   per-CF FlushPeriodInMinutes setting (CASSANDRA-463)
 * optimizations to slice reading (CASSANDRA-350) and supercolumn
   queries (CASSANDRA-510)
 * force binding to given listenaddress for nodes with multiple
   interfaces (CASSANDRA-546)
 * stress.py benchmarking tool improvements (several tickets)
 * optimized replica placement code (CASSANDRA-525)
 * faster log replay on restart (CASSANDRA-539, CASSANDRA-540)
 * optimized local-node writes (CASSANDRA-558)
 * added get_range_slice, deprecating get_key_range (CASSANDRA-344)
 * expose TimedOutException to thrift (CASSANDRA-563)


0.4.2
 * Add validation disallowing null keys (CASSANDRA-486)
 * Fix race conditions in TCPConnectionManager (CASSANDRA-487)
 * Fix using non-utf8-aware comparison as a sanity check.
   (CASSANDRA-493)
 * Improve default garbage collector options (CASSANDRA-504)
 * Add "nodeprobe flush" (CASSANDRA-505)
 * remove NotFoundException from get_slice throws list (CASSANDRA-518)
 * fix get (not get_slice) of entire supercolumn (CASSANDRA-508)
 * fix null token during bootstrap (CASSANDRA-501)


0.4.1
 * Fix FlushPeriod columnfamily configuration regression
   (CASSANDRA-455)
 * Fix long column name support (CASSANDRA-460)
 * Fix for serializing a row that only contains tombstones
   (CASSANDRA-458)
 * Fix for discarding unneeded commitlog segments (CASSANDRA-459)
 * Add SnapshotBeforeCompaction configuration option (CASSANDRA-426)
 * Fix compaction abort under insufficient disk space (CASSANDRA-473)
 * Fix reading subcolumn slice from tombstoned CF (CASSANDRA-484)
 * Fix race condition in RVH causing occasional NPE (CASSANDRA-478)


0.4.0
 * fix get_key_range problems when a node is down (CASSANDRA-440)
   and add UnavailableException to more Thrift methods
 * Add example EndPointSnitch contrib code (several tickets)


0.4.0 RC2
 * fix SSTable generation clash during compaction (CASSANDRA-418)
 * reject method calls with null parameters (CASSANDRA-308)
 * properly order ranges in nodeprobe output (CASSANDRA-421)
 * fix logging of certain errors on executor threads (CASSANDRA-425)


0.4.0 RC1
 * Bootstrap feature is live; use -b on startup (several tickets)
 * Added multiget api (CASSANDRA-70)
 * fix Deadlock with SelectorManager.doProcess and TcpConnection.write
   (CASSANDRA-392)
 * remove key cache b/c of concurrency bugs in third-party
   CLHM library (CASSANDRA-405)
 * update non-major compaction logic to use two threshold values
   (CASSANDRA-407)
 * add periodic / batch commitlog sync modes (several tickets)
 * inline BatchMutation into batch_insert params (CASSANDRA-403)
 * allow setting the logging level at runtime via mbean (CASSANDRA-402)
 * change default comparator to BytesType (CASSANDRA-400)
 * add forwards-compatible ConsistencyLevel parameter to get_key_range
   (CASSANDRA-322)
 * r/m special case of blocking for local destination when writing with
   ConsistencyLevel.ZERO (CASSANDRA-399)
 * Fixes to make BinaryMemtable [bulk load interface] useful (CASSANDRA-337);
   see contrib/bmt_example for an example of using it.
 * More JMX properties added (several tickets)
 * Thrift changes (several tickets)
    - Merged _super get methods with the normal ones; return values
      are now of ColumnOrSuperColumn.
    - Similarly, merged batch_insert_super into batch_insert.



0.4.0 beta
 * On-disk data format has changed to allow billions of keys/rows per
   node instead of only millions
 * Multi-keyspace support
 * Scan all sstables for all queries to avoid situations where
   different types of operation on the same ColumnFamily could
   disagree on what data was present
 * Snapshot support via JMX
 * Thrift API has changed a _lot_:
    - removed time-sorted CFs; instead, user-defined comparators
      may be defined on the column names, which are now byte arrays.
      Default comparators are provided for UTF8, Bytes, Ascii, Long (i64),
      and UUID types.
    - removed colon-delimited strings in thrift api in favor of explicit
      structs such as ColumnPath, ColumnParent, etc.  Also normalized
      thrift struct and argument naming.
    - Added columnFamily argument to get_key_range.
    - Change signature of get_slice to accept starting and ending
      columns as well as an offset.  (This allows use of indexes.)
      Added "ascending" flag to allow reasonably-efficient reverse
      scans as well.  Removed get_slice_by_range as redundant.
    - get_key_range operates on one CF at a time
    - changed `block` boolean on insert methods to ConsistencyLevel enum,
      with options of NONE, ONE, QUORUM, and ALL.
    - added similar consistency_level parameter to read methods
    - column-name-set slice with no names given now returns zero columns
      instead of all of them.  ("all" can run your server out of memory.
      use a range-based slice with a high max column count instead.)
 * Removed the web interface. Node information can now be obtained by
   using the newly introduced nodeprobe utility.
 * More JMX stats
 * Remove magic values from internals (e.g. special key to indicate
   when to flush memtables)
 * Rename configuration "table" to "keyspace"
 * Moved to crash-only design; no more shutdown (just kill the process)
 * Lots of bug fixes

Full list of issues resolved in 0.4 is at https://issues.apache.org/jira/secure/IssueNavigator.jspa?reset=true&&pid=12310865&fixfor=12313862&resolution=1&sorter/field=issuekey&sorter/order=DESC


0.3.0 RC3
 * Fix potential deadlock under load in TCPConnection.
   (CASSANDRA-220)


0.3.0 RC2
 * Fix possible data loss when server is stopped after replaying
   log but before new inserts force memtable flush.
   (CASSANDRA-204)
 * Added BUGS file


0.3.0 RC1
 * Range queries on keys, including user-defined key collation
 * Remove support
 * Workarounds for a weird bug in JDK select/register that seems
   particularly common on VM environments. Cassandra should deploy
   fine on EC2 now
 * Much improved infrastructure: the beginnings of a decent test suite
   ("ant test" for unit tests; "nosetests" for system tests), code
   coverage reporting, etc.
 * Expanded node status reporting via JMX
 * Improved error reporting/logging on both server and client
 * Reduced memory footprint in default configuration
 * Combined blocking and non-blocking versions of insert APIs
 * Added FlushPeriodInMinutes configuration parameter to force
   flushing of infrequently-updated ColumnFamilies<|MERGE_RESOLUTION|>--- conflicted
+++ resolved
@@ -1,9 +1,6 @@
 4.0
-<<<<<<< HEAD
  * Forbid SELECT restrictions and CREATE INDEX over non-frozen UDT columns (CASSANDRA-13247)
-=======
  * Upgrade junit from 4.6 to 4.12 (CASSANDRA-13360)
->>>>>>> 6a8f1503
  * Cleanup ParentRepairSession after repairs (CASSANDRA-13359)
  * Incremental repair not streaming correct sstables (CASSANDRA-13328)
  * Upgrade the jna version to 4.3.0 (CASSANDRA-13300)
