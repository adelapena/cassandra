--- conflicted
+++ resolved
@@ -1,7 +1,9 @@
-<<<<<<< HEAD
 0.8.0-?
  * fix NPE compacting index CFs (CASSANDRA-2528)
  * Remove checking all column families on startup for compaction candidates (CASSANDRA-2444)
+ * validate CQL create keyspace options (CASSANDRA-2525)
+ * fix nodetool setcompactionthroughput (CASSANDRA-2550)
+
 
 0.8.0-beta1
  * remove Avro RPC support (CASSANDRA-926)
@@ -30,10 +32,6 @@
  * add key type information and alias (CASSANDRA-2311, 2396)
  * cli no longer divides read_repair_chance by 100 (CASSANDRA-2458)
  * made CompactionInfo.getTaskType return an enum (CASSANDRA-2482)
-=======
-0.7.6
- * force GC to reclaim disk space on flush, if necessary (CASSANDRA-2404)
->>>>>>> 1b24a02c
 
 
 0.7.5
