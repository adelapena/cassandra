<<<<<<< HEAD
2.1.0-final
 * cqlsh DESC CLUSTER fails retrieving ring information (CASSANDRA-7687)
 * Fix binding null values inside UDT (CASSANDRA-7685)
 * Fix UDT field selection with empty fields (CASSANDRA-7670)
 * Bogus deserialization of static cells from sstable (CASSANDRA-7684)
 * cqlsh DESC CLUSTER fails retrieving ring information (CASSANDRA-7687)
 * Fix binding null values inside UDT (CASSANDRA-7685)
 * Fix UDT field selection with empty fields (CASSANDRA-7670)
 * Bogus deserialization of static cells from sstable (CASSANDRA-7684)
Merged from 2.0:
=======
2.0.10
 * Add cassandra.auto_bootstrap system property (CASSANDRA-7650)
 * Remove CqlPagingRecordReader/CqlPagingInputFormat (CASSANDRA-7570)
 * Fix IncompatibleClassChangeError from hadoop2 (CASSANDRA-7229)
 * Add 'nodetool sethintedhandoffthrottlekb' (CASSANDRA-7635)
>>>>>>> b6b8a285
 * Update java driver (for hadoop) (CASSANDRA-7618)
 * Remove CqlPagingRecordReader/CqlPagingInputFormat (CASSANDRA-7570)
 * Support connecting to ipv6 jmx with nodetool (CASSANDRA-7669)


2.1.0-rc5
 * Reject counters inside user types (CASSANDRA-7672)
 * Switch to notification-based GCInspector (CASSANDRA-7638)
 * (cqlsh) Handle nulls in UDTs and tuples correctly (CASSANDRA-7656)
 * Don't use strict consistency when replacing (CASSANDRA-7568)
 * Fix min/max cell name collection on 2.0 SSTables with range
   tombstones (CASSANDRA-7593)
 * Tolerate min/max cell names of different lengths (CASSANDRA-7651)
 * Filter cached results correctly (CASSANDRA-7636)
 * Fix tracing on the new SEPExecutor (CASSANDRA-7644)
 * Remove shuffle and taketoken (CASSANDRA-7601)
 * Clean up Windows batch scripts (CASSANDRA-7619)
 * Fix native protocol drop user type notification (CASSANDRA-7571)
 * Give read access to system.schema_usertypes to all authenticated users
   (CASSANDRA-7578)
 * (cqlsh) Fix cqlsh display when zero rows are returned (CASSANDRA-7580)
 * Get java version correctly when JAVA_TOOL_OPTIONS is set (CASSANDRA-7572)
 * Fix NPE when dropping index from non-existent keyspace, AssertionError when
   dropping non-existent index with IF EXISTS (CASSANDRA-7590)
 * Fix sstablelevelresetter hang (CASSANDRA-7614)
 * (cqlsh) Fix deserialization of blobs (CASSANDRA-7603)
 * Use "keyspace updated" schema change message for UDT changes in v1 and
   v2 protocols (CASSANDRA-7617)
 * Fix tracing of range slices and secondary index lookups that are local
   to the coordinator (CASSANDRA-7599)
 * Set -Dcassandra.storagedir for all tool shell scripts (CASSANDRA-7587)
 * Don't swap max/min col names when mutating sstable metadata (CASSANDRA-7596)
 * (cqlsh) Correctly handle paged result sets (CASSANDRA-7625)
 * (cqlsh) Improve waiting for a trace to complete (CASSANDRA-7626)
 * Fix tracing of concurrent range slices and 2ary index queries (CASSANDRA-7626)
 * Fix scrub against collection type (CASSANDRA-7665)
Merged from 2.0:
 * Set gc_grace_seconds to seven days for system schema tables (CASSANDRA-7668)
 * SimpleSeedProvider no longer caches seeds forever (CASSANDRA-7663)
 * Always flush on truncate (CASSANDRA-7511)
 * Fix ReversedType(DateType) mapping to native protocol (CASSANDRA-7576)
 * Always merge ranges owned by a single node (CASSANDRA-6930)
 * Track max/min timestamps for range tombstones (CASSANDRA-7647)
 * Fix NPE when listing saved caches dir (CASSANDRA-7632)


2.1.0-rc4
 * Fix word count hadoop example (CASSANDRA-7200)
 * Updated memtable_cleanup_threshold and memtable_flush_writers defaults 
   (CASSANDRA-7551)
 * (Windows) fix startup when WMI memory query fails (CASSANDRA-7505)
 * Anti-compaction proceeds if any part of the repair failed (CASANDRA-7521)
 * Add missing table name to DROP INDEX responses and notifications (CASSANDRA-7539)
 * Bump CQL version to 3.2.0 and update CQL documentation (CASSANDRA-7527)
 * Fix configuration error message when running nodetool ring (CASSANDRA-7508)
 * Support conditional updates, tuple type, and the v3 protocol in cqlsh (CASSANDRA-7509)
 * Handle queries on multiple secondary index types (CASSANDRA-7525)
 * Fix cqlsh authentication with v3 native protocol (CASSANDRA-7564)
 * Fix NPE when unknown prepared statement ID is used (CASSANDRA-7454)
Merged from 2.0:
 * (Windows) force range-based repair to non-sequential mode (CASSANDRA-7541)
 * Fix range merging when DES scores are zero (CASSANDRA-7535)
 * Warn when SSL certificates have expired (CASSANDRA-7528)
 * Fix error when doing reversed queries with static columns (CASSANDRA-7490)
Merged from 1.2:
 * Set correct stream ID on responses when non-Exception Throwables
   are thrown while handling native protocol messages (CASSANDRA-7470)


2.1.0-rc3
 * Consider expiry when reconciling otherwise equal cells (CASSANDRA-7403)
 * Introduce CQL support for stress tool (CASSANDRA-6146)
 * Fix ClassCastException processing expired messages (CASSANDRA-7496)
 * Fix prepared marker for collections inside UDT (CASSANDRA-7472)
 * Remove left-over populate_io_cache_on_flush and replicate_on_write
   uses (CASSANDRA-7493)
 * (Windows) handle spaces in path names (CASSANDRA-7451)
 * Ensure writes have completed after dropping a table, before recycling
   commit log segments (CASSANDRA-7437)
 * Remove left-over rows_per_partition_to_cache (CASSANDRA-7493)
 * Fix error when CONTAINS is used with a bind marker (CASSANDRA-7502)
 * Properly reject unknown UDT field (CASSANDRA-7484)
Merged from 2.0:
 * Fix CC#collectTimeOrderedData() tombstone optimisations (CASSANDRA-7394)
 * Support DISTINCT for static columns and fix behaviour when DISTINC is
   not use (CASSANDRA-7305).
 * Workaround JVM NPE on JMX bind failure (CASSANDRA-7254)
 * Fix race in FileCacheService RemovalListener (CASSANDRA-7278)
 * Fix inconsistent use of consistencyForCommit that allowed LOCAL_QUORUM
   operations to incorrect become full QUORUM (CASSANDRA-7345)
 * Properly handle unrecognized opcodes and flags (CASSANDRA-7440)
 * (Hadoop) close CqlRecordWriter clients when finished (CASSANDRA-7459)
 * Commit disk failure policy (CASSANDRA-7429)
 * Make sure high level sstables get compacted (CASSANDRA-7414)
 * Fix AssertionError when using empty clustering columns and static columns
   (CASSANDRA-7455)
 * Add option to disable STCS in L0 (CASSANDRA-6621)
 * Upgrade to snappy-java 1.0.5.2 (CASSANDRA-7476)


2.1.0-rc2
 * Fix heap size calculation for CompoundSparseCellName and 
   CompoundSparseCellName.WithCollection (CASSANDRA-7421)
 * Allow counter mutations in UNLOGGED batches (CASSANDRA-7351)
 * Modify reconcile logic to always pick a tombstone over a counter cell
   (CASSANDRA-7346)
 * Avoid incremental compaction on Windows (CASSANDRA-7365)
 * Fix exception when querying a composite-keyed table with a collection index
   (CASSANDRA-7372)
 * Use node's host id in place of counter ids (CASSANDRA-7366)
 * Fix error when doing reversed queries with static columns (CASSANDRA-7490)
 * Backport CASSANDRA-6747 (CASSANDRA-7560)
 * Track max/min timestamps for range tombstones (CASSANDRA-7647)
 * Fix NPE when listing saved caches dir (CASSANDRA-7632)


2.1.0-rc1
 * Revert flush directory (CASSANDRA-6357)
 * More efficient executor service for fast operations (CASSANDRA-4718)
 * Move less common tools into a new cassandra-tools package (CASSANDRA-7160)
 * Support more concurrent requests in native protocol (CASSANDRA-7231)
 * Add tab-completion to debian nodetool packaging (CASSANDRA-6421)
 * Change concurrent_compactors defaults (CASSANDRA-7139)
 * Add PowerShell Windows launch scripts (CASSANDRA-7001)
 * Make commitlog archive+restore more robust (CASSANDRA-6974)
 * Fix marking commitlogsegments clean (CASSANDRA-6959)
 * Add snapshot "manifest" describing files included (CASSANDRA-6326)
 * Parallel streaming for sstableloader (CASSANDRA-3668)
 * Fix bugs in supercolumns handling (CASSANDRA-7138)
 * Fix ClassClassException on composite dense tables (CASSANDRA-7112)
 * Cleanup and optimize collation and slice iterators (CASSANDRA-7107)
 * Upgrade NBHM lib (CASSANDRA-7128)
 * Optimize netty server (CASSANDRA-6861)
 * Fix repair hang when given CF does not exist (CASSANDRA-7189)
 * Allow c* to be shutdown in an embedded mode (CASSANDRA-5635)
 * Add server side batching to native transport (CASSANDRA-5663)
 * Make batchlog replay asynchronous (CASSANDRA-6134)
 * remove unused classes (CASSANDRA-7197)
 * Limit user types to the keyspace they are defined in (CASSANDRA-6643)
 * Add validate method to CollectionType (CASSANDRA-7208)
 * New serialization format for UDT values (CASSANDRA-7209, CASSANDRA-7261)
 * Fix nodetool netstats (CASSANDRA-7270)
 * Fix potential ClassCastException in HintedHandoffManager (CASSANDRA-7284)
 * Use prepared statements internally (CASSANDRA-6975)
 * Fix broken paging state with prepared statement (CASSANDRA-7120)
 * Fix IllegalArgumentException in CqlStorage (CASSANDRA-7287)
 * Allow nulls/non-existant fields in UDT (CASSANDRA-7206)
 * Backport Thrift MultiSliceRequest (CASSANDRA-7027)
 * Handle overlapping MultiSlices (CASSANDRA-7279)
 * Fix DataOutputTest on Windows (CASSANDRA-7265)
 * Embedded sets in user defined data-types are not updating (CASSANDRA-7267)
 * Add tuple type to CQL/native protocol (CASSANDRA-7248)
 * Fix CqlPagingRecordReader on tables with few rows (CASSANDRA-7322)
Merged from 2.0:
 * Copy compaction options to make sure they are reloaded (CASSANDRA-7290)
 * Add option to do more aggressive tombstone compactions (CASSANDRA-6563)
 * Don't try to compact already-compacting files in HHOM (CASSANDRA-7288)
 * Always reallocate buffers in HSHA (CASSANDRA-6285)
 * (Hadoop) support authentication in CqlRecordReader (CASSANDRA-7221)
 * (Hadoop) Close java driver Cluster in CQLRR.close (CASSANDRA-7228)
 * Warn when 'USING TIMESTAMP' is used on a CAS BATCH (CASSANDRA-7067)
 * return all cpu values from BackgroundActivityMonitor.readAndCompute (CASSANDRA-7183)
 * Correctly delete scheduled range xfers (CASSANDRA-7143)
 * return all cpu values from BackgroundActivityMonitor.readAndCompute (CASSANDRA-7183)  
 * reduce garbage creation in calculatePendingRanges (CASSANDRA-7191)
 * fix c* launch issues on Russian os's due to output of linux 'free' cmd (CASSANDRA-6162)
 * Fix disabling autocompaction (CASSANDRA-7187)
 * Fix potential NumberFormatException when deserializing IntegerType (CASSANDRA-7088)
 * cqlsh can't tab-complete disabling compaction (CASSANDRA-7185)
 * cqlsh: Accept and execute CQL statement(s) from command-line parameter (CASSANDRA-7172)
 * Fix IllegalStateException in CqlPagingRecordReader (CASSANDRA-7198)
 * Fix the InvertedIndex trigger example (CASSANDRA-7211)
 * Add --resolve-ip option to 'nodetool ring' (CASSANDRA-7210)
 * reduce garbage on codec flag deserialization (CASSANDRA-7244) 
 * Fix duplicated error messages on directory creation error at startup (CASSANDRA-5818)
 * Proper null handle for IF with map element access (CASSANDRA-7155)
 * Improve compaction visibility (CASSANDRA-7242)
 * Correctly delete scheduled range xfers (CASSANDRA-7143)
 * Make batchlog replica selection rack-aware (CASSANDRA-6551)
 * Fix CFMetaData#getColumnDefinitionFromColumnName() (CASSANDRA-7074)
 * Fix writetime/ttl functions for static columns (CASSANDRA-7081)
 * Suggest CTRL-C or semicolon after three blank lines in cqlsh (CASSANDRA-7142)
 * Fix 2ndary index queries with DESC clustering order (CASSANDRA-6950)
 * Invalid key cache entries on DROP (CASSANDRA-6525)
 * Fix flapping RecoveryManagerTest (CASSANDRA-7084)
 * Add missing iso8601 patterns for date strings (CASSANDRA-6973)
 * Support selecting multiple rows in a partition using IN (CASSANDRA-6875)
 * Add authentication support to shuffle (CASSANDRA-6484)
 * Swap local and global default read repair chances (CASSANDRA-7320)
 * Add conditional CREATE/DROP USER support (CASSANDRA-7264)
 * Cqlsh counts non-empty lines for "Blank lines" warning (CASSANDRA-7325)
Merged from 1.2:
 * Add Cloudstack snitch (CASSANDRA-7147)
 * Update system.peers correctly when relocating tokens (CASSANDRA-7126)
 * Add Google Compute Engine snitch (CASSANDRA-7132)
 * remove duplicate query for local tokens (CASSANDRA-7182)
 * exit CQLSH with error status code if script fails (CASSANDRA-6344)
 * Fix bug with some IN queries missig results (CASSANDRA-7105)
 * Fix availability validation for LOCAL_ONE CL (CASSANDRA-7319)
 * Hint streaming can cause decommission to fail (CASSANDRA-7219)


2.1.0-beta2
 * Increase default CL space to 8GB (CASSANDRA-7031)
 * Add range tombstones to read repair digests (CASSANDRA-6863)
 * Fix BTree.clear for large updates (CASSANDRA-6943)
 * Fail write instead of logging a warning when unable to append to CL
   (CASSANDRA-6764)
 * Eliminate possibility of CL segment appearing twice in active list 
   (CASSANDRA-6557)
 * Apply DONTNEED fadvise to commitlog segments (CASSANDRA-6759)
 * Switch CRC component to Adler and include it for compressed sstables 
   (CASSANDRA-4165)
 * Allow cassandra-stress to set compaction strategy options (CASSANDRA-6451)
 * Add broadcast_rpc_address option to cassandra.yaml (CASSANDRA-5899)
 * Auto reload GossipingPropertyFileSnitch config (CASSANDRA-5897)
 * Fix overflow of memtable_total_space_in_mb (CASSANDRA-6573)
 * Fix ABTC NPE and apply update function correctly (CASSANDRA-6692)
 * Allow nodetool to use a file or prompt for password (CASSANDRA-6660)
 * Fix AIOOBE when concurrently accessing ABSC (CASSANDRA-6742)
 * Fix assertion error in ALTER TYPE RENAME (CASSANDRA-6705)
 * Scrub should not always clear out repaired status (CASSANDRA-5351)
 * Improve handling of range tombstone for wide partitions (CASSANDRA-6446)
 * Fix ClassCastException for compact table with composites (CASSANDRA-6738)
 * Fix potentially repairing with wrong nodes (CASSANDRA-6808)
 * Change caching option syntax (CASSANDRA-6745)
 * Fix stress to do proper counter reads (CASSANDRA-6835)
 * Fix help message for stress counter_write (CASSANDRA-6824)
 * Fix stress smart Thrift client to pick servers correctly (CASSANDRA-6848)
 * Add logging levels (minimal, normal or verbose) to stress tool (CASSANDRA-6849)
 * Fix race condition in Batch CLE (CASSANDRA-6860)
 * Improve cleanup/scrub/upgradesstables failure handling (CASSANDRA-6774)
 * ByteBuffer write() methods for serializing sstables (CASSANDRA-6781)
 * Proper compare function for CollectionType (CASSANDRA-6783)
 * Update native server to Netty 4 (CASSANDRA-6236)
 * Fix off-by-one error in stress (CASSANDRA-6883)
 * Make OpOrder AutoCloseable (CASSANDRA-6901)
 * Remove sync repair JMX interface (CASSANDRA-6900)
 * Add multiple memory allocation options for memtables (CASSANDRA-6689, 6694)
 * Remove adjusted op rate from stress output (CASSANDRA-6921)
 * Add optimized CF.hasColumns() implementations (CASSANDRA-6941)
 * Serialize batchlog mutations with the version of the target node
   (CASSANDRA-6931)
 * Optimize CounterColumn#reconcile() (CASSANDRA-6953)
 * Properly remove 1.2 sstable support in 2.1 (CASSANDRA-6869)
 * Lock counter cells, not partitions (CASSANDRA-6880)
 * Track presence of legacy counter shards in sstables (CASSANDRA-6888)
 * Ensure safe resource cleanup when replacing sstables (CASSANDRA-6912)
 * Add failure handler to async callback (CASSANDRA-6747)
 * Fix AE when closing SSTable without releasing reference (CASSANDRA-7000)
 * Clean up IndexInfo on keyspace/table drops (CASSANDRA-6924)
 * Only snapshot relative SSTables when sequential repair (CASSANDRA-7024)
 * Require nodetool rebuild_index to specify index names (CASSANDRA-7038)
 * fix cassandra stress errors on reads with native protocol (CASSANDRA-7033)
 * Use OpOrder to guard sstable references for reads (CASSANDRA-6919)
 * Preemptive opening of compaction result (CASSANDRA-6916)
 * Multi-threaded scrub/cleanup/upgradesstables (CASSANDRA-5547)
 * Optimize cellname comparison (CASSANDRA-6934)
 * Native protocol v3 (CASSANDRA-6855)
 * Optimize Cell liveness checks and clean up Cell (CASSANDRA-7119)
 * Support consistent range movements (CASSANDRA-2434)
Merged from 2.0:
 * Avoid race-prone second "scrub" of system keyspace (CASSANDRA-6797)
 * Pool CqlRecordWriter clients by inetaddress rather than Range
   (CASSANDRA-6665)
 * Fix compaction_history timestamps (CASSANDRA-6784)
 * Compare scores of full replica ordering in DES (CASSANDRA-6683)
 * fix CME in SessionInfo updateProgress affecting netstats (CASSANDRA-6577)
 * Allow repairing between specific replicas (CASSANDRA-6440)
 * Allow per-dc enabling of hints (CASSANDRA-6157)
 * Add compatibility for Hadoop 0.2.x (CASSANDRA-5201)
 * Fix EstimatedHistogram races (CASSANDRA-6682)
 * Failure detector correctly converts initial value to nanos (CASSANDRA-6658)
 * Add nodetool taketoken to relocate vnodes (CASSANDRA-4445)
 * Expose bulk loading progress over JMX (CASSANDRA-4757)
 * Correctly handle null with IF conditions and TTL (CASSANDRA-6623)
 * Account for range/row tombstones in tombstone drop
   time histogram (CASSANDRA-6522)
 * Stop CommitLogSegment.close() from calling sync() (CASSANDRA-6652)
 * Make commitlog failure handling configurable (CASSANDRA-6364)
 * Avoid overlaps in LCS (CASSANDRA-6688)
 * Improve support for paginating over composites (CASSANDRA-4851)
 * Fix count(*) queries in a mixed cluster (CASSANDRA-6707)
 * Improve repair tasks(snapshot, differencing) concurrency (CASSANDRA-6566)
 * Fix replaying pre-2.0 commit logs (CASSANDRA-6714)
 * Add static columns to CQL3 (CASSANDRA-6561)
 * Optimize single partition batch statements (CASSANDRA-6737)
 * Disallow post-query re-ordering when paging (CASSANDRA-6722)
 * Fix potential paging bug with deleted columns (CASSANDRA-6748)
 * Fix NPE on BulkLoader caused by losing StreamEvent (CASSANDRA-6636)
 * Fix truncating compression metadata (CASSANDRA-6791)
 * Add CMSClassUnloadingEnabled JVM option (CASSANDRA-6541)
 * Catch memtable flush exceptions during shutdown (CASSANDRA-6735)
 * Fix upgradesstables NPE for non-CF-based indexes (CASSANDRA-6645)
 * Fix UPDATE updating PRIMARY KEY columns implicitly (CASSANDRA-6782)
 * Fix IllegalArgumentException when updating from 1.2 with SuperColumns
   (CASSANDRA-6733)
 * FBUtilities.singleton() should use the CF comparator (CASSANDRA-6778)
 * Fix CQLSStableWriter.addRow(Map<String, Object>) (CASSANDRA-6526)
 * Fix HSHA server introducing corrupt data (CASSANDRA-6285)
 * Fix CAS conditions for COMPACT STORAGE tables (CASSANDRA-6813)
 * Starting threads in OutboundTcpConnectionPool constructor causes race conditions (CASSANDRA-7177)
 * Allow overriding cassandra-rackdc.properties file (CASSANDRA-7072)
 * Set JMX RMI port to 7199 (CASSANDRA-7087)
 * Use LOCAL_QUORUM for data reads at LOCAL_SERIAL (CASSANDRA-6939)
 * Log a warning for large batches (CASSANDRA-6487)
 * Put nodes in hibernate when join_ring is false (CASSANDRA-6961)
 * Avoid early loading of non-system keyspaces before compaction-leftovers 
   cleanup at startup (CASSANDRA-6913)
 * Restrict Windows to parallel repairs (CASSANDRA-6907)
 * (Hadoop) Allow manually specifying start/end tokens in CFIF (CASSANDRA-6436)
 * Fix NPE in MeteredFlusher (CASSANDRA-6820)
 * Fix race processing range scan responses (CASSANDRA-6820)
 * Allow deleting snapshots from dropped keyspaces (CASSANDRA-6821)
 * Add uuid() function (CASSANDRA-6473)
 * Omit tombstones from schema digests (CASSANDRA-6862)
 * Include correct consistencyLevel in LWT timeout (CASSANDRA-6884)
 * Lower chances for losing new SSTables during nodetool refresh and
   ColumnFamilyStore.loadNewSSTables (CASSANDRA-6514)
 * Add support for DELETE ... IF EXISTS to CQL3 (CASSANDRA-5708)
 * Update hadoop_cql3_word_count example (CASSANDRA-6793)
 * Fix handling of RejectedExecution in sync Thrift server (CASSANDRA-6788)
 * Log more information when exceeding tombstone_warn_threshold (CASSANDRA-6865)
 * Fix truncate to not abort due to unreachable fat clients (CASSANDRA-6864)
 * Fix schema concurrency exceptions (CASSANDRA-6841)
 * Fix leaking validator FH in StreamWriter (CASSANDRA-6832)
 * Fix saving triggers to schema (CASSANDRA-6789)
 * Fix trigger mutations when base mutation list is immutable (CASSANDRA-6790)
 * Fix accounting in FileCacheService to allow re-using RAR (CASSANDRA-6838)
 * Fix static counter columns (CASSANDRA-6827)
 * Restore expiring->deleted (cell) compaction optimization (CASSANDRA-6844)
 * Fix CompactionManager.needsCleanup (CASSANDRA-6845)
 * Correctly compare BooleanType values other than 0 and 1 (CASSANDRA-6779)
 * Read message id as string from earlier versions (CASSANDRA-6840)
 * Properly use the Paxos consistency for (non-protocol) batch (CASSANDRA-6837)
 * Add paranoid disk failure option (CASSANDRA-6646)
 * Improve PerRowSecondaryIndex performance (CASSANDRA-6876)
 * Extend triggers to support CAS updates (CASSANDRA-6882)
 * Static columns with IF NOT EXISTS don't always work as expected (CASSANDRA-6873)
 * Fix paging with SELECT DISTINCT (CASSANDRA-6857)
 * Fix UnsupportedOperationException on CAS timeout (CASSANDRA-6923)
 * Improve MeteredFlusher handling of MF-unaffected column families
   (CASSANDRA-6867)
 * Add CqlRecordReader using native pagination (CASSANDRA-6311)
 * Add QueryHandler interface (CASSANDRA-6659)
 * Track liveRatio per-memtable, not per-CF (CASSANDRA-6945)
 * Make sure upgradesstables keeps sstable level (CASSANDRA-6958)
 * Fix LIMIT with static columns (CASSANDRA-6956)
 * Fix clash with CQL column name in thrift validation (CASSANDRA-6892)
 * Fix error with super columns in mixed 1.2-2.0 clusters (CASSANDRA-6966)
 * Fix bad skip of sstables on slice query with composite start/finish (CASSANDRA-6825)
 * Fix unintended update with conditional statement (CASSANDRA-6893)
 * Fix map element access in IF (CASSANDRA-6914)
 * Avoid costly range calculations for range queries on system keyspaces
   (CASSANDRA-6906)
 * Fix SSTable not released if stream session fails (CASSANDRA-6818)
 * Avoid build failure due to ANTLR timeout (CASSANDRA-6991)
 * Queries on compact tables can return more rows that requested (CASSANDRA-7052)
 * USING TIMESTAMP for batches does not work (CASSANDRA-7053)
 * Fix performance regression from CASSANDRA-5614 (CASSANDRA-6949)
 * Ensure that batchlog and hint timeouts do not produce hints (CASSANDRA-7058)
 * Merge groupable mutations in TriggerExecutor#execute() (CASSANDRA-7047)
 * Plug holes in resource release when wiring up StreamSession (CASSANDRA-7073)
 * Re-add parameter columns to tracing session (CASSANDRA-6942)
 * Preserves CQL metadata when updating table from thrift (CASSANDRA-6831)
Merged from 1.2:
 * Fix nodetool display with vnodes (CASSANDRA-7082)
 * Add UNLOGGED, COUNTER options to BATCH documentation (CASSANDRA-6816)
 * add extra SSL cipher suites (CASSANDRA-6613)
 * fix nodetool getsstables for blob PK (CASSANDRA-6803)
 * Fix BatchlogManager#deleteBatch() use of millisecond timestamps
   (CASSANDRA-6822)
 * Continue assassinating even if the endpoint vanishes (CASSANDRA-6787)
 * Schedule schema pulls on change (CASSANDRA-6971)
 * Non-droppable verbs shouldn't be dropped from OTC (CASSANDRA-6980)
 * Shutdown batchlog executor in SS#drain() (CASSANDRA-7025)
 * Fix batchlog to account for CF truncation records (CASSANDRA-6999)
 * Fix CQLSH parsing of functions and BLOB literals (CASSANDRA-7018)
 * Properly load trustore in the native protocol (CASSANDRA-6847)
 * Always clean up references in SerializingCache (CASSANDRA-6994)
 * Don't shut MessagingService down when replacing a node (CASSANDRA-6476)
 * fix npe when doing -Dcassandra.fd_initial_value_ms (CASSANDRA-6751)


2.1.0-beta1
 * Add flush directory distinct from compaction directories (CASSANDRA-6357)
 * Require JNA by default (CASSANDRA-6575)
 * add listsnapshots command to nodetool (CASSANDRA-5742)
 * Introduce AtomicBTreeColumns (CASSANDRA-6271, 6692)
 * Multithreaded commitlog (CASSANDRA-3578)
 * allocate fixed index summary memory pool and resample cold index summaries 
   to use less memory (CASSANDRA-5519)
 * Removed multithreaded compaction (CASSANDRA-6142)
 * Parallelize fetching rows for low-cardinality indexes (CASSANDRA-1337)
 * change logging from log4j to logback (CASSANDRA-5883)
 * switch to LZ4 compression for internode communication (CASSANDRA-5887)
 * Stop using Thrift-generated Index* classes internally (CASSANDRA-5971)
 * Remove 1.2 network compatibility code (CASSANDRA-5960)
 * Remove leveled json manifest migration code (CASSANDRA-5996)
 * Remove CFDefinition (CASSANDRA-6253)
 * Use AtomicIntegerFieldUpdater in RefCountedMemory (CASSANDRA-6278)
 * User-defined types for CQL3 (CASSANDRA-5590)
 * Use of o.a.c.metrics in nodetool (CASSANDRA-5871, 6406)
 * Batch read from OTC's queue and cleanup (CASSANDRA-1632)
 * Secondary index support for collections (CASSANDRA-4511, 6383)
 * SSTable metadata(Stats.db) format change (CASSANDRA-6356)
 * Push composites support in the storage engine
   (CASSANDRA-5417, CASSANDRA-6520)
 * Add snapshot space used to cfstats (CASSANDRA-6231)
 * Add cardinality estimator for key count estimation (CASSANDRA-5906)
 * CF id is changed to be non-deterministic. Data dir/key cache are created
   uniquely for CF id (CASSANDRA-5202)
 * New counters implementation (CASSANDRA-6504)
 * Replace UnsortedColumns, EmptyColumns, TreeMapBackedSortedColumns with new
   ArrayBackedSortedColumns (CASSANDRA-6630, CASSANDRA-6662, CASSANDRA-6690)
 * Add option to use row cache with a given amount of rows (CASSANDRA-5357)
 * Avoid repairing already repaired data (CASSANDRA-5351)
 * Reject counter updates with USING TTL/TIMESTAMP (CASSANDRA-6649)
 * Replace index_interval with min/max_index_interval (CASSANDRA-6379)
 * Lift limitation that order by columns must be selected for IN queries (CASSANDRA-4911)


2.0.5
 * Reduce garbage generated by bloom filter lookups (CASSANDRA-6609)
 * Add ks.cf names to tombstone logging (CASSANDRA-6597)
 * Use LOCAL_QUORUM for LWT operations at LOCAL_SERIAL (CASSANDRA-6495)
 * Wait for gossip to settle before accepting client connections (CASSANDRA-4288)
 * Delete unfinished compaction incrementally (CASSANDRA-6086)
 * Allow specifying custom secondary index options in CQL3 (CASSANDRA-6480)
 * Improve replica pinning for cache efficiency in DES (CASSANDRA-6485)
 * Fix LOCAL_SERIAL from thrift (CASSANDRA-6584)
 * Don't special case received counts in CAS timeout exceptions (CASSANDRA-6595)
 * Add support for 2.1 global counter shards (CASSANDRA-6505)
 * Fix NPE when streaming connection is not yet established (CASSANDRA-6210)
 * Avoid rare duplicate read repair triggering (CASSANDRA-6606)
 * Fix paging discardFirst (CASSANDRA-6555)
 * Fix ArrayIndexOutOfBoundsException in 2ndary index query (CASSANDRA-6470)
 * Release sstables upon rebuilding 2i (CASSANDRA-6635)
 * Add AbstractCompactionStrategy.startup() method (CASSANDRA-6637)
 * SSTableScanner may skip rows during cleanup (CASSANDRA-6638)
 * sstables from stalled repair sessions can resurrect deleted data (CASSANDRA-6503)
 * Switch stress to use ITransportFactory (CASSANDRA-6641)
 * Fix IllegalArgumentException during prepare (CASSANDRA-6592)
 * Fix possible loss of 2ndary index entries during compaction (CASSANDRA-6517)
 * Fix direct Memory on architectures that do not support unaligned long access
   (CASSANDRA-6628)
 * Let scrub optionally skip broken counter partitions (CASSANDRA-5930)
Merged from 1.2:
 * fsync compression metadata (CASSANDRA-6531)
 * Validate CF existence on execution for prepared statement (CASSANDRA-6535)
 * Add ability to throttle batchlog replay (CASSANDRA-6550)
 * Fix executing LOCAL_QUORUM with SimpleStrategy (CASSANDRA-6545)
 * Avoid StackOverflow when using large IN queries (CASSANDRA-6567)
 * Nodetool upgradesstables includes secondary indexes (CASSANDRA-6598)
 * Paginate batchlog replay (CASSANDRA-6569)
 * skip blocking on streaming during drain (CASSANDRA-6603)
 * Improve error message when schema doesn't match loaded sstable (CASSANDRA-6262)
 * Add properties to adjust FD initial value and max interval (CASSANDRA-4375)
 * Fix preparing with batch and delete from collection (CASSANDRA-6607)
 * Fix ABSC reverse iterator's remove() method (CASSANDRA-6629)
 * Handle host ID conflicts properly (CASSANDRA-6615)
 * Move handling of migration event source to solve bootstrap race. (CASSANDRA-6648)
 * Make sure compaction throughput value doesn't overflow with int math (CASSANDRA-6647)


2.0.4
 * Allow removing snapshots of no-longer-existing CFs (CASSANDRA-6418)
 * add StorageService.stopDaemon() (CASSANDRA-4268)
 * add IRE for invalid CF supplied to get_count (CASSANDRA-5701)
 * add client encryption support to sstableloader (CASSANDRA-6378)
 * Fix accept() loop for SSL sockets post-shutdown (CASSANDRA-6468)
 * Fix size-tiered compaction in LCS L0 (CASSANDRA-6496)
 * Fix assertion failure in filterColdSSTables (CASSANDRA-6483)
 * Fix row tombstones in larger-than-memory compactions (CASSANDRA-6008)
 * Fix cleanup ClassCastException (CASSANDRA-6462)
 * Reduce gossip memory use by interning VersionedValue strings (CASSANDRA-6410)
 * Allow specifying datacenters to participate in a repair (CASSANDRA-6218)
 * Fix divide-by-zero in PCI (CASSANDRA-6403)
 * Fix setting last compacted key in the wrong level for LCS (CASSANDRA-6284)
 * Add millisecond precision formats to the timestamp parser (CASSANDRA-6395)
 * Expose a total memtable size metric for a CF (CASSANDRA-6391)
 * cqlsh: handle symlinks properly (CASSANDRA-6425)
 * Fix potential infinite loop when paging query with IN (CASSANDRA-6464)
 * Fix assertion error in AbstractQueryPager.discardFirst (CASSANDRA-6447)
 * Fix streaming older SSTable yields unnecessary tombstones (CASSANDRA-6527)
Merged from 1.2:
 * Improved error message on bad properties in DDL queries (CASSANDRA-6453)
 * Randomize batchlog candidates selection (CASSANDRA-6481)
 * Fix thundering herd on endpoint cache invalidation (CASSANDRA-6345, 6485)
 * Improve batchlog write performance with vnodes (CASSANDRA-6488)
 * cqlsh: quote single quotes in strings inside collections (CASSANDRA-6172)
 * Improve gossip performance for typical messages (CASSANDRA-6409)
 * Throw IRE if a prepared statement has more markers than supported 
   (CASSANDRA-5598)
 * Expose Thread metrics for the native protocol server (CASSANDRA-6234)
 * Change snapshot response message verb to INTERNAL to avoid dropping it 
   (CASSANDRA-6415)
 * Warn when collection read has > 65K elements (CASSANDRA-5428)
 * Fix cache persistence when both row and key cache are enabled 
   (CASSANDRA-6413)
 * (Hadoop) add describe_local_ring (CASSANDRA-6268)
 * Fix handling of concurrent directory creation failure (CASSANDRA-6459)
 * Allow executing CREATE statements multiple times (CASSANDRA-6471)
 * Don't send confusing info with timeouts (CASSANDRA-6491)
 * Don't resubmit counter mutation runnables internally (CASSANDRA-6427)
 * Don't drop local mutations without a hint (CASSANDRA-6510)
 * Don't allow null max_hint_window_in_ms (CASSANDRA-6419)
 * Validate SliceRange start and finish lengths (CASSANDRA-6521)


2.0.3
 * Fix FD leak on slice read path (CASSANDRA-6275)
 * Cancel read meter task when closing SSTR (CASSANDRA-6358)
 * free off-heap IndexSummary during bulk (CASSANDRA-6359)
 * Recover from IOException in accept() thread (CASSANDRA-6349)
 * Improve Gossip tolerance of abnormally slow tasks (CASSANDRA-6338)
 * Fix trying to hint timed out counter writes (CASSANDRA-6322)
 * Allow restoring specific columnfamilies from archived CL (CASSANDRA-4809)
 * Avoid flushing compaction_history after each operation (CASSANDRA-6287)
 * Fix repair assertion error when tombstones expire (CASSANDRA-6277)
 * Skip loading corrupt key cache (CASSANDRA-6260)
 * Fixes for compacting larger-than-memory rows (CASSANDRA-6274)
 * Compact hottest sstables first and optionally omit coldest from
   compaction entirely (CASSANDRA-6109)
 * Fix modifying column_metadata from thrift (CASSANDRA-6182)
 * cqlsh: fix LIST USERS output (CASSANDRA-6242)
 * Add IRequestSink interface (CASSANDRA-6248)
 * Update memtable size while flushing (CASSANDRA-6249)
 * Provide hooks around CQL2/CQL3 statement execution (CASSANDRA-6252)
 * Require Permission.SELECT for CAS updates (CASSANDRA-6247)
 * New CQL-aware SSTableWriter (CASSANDRA-5894)
 * Reject CAS operation when the protocol v1 is used (CASSANDRA-6270)
 * Correctly throw error when frame too large (CASSANDRA-5981)
 * Fix serialization bug in PagedRange with 2ndary indexes (CASSANDRA-6299)
 * Fix CQL3 table validation in Thrift (CASSANDRA-6140)
 * Fix bug missing results with IN clauses (CASSANDRA-6327)
 * Fix paging with reversed slices (CASSANDRA-6343)
 * Set minTimestamp correctly to be able to drop expired sstables (CASSANDRA-6337)
 * Support NaN and Infinity as float literals (CASSANDRA-6003)
 * Remove RF from nodetool ring output (CASSANDRA-6289)
 * Fix attempting to flush empty rows (CASSANDRA-6374)
 * Fix potential out of bounds exception when paging (CASSANDRA-6333)
Merged from 1.2:
 * Optimize FD phi calculation (CASSANDRA-6386)
 * Improve initial FD phi estimate when starting up (CASSANDRA-6385)
 * Don't list CQL3 table in CLI describe even if named explicitely 
   (CASSANDRA-5750)
 * Invalidate row cache when dropping CF (CASSANDRA-6351)
 * add non-jamm path for cached statements (CASSANDRA-6293)
 * add windows bat files for shell commands (CASSANDRA-6145)
 * Require logging in for Thrift CQL2/3 statement preparation (CASSANDRA-6254)
 * restrict max_num_tokens to 1536 (CASSANDRA-6267)
 * Nodetool gets default JMX port from cassandra-env.sh (CASSANDRA-6273)
 * make calculatePendingRanges asynchronous (CASSANDRA-6244)
 * Remove blocking flushes in gossip thread (CASSANDRA-6297)
 * Fix potential socket leak in connectionpool creation (CASSANDRA-6308)
 * Allow LOCAL_ONE/LOCAL_QUORUM to work with SimpleStrategy (CASSANDRA-6238)
 * cqlsh: handle 'null' as session duration (CASSANDRA-6317)
 * Fix json2sstable handling of range tombstones (CASSANDRA-6316)
 * Fix missing one row in reverse query (CASSANDRA-6330)
 * Fix reading expired row value from row cache (CASSANDRA-6325)
 * Fix AssertionError when doing set element deletion (CASSANDRA-6341)
 * Make CL code for the native protocol match the one in C* 2.0
   (CASSANDRA-6347)
 * Disallow altering CQL3 table from thrift (CASSANDRA-6370)
 * Fix size computation of prepared statement (CASSANDRA-6369)


2.0.2
 * Update FailureDetector to use nanontime (CASSANDRA-4925)
 * Fix FileCacheService regressions (CASSANDRA-6149)
 * Never return WriteTimeout for CL.ANY (CASSANDRA-6132)
 * Fix race conditions in bulk loader (CASSANDRA-6129)
 * Add configurable metrics reporting (CASSANDRA-4430)
 * drop queries exceeding a configurable number of tombstones (CASSANDRA-6117)
 * Track and persist sstable read activity (CASSANDRA-5515)
 * Fixes for speculative retry (CASSANDRA-5932, CASSANDRA-6194)
 * Improve memory usage of metadata min/max column names (CASSANDRA-6077)
 * Fix thrift validation refusing row markers on CQL3 tables (CASSANDRA-6081)
 * Fix insertion of collections with CAS (CASSANDRA-6069)
 * Correctly send metadata on SELECT COUNT (CASSANDRA-6080)
 * Track clients' remote addresses in ClientState (CASSANDRA-6070)
 * Create snapshot dir if it does not exist when migrating
   leveled manifest (CASSANDRA-6093)
 * make sequential nodetool repair the default (CASSANDRA-5950)
 * Add more hooks for compaction strategy implementations (CASSANDRA-6111)
 * Fix potential NPE on composite 2ndary indexes (CASSANDRA-6098)
 * Delete can potentially be skipped in batch (CASSANDRA-6115)
 * Allow alter keyspace on system_traces (CASSANDRA-6016)
 * Disallow empty column names in cql (CASSANDRA-6136)
 * Use Java7 file-handling APIs and fix file moving on Windows (CASSANDRA-5383)
 * Save compaction history to system keyspace (CASSANDRA-5078)
 * Fix NPE if StorageService.getOperationMode() is executed before full startup (CASSANDRA-6166)
 * CQL3: support pre-epoch longs for TimestampType (CASSANDRA-6212)
 * Add reloadtriggers command to nodetool (CASSANDRA-4949)
 * cqlsh: ignore empty 'value alias' in DESCRIBE (CASSANDRA-6139)
 * Fix sstable loader (CASSANDRA-6205)
 * Reject bootstrapping if the node already exists in gossip (CASSANDRA-5571)
 * Fix NPE while loading paxos state (CASSANDRA-6211)
 * cqlsh: add SHOW SESSION <tracing-session> command (CASSANDRA-6228)
Merged from 1.2:
 * (Hadoop) Require CFRR batchSize to be at least 2 (CASSANDRA-6114)
 * Add a warning for small LCS sstable size (CASSANDRA-6191)
 * Add ability to list specific KS/CF combinations in nodetool cfstats (CASSANDRA-4191)
 * Mark CF clean if a mutation raced the drop and got it marked dirty (CASSANDRA-5946)
 * Add a LOCAL_ONE consistency level (CASSANDRA-6202)
 * Limit CQL prepared statement cache by size instead of count (CASSANDRA-6107)
 * Tracing should log write failure rather than raw exceptions (CASSANDRA-6133)
 * lock access to TM.endpointToHostIdMap (CASSANDRA-6103)
 * Allow estimated memtable size to exceed slab allocator size (CASSANDRA-6078)
 * Start MeteredFlusher earlier to prevent OOM during CL replay (CASSANDRA-6087)
 * Avoid sending Truncate command to fat clients (CASSANDRA-6088)
 * Allow where clause conditions to be in parenthesis (CASSANDRA-6037)
 * Do not open non-ssl storage port if encryption option is all (CASSANDRA-3916)
 * Move batchlog replay to its own executor (CASSANDRA-6079)
 * Add tombstone debug threshold and histogram (CASSANDRA-6042, 6057)
 * Enable tcp keepalive on incoming connections (CASSANDRA-4053)
 * Fix fat client schema pull NPE (CASSANDRA-6089)
 * Fix memtable flushing for indexed tables (CASSANDRA-6112)
 * Fix skipping columns with multiple slices (CASSANDRA-6119)
 * Expose connected thrift + native client counts (CASSANDRA-5084)
 * Optimize auth setup (CASSANDRA-6122)
 * Trace index selection (CASSANDRA-6001)
 * Update sstablesPerReadHistogram to use biased sampling (CASSANDRA-6164)
 * Log UnknownColumnfamilyException when closing socket (CASSANDRA-5725)
 * Properly error out on CREATE INDEX for counters table (CASSANDRA-6160)
 * Handle JMX notification failure for repair (CASSANDRA-6097)
 * (Hadoop) Fetch no more than 128 splits in parallel (CASSANDRA-6169)
 * stress: add username/password authentication support (CASSANDRA-6068)
 * Fix indexed queries with row cache enabled on parent table (CASSANDRA-5732)
 * Fix compaction race during columnfamily drop (CASSANDRA-5957)
 * Fix validation of empty column names for compact tables (CASSANDRA-6152)
 * Skip replaying mutations that pass CRC but fail to deserialize (CASSANDRA-6183)
 * Rework token replacement to use replace_address (CASSANDRA-5916)
 * Fix altering column types (CASSANDRA-6185)
 * cqlsh: fix CREATE/ALTER WITH completion (CASSANDRA-6196)
 * add windows bat files for shell commands (CASSANDRA-6145)
 * Fix potential stack overflow during range tombstones insertion (CASSANDRA-6181)
 * (Hadoop) Make LOCAL_ONE the default consistency level (CASSANDRA-6214)


2.0.1
 * Fix bug that could allow reading deleted data temporarily (CASSANDRA-6025)
 * Improve memory use defaults (CASSANDRA-6059)
 * Make ThriftServer more easlly extensible (CASSANDRA-6058)
 * Remove Hadoop dependency from ITransportFactory (CASSANDRA-6062)
 * add file_cache_size_in_mb setting (CASSANDRA-5661)
 * Improve error message when yaml contains invalid properties (CASSANDRA-5958)
 * Improve leveled compaction's ability to find non-overlapping L0 compactions
   to work on concurrently (CASSANDRA-5921)
 * Notify indexer of columns shadowed by range tombstones (CASSANDRA-5614)
 * Log Merkle tree stats (CASSANDRA-2698)
 * Switch from crc32 to adler32 for compressed sstable checksums (CASSANDRA-5862)
 * Improve offheap memcpy performance (CASSANDRA-5884)
 * Use a range aware scanner for cleanup (CASSANDRA-2524)
 * Cleanup doesn't need to inspect sstables that contain only local data
   (CASSANDRA-5722)
 * Add ability for CQL3 to list partition keys (CASSANDRA-4536)
 * Improve native protocol serialization (CASSANDRA-5664)
 * Upgrade Thrift to 0.9.1 (CASSANDRA-5923)
 * Require superuser status for adding triggers (CASSANDRA-5963)
 * Make standalone scrubber handle old and new style leveled manifest
   (CASSANDRA-6005)
 * Fix paxos bugs (CASSANDRA-6012, 6013, 6023)
 * Fix paged ranges with multiple replicas (CASSANDRA-6004)
 * Fix potential AssertionError during tracing (CASSANDRA-6041)
 * Fix NPE in sstablesplit (CASSANDRA-6027)
 * Migrate pre-2.0 key/value/column aliases to system.schema_columns
   (CASSANDRA-6009)
 * Paging filter empty rows too agressively (CASSANDRA-6040)
 * Support variadic parameters for IN clauses (CASSANDRA-4210)
 * cqlsh: return the result of CAS writes (CASSANDRA-5796)
 * Fix validation of IN clauses with 2ndary indexes (CASSANDRA-6050)
 * Support named bind variables in CQL (CASSANDRA-6033)
Merged from 1.2:
 * Allow cache-keys-to-save to be set at runtime (CASSANDRA-5980)
 * Avoid second-guessing out-of-space state (CASSANDRA-5605)
 * Tuning knobs for dealing with large blobs and many CFs (CASSANDRA-5982)
 * (Hadoop) Fix CQLRW for thrift tables (CASSANDRA-6002)
 * Fix possible divide-by-zero in HHOM (CASSANDRA-5990)
 * Allow local batchlog writes for CL.ANY (CASSANDRA-5967)
 * Upgrade metrics-core to version 2.2.0 (CASSANDRA-5947)
 * Fix CqlRecordWriter with composite keys (CASSANDRA-5949)
 * Add snitch, schema version, cluster, partitioner to JMX (CASSANDRA-5881)
 * Allow disabling SlabAllocator (CASSANDRA-5935)
 * Make user-defined compaction JMX blocking (CASSANDRA-4952)
 * Fix streaming does not transfer wrapped range (CASSANDRA-5948)
 * Fix loading index summary containing empty key (CASSANDRA-5965)
 * Correctly handle limits in CompositesSearcher (CASSANDRA-5975)
 * Pig: handle CQL collections (CASSANDRA-5867)
 * Pass the updated cf to the PRSI index() method (CASSANDRA-5999)
 * Allow empty CQL3 batches (as no-op) (CASSANDRA-5994)
 * Support null in CQL3 functions (CASSANDRA-5910)
 * Replace the deprecated MapMaker with CacheLoader (CASSANDRA-6007)
 * Add SSTableDeletingNotification to DataTracker (CASSANDRA-6010)
 * Fix snapshots in use get deleted during snapshot repair (CASSANDRA-6011)
 * Move hints and exception count to o.a.c.metrics (CASSANDRA-6017)
 * Fix memory leak in snapshot repair (CASSANDRA-6047)
 * Fix sstable2sjon for CQL3 tables (CASSANDRA-5852)


2.0.0
 * Fix thrift validation when inserting into CQL3 tables (CASSANDRA-5138)
 * Fix periodic memtable flushing behavior with clean memtables (CASSANDRA-5931)
 * Fix dateOf() function for pre-2.0 timestamp columns (CASSANDRA-5928)
 * Fix SSTable unintentionally loads BF when opened for batch (CASSANDRA-5938)
 * Add stream session progress to JMX (CASSANDRA-4757)
 * Fix NPE during CAS operation (CASSANDRA-5925)
Merged from 1.2:
 * Fix getBloomFilterDiskSpaceUsed for AlwaysPresentFilter (CASSANDRA-5900)
 * Don't announce schema version until we've loaded the changes locally
   (CASSANDRA-5904)
 * Fix to support off heap bloom filters size greater than 2 GB (CASSANDRA-5903)
 * Properly handle parsing huge map and set literals (CASSANDRA-5893)


2.0.0-rc2
 * enable vnodes by default (CASSANDRA-5869)
 * fix CAS contention timeout (CASSANDRA-5830)
 * fix HsHa to respect max frame size (CASSANDRA-4573)
 * Fix (some) 2i on composite components omissions (CASSANDRA-5851)
 * cqlsh: add DESCRIBE FULL SCHEMA variant (CASSANDRA-5880)
Merged from 1.2:
 * Correctly validate sparse composite cells in scrub (CASSANDRA-5855)
 * Add KeyCacheHitRate metric to CF metrics (CASSANDRA-5868)
 * cqlsh: add support for multiline comments (CASSANDRA-5798)
 * Handle CQL3 SELECT duplicate IN restrictions on clustering columns
   (CASSANDRA-5856)


2.0.0-rc1
 * improve DecimalSerializer performance (CASSANDRA-5837)
 * fix potential spurious wakeup in AsyncOneResponse (CASSANDRA-5690)
 * fix schema-related trigger issues (CASSANDRA-5774)
 * Better validation when accessing CQL3 table from thrift (CASSANDRA-5138)
 * Fix assertion error during repair (CASSANDRA-5801)
 * Fix range tombstone bug (CASSANDRA-5805)
 * DC-local CAS (CASSANDRA-5797)
 * Add a native_protocol_version column to the system.local table (CASSANRDA-5819)
 * Use index_interval from cassandra.yaml when upgraded (CASSANDRA-5822)
 * Fix buffer underflow on socket close (CASSANDRA-5792)
Merged from 1.2:
 * Fix reading DeletionTime from 1.1-format sstables (CASSANDRA-5814)
 * cqlsh: add collections support to COPY (CASSANDRA-5698)
 * retry important messages for any IOException (CASSANDRA-5804)
 * Allow empty IN relations in SELECT/UPDATE/DELETE statements (CASSANDRA-5626)
 * cqlsh: fix crashing on Windows due to libedit detection (CASSANDRA-5812)
 * fix bulk-loading compressed sstables (CASSANDRA-5820)
 * (Hadoop) fix quoting in CqlPagingRecordReader and CqlRecordWriter 
   (CASSANDRA-5824)
 * update default LCS sstable size to 160MB (CASSANDRA-5727)
 * Allow compacting 2Is via nodetool (CASSANDRA-5670)
 * Hex-encode non-String keys in OPP (CASSANDRA-5793)
 * nodetool history logging (CASSANDRA-5823)
 * (Hadoop) fix support for Thrift tables in CqlPagingRecordReader 
   (CASSANDRA-5752)
 * add "all time blocked" to StatusLogger output (CASSANDRA-5825)
 * Future-proof inter-major-version schema migrations (CASSANDRA-5845)
 * (Hadoop) add CqlPagingRecordReader support for ReversedType in Thrift table
   (CASSANDRA-5718)
 * Add -no-snapshot option to scrub (CASSANDRA-5891)
 * Fix to support off heap bloom filters size greater than 2 GB (CASSANDRA-5903)
 * Properly handle parsing huge map and set literals (CASSANDRA-5893)
 * Fix LCS L0 compaction may overlap in L1 (CASSANDRA-5907)
 * New sstablesplit tool to split large sstables offline (CASSANDRA-4766)
 * Fix potential deadlock in native protocol server (CASSANDRA-5926)
 * Disallow incompatible type change in CQL3 (CASSANDRA-5882)
Merged from 1.1:
 * Correctly validate sparse composite cells in scrub (CASSANDRA-5855)


2.0.0-beta2
 * Replace countPendingHints with Hints Created metric (CASSANDRA-5746)
 * Allow nodetool with no args, and with help to run without a server (CASSANDRA-5734)
 * Cleanup AbstractType/TypeSerializer classes (CASSANDRA-5744)
 * Remove unimplemented cli option schema-mwt (CASSANDRA-5754)
 * Support range tombstones in thrift (CASSANDRA-5435)
 * Normalize table-manipulating CQL3 statements' class names (CASSANDRA-5759)
 * cqlsh: add missing table options to DESCRIBE output (CASSANDRA-5749)
 * Fix assertion error during repair (CASSANDRA-5757)
 * Fix bulkloader (CASSANDRA-5542)
 * Add LZ4 compression to the native protocol (CASSANDRA-5765)
 * Fix bugs in the native protocol v2 (CASSANDRA-5770)
 * CAS on 'primary key only' table (CASSANDRA-5715)
 * Support streaming SSTables of old versions (CASSANDRA-5772)
 * Always respect protocol version in native protocol (CASSANDRA-5778)
 * Fix ConcurrentModificationException during streaming (CASSANDRA-5782)
 * Update deletion timestamp in Commit#updatesWithPaxosTime (CASSANDRA-5787)
 * Thrift cas() method crashes if input columns are not sorted (CASSANDRA-5786)
 * Order columns names correctly when querying for CAS (CASSANDRA-5788)
 * Fix streaming retry (CASSANDRA-5775)
Merged from 1.2:
 * if no seeds can be a reached a node won't start in a ring by itself (CASSANDRA-5768)
 * add cassandra.unsafesystem property (CASSANDRA-5704)
 * (Hadoop) quote identifiers in CqlPagingRecordReader (CASSANDRA-5763)
 * Add replace_node functionality for vnodes (CASSANDRA-5337)
 * Add timeout events to query traces (CASSANDRA-5520)
 * Fix serialization of the LEFT gossip value (CASSANDRA-5696)
 * Pig: support for cql3 tables (CASSANDRA-5234)
 * Fix skipping range tombstones with reverse queries (CASSANDRA-5712)
 * Expire entries out of ThriftSessionManager (CASSANDRA-5719)
 * Don't keep ancestor information in memory (CASSANDRA-5342)
 * Expose native protocol server status in nodetool info (CASSANDRA-5735)
 * Fix pathetic performance of range tombstones (CASSANDRA-5677)
 * Fix querying with an empty (impossible) range (CASSANDRA-5573)
 * cqlsh: handle CUSTOM 2i in DESCRIBE output (CASSANDRA-5760)
 * Fix minor bug in Range.intersects(Bound) (CASSANDRA-5771)
 * cqlsh: handle disabled compression in DESCRIBE output (CASSANDRA-5766)
 * Ensure all UP events are notified on the native protocol (CASSANDRA-5769)
 * Fix formatting of sstable2json with multiple -k arguments (CASSANDRA-5781)
 * Don't rely on row marker for queries in general to hide lost markers
   after TTL expires (CASSANDRA-5762)
 * Sort nodetool help output (CASSANDRA-5776)
 * Fix column expiring during 2 phases compaction (CASSANDRA-5799)
 * now() is being rejected in INSERTs when inside collections (CASSANDRA-5795)


2.0.0-beta1
 * Add support for indexing clustered columns (CASSANDRA-5125)
 * Removed on-heap row cache (CASSANDRA-5348)
 * use nanotime consistently for node-local timeouts (CASSANDRA-5581)
 * Avoid unnecessary second pass on name-based queries (CASSANDRA-5577)
 * Experimental triggers (CASSANDRA-1311)
 * JEMalloc support for off-heap allocation (CASSANDRA-3997)
 * Single-pass compaction (CASSANDRA-4180)
 * Removed token range bisection (CASSANDRA-5518)
 * Removed compatibility with pre-1.2.5 sstables and network messages
   (CASSANDRA-5511)
 * removed PBSPredictor (CASSANDRA-5455)
 * CAS support (CASSANDRA-5062, 5441, 5442, 5443, 5619, 5667)
 * Leveled compaction performs size-tiered compactions in L0 
   (CASSANDRA-5371, 5439)
 * Add yaml network topology snitch for mixed ec2/other envs (CASSANDRA-5339)
 * Log when a node is down longer than the hint window (CASSANDRA-4554)
 * Optimize tombstone creation for ExpiringColumns (CASSANDRA-4917)
 * Improve LeveledScanner work estimation (CASSANDRA-5250, 5407)
 * Replace compaction lock with runWithCompactionsDisabled (CASSANDRA-3430)
 * Change Message IDs to ints (CASSANDRA-5307)
 * Move sstable level information into the Stats component, removing the
   need for a separate Manifest file (CASSANDRA-4872)
 * avoid serializing to byte[] on commitlog append (CASSANDRA-5199)
 * make index_interval configurable per columnfamily (CASSANDRA-3961, CASSANDRA-5650)
 * add default_time_to_live (CASSANDRA-3974)
 * add memtable_flush_period_in_ms (CASSANDRA-4237)
 * replace supercolumns internally by composites (CASSANDRA-3237, 5123)
 * upgrade thrift to 0.9.0 (CASSANDRA-3719)
 * drop unnecessary keyspace parameter from user-defined compaction API 
   (CASSANDRA-5139)
 * more robust solution to incomplete compactions + counters (CASSANDRA-5151)
 * Change order of directory searching for c*.in.sh (CASSANDRA-3983)
 * Add tool to reset SSTable compaction level for LCS (CASSANDRA-5271)
 * Allow custom configuration loader (CASSANDRA-5045)
 * Remove memory emergency pressure valve logic (CASSANDRA-3534)
 * Reduce request latency with eager retry (CASSANDRA-4705)
 * cqlsh: Remove ASSUME command (CASSANDRA-5331)
 * Rebuild BF when loading sstables if bloom_filter_fp_chance
   has changed since compaction (CASSANDRA-5015)
 * remove row-level bloom filters (CASSANDRA-4885)
 * Change Kernel Page Cache skipping into row preheating (disabled by default)
   (CASSANDRA-4937)
 * Improve repair by deciding on a gcBefore before sending
   out TreeRequests (CASSANDRA-4932)
 * Add an official way to disable compactions (CASSANDRA-5074)
 * Reenable ALTER TABLE DROP with new semantics (CASSANDRA-3919)
 * Add binary protocol versioning (CASSANDRA-5436)
 * Swap THshaServer for TThreadedSelectorServer (CASSANDRA-5530)
 * Add alias support to SELECT statement (CASSANDRA-5075)
 * Don't create empty RowMutations in CommitLogReplayer (CASSANDRA-5541)
 * Use range tombstones when dropping cfs/columns from schema (CASSANDRA-5579)
 * cqlsh: drop CQL2/CQL3-beta support (CASSANDRA-5585)
 * Track max/min column names in sstables to be able to optimize slice
   queries (CASSANDRA-5514, CASSANDRA-5595, CASSANDRA-5600)
 * Binary protocol: allow batching already prepared statements (CASSANDRA-4693)
 * Allow preparing timestamp, ttl and limit in CQL3 queries (CASSANDRA-4450)
 * Support native link w/o JNA in Java7 (CASSANDRA-3734)
 * Use SASL authentication in binary protocol v2 (CASSANDRA-5545)
 * Replace Thrift HsHa with LMAX Disruptor based implementation (CASSANDRA-5582)
 * cqlsh: Add row count to SELECT output (CASSANDRA-5636)
 * Include a timestamp with all read commands to determine column expiration
   (CASSANDRA-5149)
 * Streaming 2.0 (CASSANDRA-5286, 5699)
 * Conditional create/drop ks/table/index statements in CQL3 (CASSANDRA-2737)
 * more pre-table creation property validation (CASSANDRA-5693)
 * Redesign repair messages (CASSANDRA-5426)
 * Fix ALTER RENAME post-5125 (CASSANDRA-5702)
 * Disallow renaming a 2ndary indexed column (CASSANDRA-5705)
 * Rename Table to Keyspace (CASSANDRA-5613)
 * Ensure changing column_index_size_in_kb on different nodes don't corrupt the
   sstable (CASSANDRA-5454)
 * Move resultset type information into prepare, not execute (CASSANDRA-5649)
 * Auto paging in binary protocol (CASSANDRA-4415, 5714)
 * Don't tie client side use of AbstractType to JDBC (CASSANDRA-4495)
 * Adds new TimestampType to replace DateType (CASSANDRA-5723, CASSANDRA-5729)
Merged from 1.2:
 * make starting native protocol server idempotent (CASSANDRA-5728)
 * Fix loading key cache when a saved entry is no longer valid (CASSANDRA-5706)
 * Fix serialization of the LEFT gossip value (CASSANDRA-5696)
 * cqlsh: Don't show 'null' in place of empty values (CASSANDRA-5675)
 * Race condition in detecting version on a mixed 1.1/1.2 cluster
   (CASSANDRA-5692)
 * Fix skipping range tombstones with reverse queries (CASSANDRA-5712)
 * Expire entries out of ThriftSessionManager (CASSANRDA-5719)
 * Don't keep ancestor information in memory (CASSANDRA-5342)
 * cqlsh: fix handling of semicolons inside BATCH queries (CASSANDRA-5697)


1.2.6
 * Fix tracing when operation completes before all responses arrive 
   (CASSANDRA-5668)
 * Fix cross-DC mutation forwarding (CASSANDRA-5632)
 * Reduce SSTableLoader memory usage (CASSANDRA-5555)
 * Scale hinted_handoff_throttle_in_kb to cluster size (CASSANDRA-5272)
 * (Hadoop) Add CQL3 input/output formats (CASSANDRA-4421, 5622)
 * (Hadoop) Fix InputKeyRange in CFIF (CASSANDRA-5536)
 * Fix dealing with ridiculously large max sstable sizes in LCS (CASSANDRA-5589)
 * Ignore pre-truncate hints (CASSANDRA-4655)
 * Move System.exit on OOM into a separate thread (CASSANDRA-5273)
 * Write row markers when serializing schema (CASSANDRA-5572)
 * Check only SSTables for the requested range when streaming (CASSANDRA-5569)
 * Improve batchlog replay behavior and hint ttl handling (CASSANDRA-5314)
 * Exclude localTimestamp from validation for tombstones (CASSANDRA-5398)
 * cqlsh: add custom prompt support (CASSANDRA-5539)
 * Reuse prepared statements in hot auth queries (CASSANDRA-5594)
 * cqlsh: add vertical output option (see EXPAND) (CASSANDRA-5597)
 * Add a rate limit option to stress (CASSANDRA-5004)
 * have BulkLoader ignore snapshots directories (CASSANDRA-5587) 
 * fix SnitchProperties logging context (CASSANDRA-5602)
 * Expose whether jna is enabled and memory is locked via JMX (CASSANDRA-5508)
 * cqlsh: fix COPY FROM with ReversedType (CASSANDRA-5610)
 * Allow creating CUSTOM indexes on collections (CASSANDRA-5615)
 * Evaluate now() function at execution time (CASSANDRA-5616)
 * Expose detailed read repair metrics (CASSANDRA-5618)
 * Correct blob literal + ReversedType parsing (CASSANDRA-5629)
 * Allow GPFS to prefer the internal IP like EC2MRS (CASSANDRA-5630)
 * fix help text for -tspw cassandra-cli (CASSANDRA-5643)
 * don't throw away initial causes exceptions for internode encryption issues 
   (CASSANDRA-5644)
 * Fix message spelling errors for cql select statements (CASSANDRA-5647)
 * Suppress custom exceptions thru jmx (CASSANDRA-5652)
 * Update CREATE CUSTOM INDEX syntax (CASSANDRA-5639)
 * Fix PermissionDetails.equals() method (CASSANDRA-5655)
 * Never allow partition key ranges in CQL3 without token() (CASSANDRA-5666)
 * Gossiper incorrectly drops AppState for an upgrading node (CASSANDRA-5660)
 * Connection thrashing during multi-region ec2 during upgrade, due to 
   messaging version (CASSANDRA-5669)
 * Avoid over reconnecting in EC2MRS (CASSANDRA-5678)
 * Fix ReadResponseSerializer.serializedSize() for digest reads (CASSANDRA-5476)
 * allow sstable2json on 2i CFs (CASSANDRA-5694)
Merged from 1.1:
 * Remove buggy thrift max message length option (CASSANDRA-5529)
 * Fix NPE in Pig's widerow mode (CASSANDRA-5488)
 * Add split size parameter to Pig and disable split combination (CASSANDRA-5544)


1.2.5
 * make BytesToken.toString only return hex bytes (CASSANDRA-5566)
 * Ensure that submitBackground enqueues at least one task (CASSANDRA-5554)
 * fix 2i updates with identical values and timestamps (CASSANDRA-5540)
 * fix compaction throttling bursty-ness (CASSANDRA-4316)
 * reduce memory consumption of IndexSummary (CASSANDRA-5506)
 * remove per-row column name bloom filters (CASSANDRA-5492)
 * Include fatal errors in trace events (CASSANDRA-5447)
 * Ensure that PerRowSecondaryIndex is notified of row-level deletes
   (CASSANDRA-5445)
 * Allow empty blob literals in CQL3 (CASSANDRA-5452)
 * Fix streaming RangeTombstones at column index boundary (CASSANDRA-5418)
 * Fix preparing statements when current keyspace is not set (CASSANDRA-5468)
 * Fix SemanticVersion.isSupportedBy minor/patch handling (CASSANDRA-5496)
 * Don't provide oldCfId for post-1.1 system cfs (CASSANDRA-5490)
 * Fix primary range ignores replication strategy (CASSANDRA-5424)
 * Fix shutdown of binary protocol server (CASSANDRA-5507)
 * Fix repair -snapshot not working (CASSANDRA-5512)
 * Set isRunning flag later in binary protocol server (CASSANDRA-5467)
 * Fix use of CQL3 functions with descending clustering order (CASSANDRA-5472)
 * Disallow renaming columns one at a time for thrift table in CQL3
   (CASSANDRA-5531)
 * cqlsh: add CLUSTERING ORDER BY support to DESCRIBE (CASSANDRA-5528)
 * Add custom secondary index support to CQL3 (CASSANDRA-5484)
 * Fix repair hanging silently on unexpected error (CASSANDRA-5229)
 * Fix Ec2Snitch regression introduced by CASSANDRA-5171 (CASSANDRA-5432)
 * Add nodetool enablebackup/disablebackup (CASSANDRA-5556)
 * cqlsh: fix DESCRIBE after case insensitive USE (CASSANDRA-5567)
Merged from 1.1
 * Add retry mechanism to OTC for non-droppable_verbs (CASSANDRA-5393)
 * Use allocator information to improve memtable memory usage estimate
   (CASSANDRA-5497)
 * Fix trying to load deleted row into row cache on startup (CASSANDRA-4463)
 * fsync leveled manifest to avoid corruption (CASSANDRA-5535)
 * Fix Bound intersection computation (CASSANDRA-5551)
 * sstablescrub now respects max memory size in cassandra.in.sh (CASSANDRA-5562)


1.2.4
 * Ensure that PerRowSecondaryIndex updates see the most recent values
   (CASSANDRA-5397)
 * avoid duplicate index entries ind PrecompactedRow and 
   ParallelCompactionIterable (CASSANDRA-5395)
 * remove the index entry on oldColumn when new column is a tombstone 
   (CASSANDRA-5395)
 * Change default stream throughput from 400 to 200 mbps (CASSANDRA-5036)
 * Gossiper logs DOWN for symmetry with UP (CASSANDRA-5187)
 * Fix mixing prepared statements between keyspaces (CASSANDRA-5352)
 * Fix consistency level during bootstrap - strike 3 (CASSANDRA-5354)
 * Fix transposed arguments in AlreadyExistsException (CASSANDRA-5362)
 * Improve asynchronous hint delivery (CASSANDRA-5179)
 * Fix Guava dependency version (12.0 -> 13.0.1) for Maven (CASSANDRA-5364)
 * Validate that provided CQL3 collection value are < 64K (CASSANDRA-5355)
 * Make upgradeSSTable skip current version sstables by default (CASSANDRA-5366)
 * Optimize min/max timestamp collection (CASSANDRA-5373)
 * Invalid streamId in cql binary protocol when using invalid CL 
   (CASSANDRA-5164)
 * Fix validation for IN where clauses with collections (CASSANDRA-5376)
 * Copy resultSet on count query to avoid ConcurrentModificationException 
   (CASSANDRA-5382)
 * Correctly typecheck in CQL3 even with ReversedType (CASSANDRA-5386)
 * Fix streaming compressed files when using encryption (CASSANDRA-5391)
 * cassandra-all 1.2.0 pom missing netty dependency (CASSANDRA-5392)
 * Fix writetime/ttl functions on null values (CASSANDRA-5341)
 * Fix NPE during cql3 select with token() (CASSANDRA-5404)
 * IndexHelper.skipBloomFilters won't skip non-SHA filters (CASSANDRA-5385)
 * cqlsh: Print maps ordered by key, sort sets (CASSANDRA-5413)
 * Add null syntax support in CQL3 for inserts (CASSANDRA-3783)
 * Allow unauthenticated set_keyspace() calls (CASSANDRA-5423)
 * Fix potential incremental backups race (CASSANDRA-5410)
 * Fix prepared BATCH statements with batch-level timestamps (CASSANDRA-5415)
 * Allow overriding superuser setup delay (CASSANDRA-5430)
 * cassandra-shuffle with JMX usernames and passwords (CASSANDRA-5431)
Merged from 1.1:
 * cli: Quote ks and cf names in schema output when needed (CASSANDRA-5052)
 * Fix bad default for min/max timestamp in SSTableMetadata (CASSANDRA-5372)
 * Fix cf name extraction from manifest in Directories.migrateFile() 
   (CASSANDRA-5242)
 * Support pluggable internode authentication (CASSANDRA-5401)


1.2.3
 * add check for sstable overlap within a level on startup (CASSANDRA-5327)
 * replace ipv6 colons in jmx object names (CASSANDRA-5298, 5328)
 * Avoid allocating SSTableBoundedScanner during repair when the range does 
   not intersect the sstable (CASSANDRA-5249)
 * Don't lowercase property map keys (this breaks NTS) (CASSANDRA-5292)
 * Fix composite comparator with super columns (CASSANDRA-5287)
 * Fix insufficient validation of UPDATE queries against counter cfs
   (CASSANDRA-5300)
 * Fix PropertyFileSnitch default DC/Rack behavior (CASSANDRA-5285)
 * Handle null values when executing prepared statement (CASSANDRA-5081)
 * Add netty to pom dependencies (CASSANDRA-5181)
 * Include type arguments in Thrift CQLPreparedResult (CASSANDRA-5311)
 * Fix compaction not removing columns when bf_fp_ratio is 1 (CASSANDRA-5182)
 * cli: Warn about missing CQL3 tables in schema descriptions (CASSANDRA-5309)
 * Re-enable unknown option in replication/compaction strategies option for
   backward compatibility (CASSANDRA-4795)
 * Add binary protocol support to stress (CASSANDRA-4993)
 * cqlsh: Fix COPY FROM value quoting and null handling (CASSANDRA-5305)
 * Fix repair -pr for vnodes (CASSANDRA-5329)
 * Relax CL for auth queries for non-default users (CASSANDRA-5310)
 * Fix AssertionError during repair (CASSANDRA-5245)
 * Don't announce migrations to pre-1.2 nodes (CASSANDRA-5334)
Merged from 1.1:
 * Update offline scrub for 1.0 -> 1.1 directory structure (CASSANDRA-5195)
 * add tmp flag to Descriptor hashcode (CASSANDRA-4021)
 * fix logging of "Found table data in data directories" when only system tables
   are present (CASSANDRA-5289)
 * cli: Add JMX authentication support (CASSANDRA-5080)
 * nodetool: ability to repair specific range (CASSANDRA-5280)
 * Fix possible assertion triggered in SliceFromReadCommand (CASSANDRA-5284)
 * cqlsh: Add inet type support on Windows (ipv4-only) (CASSANDRA-4801)
 * Fix race when initializing ColumnFamilyStore (CASSANDRA-5350)
 * Add UseTLAB JVM flag (CASSANDRA-5361)


1.2.2
 * fix potential for multiple concurrent compactions of the same sstables
   (CASSANDRA-5256)
 * avoid no-op caching of byte[] on commitlog append (CASSANDRA-5199)
 * fix symlinks under data dir not working (CASSANDRA-5185)
 * fix bug in compact storage metadata handling (CASSANDRA-5189)
 * Validate login for USE queries (CASSANDRA-5207)
 * cli: remove default username and password (CASSANDRA-5208)
 * configure populate_io_cache_on_flush per-CF (CASSANDRA-4694)
 * allow configuration of internode socket buffer (CASSANDRA-3378)
 * Make sstable directory picking blacklist-aware again (CASSANDRA-5193)
 * Correctly expire gossip states for edge cases (CASSANDRA-5216)
 * Improve handling of directory creation failures (CASSANDRA-5196)
 * Expose secondary indicies to the rest of nodetool (CASSANDRA-4464)
 * Binary protocol: avoid sending notification for 0.0.0.0 (CASSANDRA-5227)
 * add UseCondCardMark XX jvm settings on jdk 1.7 (CASSANDRA-4366)
 * CQL3 refactor to allow conversion function (CASSANDRA-5226)
 * Fix drop of sstables in some circumstance (CASSANDRA-5232)
 * Implement caching of authorization results (CASSANDRA-4295)
 * Add support for LZ4 compression (CASSANDRA-5038)
 * Fix missing columns in wide rows queries (CASSANDRA-5225)
 * Simplify auth setup and make system_auth ks alterable (CASSANDRA-5112)
 * Stop compactions from hanging during bootstrap (CASSANDRA-5244)
 * fix compressed streaming sending extra chunk (CASSANDRA-5105)
 * Add CQL3-based implementations of IAuthenticator and IAuthorizer
   (CASSANDRA-4898)
 * Fix timestamp-based tomstone removal logic (CASSANDRA-5248)
 * cli: Add JMX authentication support (CASSANDRA-5080)
 * Fix forceFlush behavior (CASSANDRA-5241)
 * cqlsh: Add username autocompletion (CASSANDRA-5231)
 * Fix CQL3 composite partition key error (CASSANDRA-5240)
 * Allow IN clause on last clustering key (CASSANDRA-5230)
Merged from 1.1:
 * fix start key/end token validation for wide row iteration (CASSANDRA-5168)
 * add ConfigHelper support for Thrift frame and max message sizes (CASSANDRA-5188)
 * fix nodetool repair not fail on node down (CASSANDRA-5203)
 * always collect tombstone hints (CASSANDRA-5068)
 * Fix error when sourcing file in cqlsh (CASSANDRA-5235)


1.2.1
 * stream undelivered hints on decommission (CASSANDRA-5128)
 * GossipingPropertyFileSnitch loads saved dc/rack info if needed (CASSANDRA-5133)
 * drain should flush system CFs too (CASSANDRA-4446)
 * add inter_dc_tcp_nodelay setting (CASSANDRA-5148)
 * re-allow wrapping ranges for start_token/end_token range pairitspwng (CASSANDRA-5106)
 * fix validation compaction of empty rows (CASSANDRA-5136)
 * nodetool methods to enable/disable hint storage/delivery (CASSANDRA-4750)
 * disallow bloom filter false positive chance of 0 (CASSANDRA-5013)
 * add threadpool size adjustment methods to JMXEnabledThreadPoolExecutor and 
   CompactionManagerMBean (CASSANDRA-5044)
 * fix hinting for dropped local writes (CASSANDRA-4753)
 * off-heap cache doesn't need mutable column container (CASSANDRA-5057)
 * apply disk_failure_policy to bad disks on initial directory creation 
   (CASSANDRA-4847)
 * Optimize name-based queries to use ArrayBackedSortedColumns (CASSANDRA-5043)
 * Fall back to old manifest if most recent is unparseable (CASSANDRA-5041)
 * pool [Compressed]RandomAccessReader objects on the partitioned read path
   (CASSANDRA-4942)
 * Add debug logging to list filenames processed by Directories.migrateFile 
   method (CASSANDRA-4939)
 * Expose black-listed directories via JMX (CASSANDRA-4848)
 * Log compaction merge counts (CASSANDRA-4894)
 * Minimize byte array allocation by AbstractData{Input,Output} (CASSANDRA-5090)
 * Add SSL support for the binary protocol (CASSANDRA-5031)
 * Allow non-schema system ks modification for shuffle to work (CASSANDRA-5097)
 * cqlsh: Add default limit to SELECT statements (CASSANDRA-4972)
 * cqlsh: fix DESCRIBE for 1.1 cfs in CQL3 (CASSANDRA-5101)
 * Correctly gossip with nodes >= 1.1.7 (CASSANDRA-5102)
 * Ensure CL guarantees on digest mismatch (CASSANDRA-5113)
 * Validate correctly selects on composite partition key (CASSANDRA-5122)
 * Fix exception when adding collection (CASSANDRA-5117)
 * Handle states for non-vnode clusters correctly (CASSANDRA-5127)
 * Refuse unrecognized replication and compaction strategy options (CASSANDRA-4795)
 * Pick the correct value validator in sstable2json for cql3 tables (CASSANDRA-5134)
 * Validate login for describe_keyspace, describe_keyspaces and set_keyspace
   (CASSANDRA-5144)
 * Fix inserting empty maps (CASSANDRA-5141)
 * Don't remove tokens from System table for node we know (CASSANDRA-5121)
 * fix streaming progress report for compresed files (CASSANDRA-5130)
 * Coverage analysis for low-CL queries (CASSANDRA-4858)
 * Stop interpreting dates as valid timeUUID value (CASSANDRA-4936)
 * Adds E notation for floating point numbers (CASSANDRA-4927)
 * Detect (and warn) unintentional use of the cql2 thrift methods when cql3 was
   intended (CASSANDRA-5172)
 * cli: Quote ks and cf names in schema output when needed (CASSANDRA-5052)
 * Fix cf name extraction from manifest in Directories.migrateFile() (CASSANDRA-5242)
 * Replace mistaken usage of commons-logging with slf4j (CASSANDRA-5464)
 * Ensure Jackson dependency matches lib (CASSANDRA-5126)
 * Expose droppable tombstone ratio stats over JMX (CASSANDRA-5159)
Merged from 1.1:
 * Simplify CompressedRandomAccessReader to work around JDK FD bug (CASSANDRA-5088)
 * Improve handling a changing target throttle rate mid-compaction (CASSANDRA-5087)
 * Pig: correctly decode row keys in widerow mode (CASSANDRA-5098)
 * nodetool repair command now prints progress (CASSANDRA-4767)
 * fix user defined compaction to run against 1.1 data directory (CASSANDRA-5118)
 * Fix CQL3 BATCH authorization caching (CASSANDRA-5145)
 * fix get_count returns incorrect value with TTL (CASSANDRA-5099)
 * better handling for mid-compaction failure (CASSANDRA-5137)
 * convert default marshallers list to map for better readability (CASSANDRA-5109)
 * fix ConcurrentModificationException in getBootstrapSource (CASSANDRA-5170)
 * fix sstable maxtimestamp for row deletes and pre-1.1.1 sstables (CASSANDRA-5153)
 * Fix thread growth on node removal (CASSANDRA-5175)
 * Make Ec2Region's datacenter name configurable (CASSANDRA-5155)


1.2.0
 * Disallow counters in collections (CASSANDRA-5082)
 * cqlsh: add unit tests (CASSANDRA-3920)
 * fix default bloom_filter_fp_chance for LeveledCompactionStrategy (CASSANDRA-5093)
Merged from 1.1:
 * add validation for get_range_slices with start_key and end_token (CASSANDRA-5089)


1.2.0-rc2
 * fix nodetool ownership display with vnodes (CASSANDRA-5065)
 * cqlsh: add DESCRIBE KEYSPACES command (CASSANDRA-5060)
 * Fix potential infinite loop when reloading CFS (CASSANDRA-5064)
 * Fix SimpleAuthorizer example (CASSANDRA-5072)
 * cqlsh: force CL.ONE for tracing and system.schema* queries (CASSANDRA-5070)
 * Includes cassandra-shuffle in the debian package (CASSANDRA-5058)
Merged from 1.1:
 * fix multithreaded compaction deadlock (CASSANDRA-4492)
 * fix temporarily missing schema after upgrade from pre-1.1.5 (CASSANDRA-5061)
 * Fix ALTER TABLE overriding compression options with defaults
   (CASSANDRA-4996, 5066)
 * fix specifying and altering crc_check_chance (CASSANDRA-5053)
 * fix Murmur3Partitioner ownership% calculation (CASSANDRA-5076)
 * Don't expire columns sooner than they should in 2ndary indexes (CASSANDRA-5079)


1.2-rc1
 * rename rpc_timeout settings to request_timeout (CASSANDRA-5027)
 * add BF with 0.1 FP to LCS by default (CASSANDRA-5029)
 * Fix preparing insert queries (CASSANDRA-5016)
 * Fix preparing queries with counter increment (CASSANDRA-5022)
 * Fix preparing updates with collections (CASSANDRA-5017)
 * Don't generate UUID based on other node address (CASSANDRA-5002)
 * Fix message when trying to alter a clustering key type (CASSANDRA-5012)
 * Update IAuthenticator to match the new IAuthorizer (CASSANDRA-5003)
 * Fix inserting only a key in CQL3 (CASSANDRA-5040)
 * Fix CQL3 token() function when used with strings (CASSANDRA-5050)
Merged from 1.1:
 * reduce log spam from invalid counter shards (CASSANDRA-5026)
 * Improve schema propagation performance (CASSANDRA-5025)
 * Fix for IndexHelper.IndexFor throws OOB Exception (CASSANDRA-5030)
 * cqlsh: make it possible to describe thrift CFs (CASSANDRA-4827)
 * cqlsh: fix timestamp formatting on some platforms (CASSANDRA-5046)


1.2-beta3
 * make consistency level configurable in cqlsh (CASSANDRA-4829)
 * fix cqlsh rendering of blob fields (CASSANDRA-4970)
 * fix cqlsh DESCRIBE command (CASSANDRA-4913)
 * save truncation position in system table (CASSANDRA-4906)
 * Move CompressionMetadata off-heap (CASSANDRA-4937)
 * allow CLI to GET cql3 columnfamily data (CASSANDRA-4924)
 * Fix rare race condition in getExpireTimeForEndpoint (CASSANDRA-4402)
 * acquire references to overlapping sstables during compaction so bloom filter
   doesn't get free'd prematurely (CASSANDRA-4934)
 * Don't share slice query filter in CQL3 SelectStatement (CASSANDRA-4928)
 * Separate tracing from Log4J (CASSANDRA-4861)
 * Exclude gcable tombstones from merkle-tree computation (CASSANDRA-4905)
 * Better printing of AbstractBounds for tracing (CASSANDRA-4931)
 * Optimize mostRecentTombstone check in CC.collectAllData (CASSANDRA-4883)
 * Change stream session ID to UUID to avoid collision from same node (CASSANDRA-4813)
 * Use Stats.db when bulk loading if present (CASSANDRA-4957)
 * Skip repair on system_trace and keyspaces with RF=1 (CASSANDRA-4956)
 * (cql3) Remove arbitrary SELECT limit (CASSANDRA-4918)
 * Correctly handle prepared operation on collections (CASSANDRA-4945)
 * Fix CQL3 LIMIT (CASSANDRA-4877)
 * Fix Stress for CQL3 (CASSANDRA-4979)
 * Remove cassandra specific exceptions from JMX interface (CASSANDRA-4893)
 * (CQL3) Force using ALLOW FILTERING on potentially inefficient queries (CASSANDRA-4915)
 * (cql3) Fix adding column when the table has collections (CASSANDRA-4982)
 * (cql3) Fix allowing collections with compact storage (CASSANDRA-4990)
 * (cql3) Refuse ttl/writetime function on collections (CASSANDRA-4992)
 * Replace IAuthority with new IAuthorizer (CASSANDRA-4874)
 * clqsh: fix KEY pseudocolumn escaping when describing Thrift tables
   in CQL3 mode (CASSANDRA-4955)
 * add basic authentication support for Pig CassandraStorage (CASSANDRA-3042)
 * fix CQL2 ALTER TABLE compaction_strategy_class altering (CASSANDRA-4965)
Merged from 1.1:
 * Fall back to old describe_splits if d_s_ex is not available (CASSANDRA-4803)
 * Improve error reporting when streaming ranges fail (CASSANDRA-5009)
 * Fix cqlsh timestamp formatting of timezone info (CASSANDRA-4746)
 * Fix assertion failure with leveled compaction (CASSANDRA-4799)
 * Check for null end_token in get_range_slice (CASSANDRA-4804)
 * Remove all remnants of removed nodes (CASSANDRA-4840)
 * Add aut-reloading of the log4j file in debian package (CASSANDRA-4855)
 * Fix estimated row cache entry size (CASSANDRA-4860)
 * reset getRangeSlice filter after finishing a row for get_paged_slice
   (CASSANDRA-4919)
 * expunge row cache post-truncate (CASSANDRA-4940)
 * Allow static CF definition with compact storage (CASSANDRA-4910)
 * Fix endless loop/compaction of schema_* CFs due to broken timestamps (CASSANDRA-4880)
 * Fix 'wrong class type' assertion in CounterColumn (CASSANDRA-4976)


1.2-beta2
 * fp rate of 1.0 disables BF entirely; LCS defaults to 1.0 (CASSANDRA-4876)
 * off-heap bloom filters for row keys (CASSANDRA_4865)
 * add extension point for sstable components (CASSANDRA-4049)
 * improve tracing output (CASSANDRA-4852, 4862)
 * make TRACE verb droppable (CASSANDRA-4672)
 * fix BulkLoader recognition of CQL3 columnfamilies (CASSANDRA-4755)
 * Sort commitlog segments for replay by id instead of mtime (CASSANDRA-4793)
 * Make hint delivery asynchronous (CASSANDRA-4761)
 * Pluggable Thrift transport factories for CLI and cqlsh (CASSANDRA-4609, 4610)
 * cassandra-cli: allow Double value type to be inserted to a column (CASSANDRA-4661)
 * Add ability to use custom TServerFactory implementations (CASSANDRA-4608)
 * optimize batchlog flushing to skip successful batches (CASSANDRA-4667)
 * include metadata for system keyspace itself in schema tables (CASSANDRA-4416)
 * add check to PropertyFileSnitch to verify presence of location for
   local node (CASSANDRA-4728)
 * add PBSPredictor consistency modeler (CASSANDRA-4261)
 * remove vestiges of Thrift unframed mode (CASSANDRA-4729)
 * optimize single-row PK lookups (CASSANDRA-4710)
 * adjust blockFor calculation to account for pending ranges due to node 
   movement (CASSANDRA-833)
 * Change CQL version to 3.0.0 and stop accepting 3.0.0-beta1 (CASSANDRA-4649)
 * (CQL3) Make prepared statement global instead of per connection 
   (CASSANDRA-4449)
 * Fix scrubbing of CQL3 created tables (CASSANDRA-4685)
 * (CQL3) Fix validation when using counter and regular columns in the same 
   table (CASSANDRA-4706)
 * Fix bug starting Cassandra with simple authentication (CASSANDRA-4648)
 * Add support for batchlog in CQL3 (CASSANDRA-4545, 4738)
 * Add support for multiple column family outputs in CFOF (CASSANDRA-4208)
 * Support repairing only the local DC nodes (CASSANDRA-4747)
 * Use rpc_address for binary protocol and change default port (CASSANDRA-4751)
 * Fix use of collections in prepared statements (CASSANDRA-4739)
 * Store more information into peers table (CASSANDRA-4351, 4814)
 * Configurable bucket size for size tiered compaction (CASSANDRA-4704)
 * Run leveled compaction in parallel (CASSANDRA-4310)
 * Fix potential NPE during CFS reload (CASSANDRA-4786)
 * Composite indexes may miss results (CASSANDRA-4796)
 * Move consistency level to the protocol level (CASSANDRA-4734, 4824)
 * Fix Subcolumn slice ends not respected (CASSANDRA-4826)
 * Fix Assertion error in cql3 select (CASSANDRA-4783)
 * Fix list prepend logic (CQL3) (CASSANDRA-4835)
 * Add booleans as literals in CQL3 (CASSANDRA-4776)
 * Allow renaming PK columns in CQL3 (CASSANDRA-4822)
 * Fix binary protocol NEW_NODE event (CASSANDRA-4679)
 * Fix potential infinite loop in tombstone compaction (CASSANDRA-4781)
 * Remove system tables accounting from schema (CASSANDRA-4850)
 * (cql3) Force provided columns in clustering key order in 
   'CLUSTERING ORDER BY' (CASSANDRA-4881)
 * Fix composite index bug (CASSANDRA-4884)
 * Fix short read protection for CQL3 (CASSANDRA-4882)
 * Add tracing support to the binary protocol (CASSANDRA-4699)
 * (cql3) Don't allow prepared marker inside collections (CASSANDRA-4890)
 * Re-allow order by on non-selected columns (CASSANDRA-4645)
 * Bug when composite index is created in a table having collections (CASSANDRA-4909)
 * log index scan subject in CompositesSearcher (CASSANDRA-4904)
Merged from 1.1:
 * add get[Row|Key]CacheEntries to CacheServiceMBean (CASSANDRA-4859)
 * fix get_paged_slice to wrap to next row correctly (CASSANDRA-4816)
 * fix indexing empty column values (CASSANDRA-4832)
 * allow JdbcDate to compose null Date objects (CASSANDRA-4830)
 * fix possible stackoverflow when compacting 1000s of sstables
   (CASSANDRA-4765)
 * fix wrong leveled compaction progress calculation (CASSANDRA-4807)
 * add a close() method to CRAR to prevent leaking file descriptors (CASSANDRA-4820)
 * fix potential infinite loop in get_count (CASSANDRA-4833)
 * fix compositeType.{get/from}String methods (CASSANDRA-4842)
 * (CQL) fix CREATE COLUMNFAMILY permissions check (CASSANDRA-4864)
 * Fix DynamicCompositeType same type comparison (CASSANDRA-4711)
 * Fix duplicate SSTable reference when stream session failed (CASSANDRA-3306)
 * Allow static CF definition with compact storage (CASSANDRA-4910)
 * Fix endless loop/compaction of schema_* CFs due to broken timestamps (CASSANDRA-4880)
 * Fix 'wrong class type' assertion in CounterColumn (CASSANDRA-4976)


1.2-beta1
 * add atomic_batch_mutate (CASSANDRA-4542, -4635)
 * increase default max_hint_window_in_ms to 3h (CASSANDRA-4632)
 * include message initiation time to replicas so they can more
   accurately drop timed-out requests (CASSANDRA-2858)
 * fix clientutil.jar dependencies (CASSANDRA-4566)
 * optimize WriteResponse (CASSANDRA-4548)
 * new metrics (CASSANDRA-4009)
 * redesign KEYS indexes to avoid read-before-write (CASSANDRA-2897)
 * debug tracing (CASSANDRA-1123)
 * parallelize row cache loading (CASSANDRA-4282)
 * Make compaction, flush JBOD-aware (CASSANDRA-4292)
 * run local range scans on the read stage (CASSANDRA-3687)
 * clean up ioexceptions (CASSANDRA-2116)
 * add disk_failure_policy (CASSANDRA-2118)
 * Introduce new json format with row level deletion (CASSANDRA-4054)
 * remove redundant "name" column from schema_keyspaces (CASSANDRA-4433)
 * improve "nodetool ring" handling of multi-dc clusters (CASSANDRA-3047)
 * update NTS calculateNaturalEndpoints to be O(N log N) (CASSANDRA-3881)
 * split up rpc timeout by operation type (CASSANDRA-2819)
 * rewrite key cache save/load to use only sequential i/o (CASSANDRA-3762)
 * update MS protocol with a version handshake + broadcast address id
   (CASSANDRA-4311)
 * multithreaded hint replay (CASSANDRA-4189)
 * add inter-node message compression (CASSANDRA-3127)
 * remove COPP (CASSANDRA-2479)
 * Track tombstone expiration and compact when tombstone content is
   higher than a configurable threshold, default 20% (CASSANDRA-3442, 4234)
 * update MurmurHash to version 3 (CASSANDRA-2975)
 * (CLI) track elapsed time for `delete' operation (CASSANDRA-4060)
 * (CLI) jline version is bumped to 1.0 to properly  support
   'delete' key function (CASSANDRA-4132)
 * Save IndexSummary into new SSTable 'Summary' component (CASSANDRA-2392, 4289)
 * Add support for range tombstones (CASSANDRA-3708)
 * Improve MessagingService efficiency (CASSANDRA-3617)
 * Avoid ID conflicts from concurrent schema changes (CASSANDRA-3794)
 * Set thrift HSHA server thread limit to unlimited by default (CASSANDRA-4277)
 * Avoids double serialization of CF id in RowMutation messages
   (CASSANDRA-4293)
 * stream compressed sstables directly with java nio (CASSANDRA-4297)
 * Support multiple ranges in SliceQueryFilter (CASSANDRA-3885)
 * Add column metadata to system column families (CASSANDRA-4018)
 * (cql3) Always use composite types by default (CASSANDRA-4329)
 * (cql3) Add support for set, map and list (CASSANDRA-3647)
 * Validate date type correctly (CASSANDRA-4441)
 * (cql3) Allow definitions with only a PK (CASSANDRA-4361)
 * (cql3) Add support for row key composites (CASSANDRA-4179)
 * improve DynamicEndpointSnitch by using reservoir sampling (CASSANDRA-4038)
 * (cql3) Add support for 2ndary indexes (CASSANDRA-3680)
 * (cql3) fix defining more than one PK to be invalid (CASSANDRA-4477)
 * remove schema agreement checking from all external APIs (Thrift, CQL and CQL3) (CASSANDRA-4487)
 * add Murmur3Partitioner and make it default for new installations (CASSANDRA-3772, 4621)
 * (cql3) update pseudo-map syntax to use map syntax (CASSANDRA-4497)
 * Finer grained exceptions hierarchy and provides error code with exceptions (CASSANDRA-3979)
 * Adds events push to binary protocol (CASSANDRA-4480)
 * Rewrite nodetool help (CASSANDRA-2293)
 * Make CQL3 the default for CQL (CASSANDRA-4640)
 * update stress tool to be able to use CQL3 (CASSANDRA-4406)
 * Accept all thrift update on CQL3 cf but don't expose their metadata (CASSANDRA-4377)
 * Replace Throttle with Guava's RateLimiter for HintedHandOff (CASSANDRA-4541)
 * fix counter add/get using CQL2 and CQL3 in stress tool (CASSANDRA-4633)
 * Add sstable count per level to cfstats (CASSANDRA-4537)
 * (cql3) Add ALTER KEYSPACE statement (CASSANDRA-4611)
 * (cql3) Allow defining default consistency levels (CASSANDRA-4448)
 * (cql3) Fix queries using LIMIT missing results (CASSANDRA-4579)
 * fix cross-version gossip messaging (CASSANDRA-4576)
 * added inet data type (CASSANDRA-4627)


1.1.6
 * Wait for writes on synchronous read digest mismatch (CASSANDRA-4792)
 * fix commitlog replay for nanotime-infected sstables (CASSANDRA-4782)
 * preflight check ttl for maximum of 20 years (CASSANDRA-4771)
 * (Pig) fix widerow input with single column rows (CASSANDRA-4789)
 * Fix HH to compact with correct gcBefore, which avoids wiping out
   undelivered hints (CASSANDRA-4772)
 * LCS will merge up to 32 L0 sstables as intended (CASSANDRA-4778)
 * NTS will default unconfigured DC replicas to zero (CASSANDRA-4675)
 * use default consistency level in counter validation if none is
   explicitly provide (CASSANDRA-4700)
 * Improve IAuthority interface by introducing fine-grained
   access permissions and grant/revoke commands (CASSANDRA-4490, 4644)
 * fix assumption error in CLI when updating/describing keyspace 
   (CASSANDRA-4322)
 * Adds offline sstablescrub to debian packaging (CASSANDRA-4642)
 * Automatic fixing of overlapping leveled sstables (CASSANDRA-4644)
 * fix error when using ORDER BY with extended selections (CASSANDRA-4689)
 * (CQL3) Fix validation for IN queries for non-PK cols (CASSANDRA-4709)
 * fix re-created keyspace disappering after 1.1.5 upgrade 
   (CASSANDRA-4698, 4752)
 * (CLI) display elapsed time in 2 fraction digits (CASSANDRA-3460)
 * add authentication support to sstableloader (CASSANDRA-4712)
 * Fix CQL3 'is reversed' logic (CASSANDRA-4716, 4759)
 * (CQL3) Don't return ReversedType in result set metadata (CASSANDRA-4717)
 * Backport adding AlterKeyspace statement (CASSANDRA-4611)
 * (CQL3) Correcty accept upper-case data types (CASSANDRA-4770)
 * Add binary protocol events for schema changes (CASSANDRA-4684)
Merged from 1.0:
 * Switch from NBHM to CHM in MessagingService's callback map, which
   prevents OOM in long-running instances (CASSANDRA-4708)


1.1.5
 * add SecondaryIndex.reload API (CASSANDRA-4581)
 * use millis + atomicint for commitlog segment creation instead of
   nanotime, which has issues under some hypervisors (CASSANDRA-4601)
 * fix FD leak in slice queries (CASSANDRA-4571)
 * avoid recursion in leveled compaction (CASSANDRA-4587)
 * increase stack size under Java7 to 180K
 * Log(info) schema changes (CASSANDRA-4547)
 * Change nodetool setcachecapcity to manipulate global caches (CASSANDRA-4563)
 * (cql3) fix setting compaction strategy (CASSANDRA-4597)
 * fix broken system.schema_* timestamps on system startup (CASSANDRA-4561)
 * fix wrong skip of cache saving (CASSANDRA-4533)
 * Avoid NPE when lost+found is in data dir (CASSANDRA-4572)
 * Respect five-minute flush moratorium after initial CL replay (CASSANDRA-4474)
 * Adds ntp as recommended in debian packaging (CASSANDRA-4606)
 * Configurable transport in CF Record{Reader|Writer} (CASSANDRA-4558)
 * (cql3) fix potential NPE with both equal and unequal restriction (CASSANDRA-4532)
 * (cql3) improves ORDER BY validation (CASSANDRA-4624)
 * Fix potential deadlock during counter writes (CASSANDRA-4578)
 * Fix cql error with ORDER BY when using IN (CASSANDRA-4612)
Merged from 1.0:
 * increase Xss to 160k to accomodate latest 1.6 JVMs (CASSANDRA-4602)
 * fix toString of hint destination tokens (CASSANDRA-4568)
 * Fix multiple values for CurrentLocal NodeID (CASSANDRA-4626)


1.1.4
 * fix offline scrub to catch >= out of order rows (CASSANDRA-4411)
 * fix cassandra-env.sh on RHEL and other non-dash-based systems 
   (CASSANDRA-4494)
Merged from 1.0:
 * (Hadoop) fix setting key length for old-style mapred api (CASSANDRA-4534)
 * (Hadoop) fix iterating through a resultset consisting entirely
   of tombstoned rows (CASSANDRA-4466)


1.1.3
 * (cqlsh) add COPY TO (CASSANDRA-4434)
 * munmap commitlog segments before rename (CASSANDRA-4337)
 * (JMX) rename getRangeKeySample to sampleKeyRange to avoid returning
   multi-MB results as an attribute (CASSANDRA-4452)
 * flush based on data size, not throughput; overwritten columns no 
   longer artificially inflate liveRatio (CASSANDRA-4399)
 * update default commitlog segment size to 32MB and total commitlog
   size to 32/1024 MB for 32/64 bit JVMs, respectively (CASSANDRA-4422)
 * avoid using global partitioner to estimate ranges in index sstables
   (CASSANDRA-4403)
 * restore pre-CASSANDRA-3862 approach to removing expired tombstones
   from row cache during compaction (CASSANDRA-4364)
 * (stress) support for CQL prepared statements (CASSANDRA-3633)
 * Correctly catch exception when Snappy cannot be loaded (CASSANDRA-4400)
 * (cql3) Support ORDER BY when IN condition is given in WHERE clause (CASSANDRA-4327)
 * (cql3) delete "component_index" column on DROP TABLE call (CASSANDRA-4420)
 * change nanoTime() to currentTimeInMillis() in schema related code (CASSANDRA-4432)
 * add a token generation tool (CASSANDRA-3709)
 * Fix LCS bug with sstable containing only 1 row (CASSANDRA-4411)
 * fix "Can't Modify Index Name" problem on CF update (CASSANDRA-4439)
 * Fix assertion error in getOverlappingSSTables during repair (CASSANDRA-4456)
 * fix nodetool's setcompactionthreshold command (CASSANDRA-4455)
 * Ensure compacted files are never used, to avoid counter overcount (CASSANDRA-4436)
Merged from 1.0:
 * Push the validation of secondary index values to the SecondaryIndexManager (CASSANDRA-4240)
 * allow dropping columns shadowed by not-yet-expired supercolumn or row
   tombstones in PrecompactedRow (CASSANDRA-4396)


1.1.2
 * Fix cleanup not deleting index entries (CASSANDRA-4379)
 * Use correct partitioner when saving + loading caches (CASSANDRA-4331)
 * Check schema before trying to export sstable (CASSANDRA-2760)
 * Raise a meaningful exception instead of NPE when PFS encounters
   an unconfigured node + no default (CASSANDRA-4349)
 * fix bug in sstable blacklisting with LCS (CASSANDRA-4343)
 * LCS no longer promotes tiny sstables out of L0 (CASSANDRA-4341)
 * skip tombstones during hint replay (CASSANDRA-4320)
 * fix NPE in compactionstats (CASSANDRA-4318)
 * enforce 1m min keycache for auto (CASSANDRA-4306)
 * Have DeletedColumn.isMFD always return true (CASSANDRA-4307)
 * (cql3) exeption message for ORDER BY constraints said primary filter can be
    an IN clause, which is misleading (CASSANDRA-4319)
 * (cql3) Reject (not yet supported) creation of 2ndardy indexes on tables with
   composite primary keys (CASSANDRA-4328)
 * Set JVM stack size to 160k for java 7 (CASSANDRA-4275)
 * cqlsh: add COPY command to load data from CSV flat files (CASSANDRA-4012)
 * CFMetaData.fromThrift to throw ConfigurationException upon error (CASSANDRA-4353)
 * Use CF comparator to sort indexed columns in SecondaryIndexManager
   (CASSANDRA-4365)
 * add strategy_options to the KSMetaData.toString() output (CASSANDRA-4248)
 * (cql3) fix range queries containing unqueried results (CASSANDRA-4372)
 * (cql3) allow updating column_alias types (CASSANDRA-4041)
 * (cql3) Fix deletion bug (CASSANDRA-4193)
 * Fix computation of overlapping sstable for leveled compaction (CASSANDRA-4321)
 * Improve scrub and allow to run it offline (CASSANDRA-4321)
 * Fix assertionError in StorageService.bulkLoad (CASSANDRA-4368)
 * (cqlsh) add option to authenticate to a keyspace at startup (CASSANDRA-4108)
 * (cqlsh) fix ASSUME functionality (CASSANDRA-4352)
 * Fix ColumnFamilyRecordReader to not return progress > 100% (CASSANDRA-3942)
Merged from 1.0:
 * Set gc_grace on index CF to 0 (CASSANDRA-4314)


1.1.1
 * add populate_io_cache_on_flush option (CASSANDRA-2635)
 * allow larger cache capacities than 2GB (CASSANDRA-4150)
 * add getsstables command to nodetool (CASSANDRA-4199)
 * apply parent CF compaction settings to secondary index CFs (CASSANDRA-4280)
 * preserve commitlog size cap when recycling segments at startup
   (CASSANDRA-4201)
 * (Hadoop) fix split generation regression (CASSANDRA-4259)
 * ignore min/max compactions settings in LCS, while preserving
   behavior that min=max=0 disables autocompaction (CASSANDRA-4233)
 * log number of rows read from saved cache (CASSANDRA-4249)
 * calculate exact size required for cleanup operations (CASSANDRA-1404)
 * avoid blocking additional writes during flush when the commitlog
   gets behind temporarily (CASSANDRA-1991)
 * enable caching on index CFs based on data CF cache setting (CASSANDRA-4197)
 * warn on invalid replication strategy creation options (CASSANDRA-4046)
 * remove [Freeable]Memory finalizers (CASSANDRA-4222)
 * include tombstone size in ColumnFamily.size, which can prevent OOM
   during sudden mass delete operations by yielding a nonzero liveRatio
   (CASSANDRA-3741)
 * Open 1 sstableScanner per level for leveled compaction (CASSANDRA-4142)
 * Optimize reads when row deletion timestamps allow us to restrict
   the set of sstables we check (CASSANDRA-4116)
 * add support for commitlog archiving and point-in-time recovery
   (CASSANDRA-3690)
 * avoid generating redundant compaction tasks during streaming
   (CASSANDRA-4174)
 * add -cf option to nodetool snapshot, and takeColumnFamilySnapshot to
   StorageService mbean (CASSANDRA-556)
 * optimize cleanup to drop entire sstables where possible (CASSANDRA-4079)
 * optimize truncate when autosnapshot is disabled (CASSANDRA-4153)
 * update caches to use byte[] keys to reduce memory overhead (CASSANDRA-3966)
 * add column limit to cli (CASSANDRA-3012, 4098)
 * clean up and optimize DataOutputBuffer, used by CQL compression and
   CompositeType (CASSANDRA-4072)
 * optimize commitlog checksumming (CASSANDRA-3610)
 * identify and blacklist corrupted SSTables from future compactions 
   (CASSANDRA-2261)
 * Move CfDef and KsDef validation out of thrift (CASSANDRA-4037)
 * Expose API to repair a user provided range (CASSANDRA-3912)
 * Add way to force the cassandra-cli to refresh its schema (CASSANDRA-4052)
 * Avoid having replicate on write tasks stacking up at CL.ONE (CASSANDRA-2889)
 * (cql3) Backwards compatibility for composite comparators in non-cql3-aware
   clients (CASSANDRA-4093)
 * (cql3) Fix order by for reversed queries (CASSANDRA-4160)
 * (cql3) Add ReversedType support (CASSANDRA-4004)
 * (cql3) Add timeuuid type (CASSANDRA-4194)
 * (cql3) Minor fixes (CASSANDRA-4185)
 * (cql3) Fix prepared statement in BATCH (CASSANDRA-4202)
 * (cql3) Reduce the list of reserved keywords (CASSANDRA-4186)
 * (cql3) Move max/min compaction thresholds to compaction strategy options
   (CASSANDRA-4187)
 * Fix exception during move when localhost is the only source (CASSANDRA-4200)
 * (cql3) Allow paging through non-ordered partitioner results (CASSANDRA-3771)
 * (cql3) Fix drop index (CASSANDRA-4192)
 * (cql3) Don't return range ghosts anymore (CASSANDRA-3982)
 * fix re-creating Keyspaces/ColumnFamilies with the same name as dropped
   ones (CASSANDRA-4219)
 * fix SecondaryIndex LeveledManifest save upon snapshot (CASSANDRA-4230)
 * fix missing arrayOffset in FBUtilities.hash (CASSANDRA-4250)
 * (cql3) Add name of parameters in CqlResultSet (CASSANDRA-4242)
 * (cql3) Correctly validate order by queries (CASSANDRA-4246)
 * rename stress to cassandra-stress for saner packaging (CASSANDRA-4256)
 * Fix exception on colum metadata with non-string comparator (CASSANDRA-4269)
 * Check for unknown/invalid compression options (CASSANDRA-4266)
 * (cql3) Adds simple access to column timestamp and ttl (CASSANDRA-4217)
 * (cql3) Fix range queries with secondary indexes (CASSANDRA-4257)
 * Better error messages from improper input in cli (CASSANDRA-3865)
 * Try to stop all compaction upon Keyspace or ColumnFamily drop (CASSANDRA-4221)
 * (cql3) Allow keyspace properties to contain hyphens (CASSANDRA-4278)
 * (cql3) Correctly validate keyspace access in create table (CASSANDRA-4296)
 * Avoid deadlock in migration stage (CASSANDRA-3882)
 * Take supercolumn names and deletion info into account in memtable throughput
   (CASSANDRA-4264)
 * Add back backward compatibility for old style replication factor (CASSANDRA-4294)
 * Preserve compatibility with pre-1.1 index queries (CASSANDRA-4262)
Merged from 1.0:
 * Fix super columns bug where cache is not updated (CASSANDRA-4190)
 * fix maxTimestamp to include row tombstones (CASSANDRA-4116)
 * (CLI) properly handle quotes in create/update keyspace commands (CASSANDRA-4129)
 * Avoids possible deadlock during bootstrap (CASSANDRA-4159)
 * fix stress tool that hangs forever on timeout or error (CASSANDRA-4128)
 * stress tool to return appropriate exit code on failure (CASSANDRA-4188)
 * fix compaction NPE when out of disk space and assertions disabled
   (CASSANDRA-3985)
 * synchronize LCS getEstimatedTasks to avoid CME (CASSANDRA-4255)
 * ensure unique streaming session id's (CASSANDRA-4223)
 * kick off background compaction when min/max thresholds change 
   (CASSANDRA-4279)
 * improve ability of STCS.getBuckets to deal with 100s of 1000s of
   sstables, such as when convertinb back from LCS (CASSANDRA-4287)
 * Oversize integer in CQL throws NumberFormatException (CASSANDRA-4291)
 * fix 1.0.x node join to mixed version cluster, other nodes >= 1.1 (CASSANDRA-4195)
 * Fix LCS splitting sstable base on uncompressed size (CASSANDRA-4419)
 * Push the validation of secondary index values to the SecondaryIndexManager (CASSANDRA-4240)
 * Don't purge columns during upgradesstables (CASSANDRA-4462)
 * Make cqlsh work with piping (CASSANDRA-4113)
 * Validate arguments for nodetool decommission (CASSANDRA-4061)
 * Report thrift status in nodetool info (CASSANDRA-4010)


1.1.0-final
 * average a reduced liveRatio estimate with the previous one (CASSANDRA-4065)
 * Allow KS and CF names up to 48 characters (CASSANDRA-4157)
 * fix stress build (CASSANDRA-4140)
 * add time remaining estimate to nodetool compactionstats (CASSANDRA-4167)
 * (cql) fix NPE in cql3 ALTER TABLE (CASSANDRA-4163)
 * (cql) Add support for CL.TWO and CL.THREE in CQL (CASSANDRA-4156)
 * (cql) Fix type in CQL3 ALTER TABLE preventing update (CASSANDRA-4170)
 * (cql) Throw invalid exception from CQL3 on obsolete options (CASSANDRA-4171)
 * (cqlsh) fix recognizing uppercase SELECT keyword (CASSANDRA-4161)
 * Pig: wide row support (CASSANDRA-3909)
Merged from 1.0:
 * avoid streaming empty files with bulk loader if sstablewriter errors out
   (CASSANDRA-3946)


1.1-rc1
 * Include stress tool in binary builds (CASSANDRA-4103)
 * (Hadoop) fix wide row iteration when last row read was deleted
   (CASSANDRA-4154)
 * fix read_repair_chance to really default to 0.1 in the cli (CASSANDRA-4114)
 * Adds caching and bloomFilterFpChange to CQL options (CASSANDRA-4042)
 * Adds posibility to autoconfigure size of the KeyCache (CASSANDRA-4087)
 * fix KEYS index from skipping results (CASSANDRA-3996)
 * Remove sliced_buffer_size_in_kb dead option (CASSANDRA-4076)
 * make loadNewSStable preserve sstable version (CASSANDRA-4077)
 * Respect 1.0 cache settings as much as possible when upgrading 
   (CASSANDRA-4088)
 * relax path length requirement for sstable files when upgrading on 
   non-Windows platforms (CASSANDRA-4110)
 * fix terminination of the stress.java when errors were encountered
   (CASSANDRA-4128)
 * Move CfDef and KsDef validation out of thrift (CASSANDRA-4037)
 * Fix get_paged_slice (CASSANDRA-4136)
 * CQL3: Support slice with exclusive start and stop (CASSANDRA-3785)
Merged from 1.0:
 * support PropertyFileSnitch in bulk loader (CASSANDRA-4145)
 * add auto_snapshot option allowing disabling snapshot before drop/truncate
   (CASSANDRA-3710)
 * allow short snitch names (CASSANDRA-4130)


1.1-beta2
 * rename loaded sstables to avoid conflicts with local snapshots
   (CASSANDRA-3967)
 * start hint replay as soon as FD notifies that the target is back up
   (CASSANDRA-3958)
 * avoid unproductive deserializing of cached rows during compaction
   (CASSANDRA-3921)
 * fix concurrency issues with CQL keyspace creation (CASSANDRA-3903)
 * Show Effective Owership via Nodetool ring <keyspace> (CASSANDRA-3412)
 * Update ORDER BY syntax for CQL3 (CASSANDRA-3925)
 * Fix BulkRecordWriter to not throw NPE if reducer gets no map data from Hadoop (CASSANDRA-3944)
 * Fix bug with counters in super columns (CASSANDRA-3821)
 * Remove deprecated merge_shard_chance (CASSANDRA-3940)
 * add a convenient way to reset a node's schema (CASSANDRA-2963)
 * fix for intermittent SchemaDisagreementException (CASSANDRA-3884)
 * CLI `list <CF>` to limit number of columns and their order (CASSANDRA-3012)
 * ignore deprecated KsDef/CfDef/ColumnDef fields in native schema (CASSANDRA-3963)
 * CLI to report when unsupported column_metadata pair was given (CASSANDRA-3959)
 * reincarnate removed and deprecated KsDef/CfDef attributes (CASSANDRA-3953)
 * Fix race between writes and read for cache (CASSANDRA-3862)
 * perform static initialization of StorageProxy on start-up (CASSANDRA-3797)
 * support trickling fsync() on writes (CASSANDRA-3950)
 * expose counters for unavailable/timeout exceptions given to thrift clients (CASSANDRA-3671)
 * avoid quadratic startup time in LeveledManifest (CASSANDRA-3952)
 * Add type information to new schema_ columnfamilies and remove thrift
   serialization for schema (CASSANDRA-3792)
 * add missing column validator options to the CLI help (CASSANDRA-3926)
 * skip reading saved key cache if CF's caching strategy is NONE or ROWS_ONLY (CASSANDRA-3954)
 * Unify migration code (CASSANDRA-4017)
Merged from 1.0:
 * cqlsh: guess correct version of Python for Arch Linux (CASSANDRA-4090)
 * (CLI) properly handle quotes in create/update keyspace commands (CASSANDRA-4129)
 * Avoids possible deadlock during bootstrap (CASSANDRA-4159)
 * fix stress tool that hangs forever on timeout or error (CASSANDRA-4128)
 * Fix super columns bug where cache is not updated (CASSANDRA-4190)
 * stress tool to return appropriate exit code on failure (CASSANDRA-4188)


1.0.9
 * improve index sampling performance (CASSANDRA-4023)
 * always compact away deleted hints immediately after handoff (CASSANDRA-3955)
 * delete hints from dropped ColumnFamilies on handoff instead of
   erroring out (CASSANDRA-3975)
 * add CompositeType ref to the CLI doc for create/update column family (CASSANDRA-3980)
 * Pig: support Counter ColumnFamilies (CASSANDRA-3973)
 * Pig: Composite column support (CASSANDRA-3684)
 * Avoid NPE during repair when a keyspace has no CFs (CASSANDRA-3988)
 * Fix division-by-zero error on get_slice (CASSANDRA-4000)
 * don't change manifest level for cleanup, scrub, and upgradesstables
   operations under LeveledCompactionStrategy (CASSANDRA-3989, 4112)
 * fix race leading to super columns assertion failure (CASSANDRA-3957)
 * fix NPE on invalid CQL delete command (CASSANDRA-3755)
 * allow custom types in CLI's assume command (CASSANDRA-4081)
 * fix totalBytes count for parallel compactions (CASSANDRA-3758)
 * fix intermittent NPE in get_slice (CASSANDRA-4095)
 * remove unnecessary asserts in native code interfaces (CASSANDRA-4096)
 * Validate blank keys in CQL to avoid assertion errors (CASSANDRA-3612)
 * cqlsh: fix bad decoding of some column names (CASSANDRA-4003)
 * cqlsh: fix incorrect padding with unicode chars (CASSANDRA-4033)
 * Fix EC2 snitch incorrectly reporting region (CASSANDRA-4026)
 * Shut down thrift during decommission (CASSANDRA-4086)
 * Expose nodetool cfhistograms for 2ndary indexes (CASSANDRA-4063)
Merged from 0.8:
 * Fix ConcurrentModificationException in gossiper (CASSANDRA-4019)


1.1-beta1
 * (cqlsh)
   + add SOURCE and CAPTURE commands, and --file option (CASSANDRA-3479)
   + add ALTER COLUMNFAMILY WITH (CASSANDRA-3523)
   + bundle Python dependencies with Cassandra (CASSANDRA-3507)
   + added to Debian package (CASSANDRA-3458)
   + display byte data instead of erroring out on decode failure 
     (CASSANDRA-3874)
 * add nodetool rebuild_index (CASSANDRA-3583)
 * add nodetool rangekeysample (CASSANDRA-2917)
 * Fix streaming too much data during move operations (CASSANDRA-3639)
 * Nodetool and CLI connect to localhost by default (CASSANDRA-3568)
 * Reduce memory used by primary index sample (CASSANDRA-3743)
 * (Hadoop) separate input/output configurations (CASSANDRA-3197, 3765)
 * avoid returning internal Cassandra classes over JMX (CASSANDRA-2805)
 * add row-level isolation via SnapTree (CASSANDRA-2893)
 * Optimize key count estimation when opening sstable on startup
   (CASSANDRA-2988)
 * multi-dc replication optimization supporting CL > ONE (CASSANDRA-3577)
 * add command to stop compactions (CASSANDRA-1740, 3566, 3582)
 * multithreaded streaming (CASSANDRA-3494)
 * removed in-tree redhat spec (CASSANDRA-3567)
 * "defragment" rows for name-based queries under STCS, again (CASSANDRA-2503)
 * Recycle commitlog segments for improved performance 
   (CASSANDRA-3411, 3543, 3557, 3615)
 * update size-tiered compaction to prioritize small tiers (CASSANDRA-2407)
 * add message expiration logic to OutboundTcpConnection (CASSANDRA-3005)
 * off-heap cache to use sun.misc.Unsafe instead of JNA (CASSANDRA-3271)
 * EACH_QUORUM is only supported for writes (CASSANDRA-3272)
 * replace compactionlock use in schema migration by checking CFS.isValid
   (CASSANDRA-3116)
 * recognize that "SELECT first ... *" isn't really "SELECT *" (CASSANDRA-3445)
 * Use faster bytes comparison (CASSANDRA-3434)
 * Bulk loader is no longer a fat client, (HADOOP) bulk load output format
   (CASSANDRA-3045)
 * (Hadoop) add support for KeyRange.filter
 * remove assumption that keys and token are in bijection
   (CASSANDRA-1034, 3574, 3604)
 * always remove endpoints from delevery queue in HH (CASSANDRA-3546)
 * fix race between cf flush and its 2ndary indexes flush (CASSANDRA-3547)
 * fix potential race in AES when a repair fails (CASSANDRA-3548)
 * Remove columns shadowed by a deleted container even when we cannot purge
   (CASSANDRA-3538)
 * Improve memtable slice iteration performance (CASSANDRA-3545)
 * more efficient allocation of small bloom filters (CASSANDRA-3618)
 * Use separate writer thread in SSTableSimpleUnsortedWriter (CASSANDRA-3619)
 * fsync the directory after new sstable or commitlog segment are created (CASSANDRA-3250)
 * fix minor issues reported by FindBugs (CASSANDRA-3658)
 * global key/row caches (CASSANDRA-3143, 3849)
 * optimize memtable iteration during range scan (CASSANDRA-3638)
 * introduce 'crc_check_chance' in CompressionParameters to support
   a checksum percentage checking chance similarly to read-repair (CASSANDRA-3611)
 * a way to deactivate global key/row cache on per-CF basis (CASSANDRA-3667)
 * fix LeveledCompactionStrategy broken because of generation pre-allocation
   in LeveledManifest (CASSANDRA-3691)
 * finer-grained control over data directories (CASSANDRA-2749)
 * Fix ClassCastException during hinted handoff (CASSANDRA-3694)
 * Upgrade Thrift to 0.7 (CASSANDRA-3213)
 * Make stress.java insert operation to use microseconds (CASSANDRA-3725)
 * Allows (internally) doing a range query with a limit of columns instead of
   rows (CASSANDRA-3742)
 * Allow rangeSlice queries to be start/end inclusive/exclusive (CASSANDRA-3749)
 * Fix BulkLoader to support new SSTable layout and add stream
   throttling to prevent an NPE when there is no yaml config (CASSANDRA-3752)
 * Allow concurrent schema migrations (CASSANDRA-1391, 3832)
 * Add SnapshotCommand to trigger snapshot on remote node (CASSANDRA-3721)
 * Make CFMetaData conversions to/from thrift/native schema inverses
   (CASSANDRA_3559)
 * Add initial code for CQL 3.0-beta (CASSANDRA-2474, 3781, 3753)
 * Add wide row support for ColumnFamilyInputFormat (CASSANDRA-3264)
 * Allow extending CompositeType comparator (CASSANDRA-3657)
 * Avoids over-paging during get_count (CASSANDRA-3798)
 * Add new command to rebuild a node without (repair) merkle tree calculations
   (CASSANDRA-3483, 3922)
 * respect not only row cache capacity but caching mode when
   trying to read data (CASSANDRA-3812)
 * fix system tests (CASSANDRA-3827)
 * CQL support for altering row key type in ALTER TABLE (CASSANDRA-3781)
 * turn compression on by default (CASSANDRA-3871)
 * make hexToBytes refuse invalid input (CASSANDRA-2851)
 * Make secondary indexes CF inherit compression and compaction from their
   parent CF (CASSANDRA-3877)
 * Finish cleanup up tombstone purge code (CASSANDRA-3872)
 * Avoid NPE on aboarted stream-out sessions (CASSANDRA-3904)
 * BulkRecordWriter throws NPE for counter columns (CASSANDRA-3906)
 * Support compression using BulkWriter (CASSANDRA-3907)


1.0.8
 * fix race between cleanup and flush on secondary index CFSes (CASSANDRA-3712)
 * avoid including non-queried nodes in rangeslice read repair
   (CASSANDRA-3843)
 * Only snapshot CF being compacted for snapshot_before_compaction 
   (CASSANDRA-3803)
 * Log active compactions in StatusLogger (CASSANDRA-3703)
 * Compute more accurate compaction score per level (CASSANDRA-3790)
 * Return InvalidRequest when using a keyspace that doesn't exist
   (CASSANDRA-3764)
 * disallow user modification of System keyspace (CASSANDRA-3738)
 * allow using sstable2json on secondary index data (CASSANDRA-3738)
 * (cqlsh) add DESCRIBE COLUMNFAMILIES (CASSANDRA-3586)
 * (cqlsh) format blobs correctly and use colors to improve output
   readability (CASSANDRA-3726)
 * synchronize BiMap of bootstrapping tokens (CASSANDRA-3417)
 * show index options in CLI (CASSANDRA-3809)
 * add optional socket timeout for streaming (CASSANDRA-3838)
 * fix truncate not to leave behind non-CFS backed secondary indexes
   (CASSANDRA-3844)
 * make CLI `show schema` to use output stream directly instead
   of StringBuilder (CASSANDRA-3842)
 * remove the wait on hint future during write (CASSANDRA-3870)
 * (cqlsh) ignore missing CfDef opts (CASSANDRA-3933)
 * (cqlsh) look for cqlshlib relative to realpath (CASSANDRA-3767)
 * Fix short read protection (CASSANDRA-3934)
 * Make sure infered and actual schema match (CASSANDRA-3371)
 * Fix NPE during HH delivery (CASSANDRA-3677)
 * Don't put boostrapping node in 'hibernate' status (CASSANDRA-3737)
 * Fix double quotes in windows bat files (CASSANDRA-3744)
 * Fix bad validator lookup (CASSANDRA-3789)
 * Fix soft reset in EC2MultiRegionSnitch (CASSANDRA-3835)
 * Don't leave zombie connections with THSHA thrift server (CASSANDRA-3867)
 * (cqlsh) fix deserialization of data (CASSANDRA-3874)
 * Fix removetoken force causing an inconsistent state (CASSANDRA-3876)
 * Fix ahndling of some types with Pig (CASSANDRA-3886)
 * Don't allow to drop the system keyspace (CASSANDRA-3759)
 * Make Pig deletes disabled by default and configurable (CASSANDRA-3628)
Merged from 0.8:
 * (Pig) fix CassandraStorage to use correct comparator in Super ColumnFamily
   case (CASSANDRA-3251)
 * fix thread safety issues in commitlog replay, primarily affecting
   systems with many (100s) of CF definitions (CASSANDRA-3751)
 * Fix relevant tombstone ignored with super columns (CASSANDRA-3875)


1.0.7
 * fix regression in HH page size calculation (CASSANDRA-3624)
 * retry failed stream on IOException (CASSANDRA-3686)
 * allow configuring bloom_filter_fp_chance (CASSANDRA-3497)
 * attempt hint delivery every ten minutes, or when failure detector
   notifies us that a node is back up, whichever comes first.  hint
   handoff throttle delay default changed to 1ms, from 50 (CASSANDRA-3554)
 * add nodetool setstreamthroughput (CASSANDRA-3571)
 * fix assertion when dropping a columnfamily with no sstables (CASSANDRA-3614)
 * more efficient allocation of small bloom filters (CASSANDRA-3618)
 * CLibrary.createHardLinkWithExec() to check for errors (CASSANDRA-3101)
 * Avoid creating empty and non cleaned writer during compaction (CASSANDRA-3616)
 * stop thrift service in shutdown hook so we can quiesce MessagingService
   (CASSANDRA-3335)
 * (CQL) compaction_strategy_options and compression_parameters for
   CREATE COLUMNFAMILY statement (CASSANDRA-3374)
 * Reset min/max compaction threshold when creating size tiered compaction
   strategy (CASSANDRA-3666)
 * Don't ignore IOException during compaction (CASSANDRA-3655)
 * Fix assertion error for CF with gc_grace=0 (CASSANDRA-3579)
 * Shutdown ParallelCompaction reducer executor after use (CASSANDRA-3711)
 * Avoid < 0 value for pending tasks in leveled compaction (CASSANDRA-3693)
 * (Hadoop) Support TimeUUID in Pig CassandraStorage (CASSANDRA-3327)
 * Check schema is ready before continuing boostrapping (CASSANDRA-3629)
 * Catch overflows during parsing of chunk_length_kb (CASSANDRA-3644)
 * Improve stream protocol mismatch errors (CASSANDRA-3652)
 * Avoid multiple thread doing HH to the same target (CASSANDRA-3681)
 * Add JMX property for rp_timeout_in_ms (CASSANDRA-2940)
 * Allow DynamicCompositeType to compare component of different types
   (CASSANDRA-3625)
 * Flush non-cfs backed secondary indexes (CASSANDRA-3659)
 * Secondary Indexes should report memory consumption (CASSANDRA-3155)
 * fix for SelectStatement start/end key are not set correctly
   when a key alias is involved (CASSANDRA-3700)
 * fix CLI `show schema` command insert of an extra comma in
   column_metadata (CASSANDRA-3714)
Merged from 0.8:
 * avoid logging (harmless) exception when GC takes < 1ms (CASSANDRA-3656)
 * prevent new nodes from thinking down nodes are up forever (CASSANDRA-3626)
 * use correct list of replicas for LOCAL_QUORUM reads when read repair
   is disabled (CASSANDRA-3696)
 * block on flush before compacting hints (may prevent OOM) (CASSANDRA-3733)


1.0.6
 * (CQL) fix cqlsh support for replicate_on_write (CASSANDRA-3596)
 * fix adding to leveled manifest after streaming (CASSANDRA-3536)
 * filter out unavailable cipher suites when using encryption (CASSANDRA-3178)
 * (HADOOP) add old-style api support for CFIF and CFRR (CASSANDRA-2799)
 * Support TimeUUIDType column names in Stress.java tool (CASSANDRA-3541)
 * (CQL) INSERT/UPDATE/DELETE/TRUNCATE commands should allow CF names to
   be qualified by keyspace (CASSANDRA-3419)
 * always remove endpoints from delevery queue in HH (CASSANDRA-3546)
 * fix race between cf flush and its 2ndary indexes flush (CASSANDRA-3547)
 * fix potential race in AES when a repair fails (CASSANDRA-3548)
 * fix default value validation usage in CLI SET command (CASSANDRA-3553)
 * Optimize componentsFor method for compaction and startup time
   (CASSANDRA-3532)
 * (CQL) Proper ColumnFamily metadata validation on CREATE COLUMNFAMILY 
   (CASSANDRA-3565)
 * fix compression "chunk_length_kb" option to set correct kb value for 
   thrift/avro (CASSANDRA-3558)
 * fix missing response during range slice repair (CASSANDRA-3551)
 * 'describe ring' moved from CLI to nodetool and available through JMX (CASSANDRA-3220)
 * add back partitioner to sstable metadata (CASSANDRA-3540)
 * fix NPE in get_count for counters (CASSANDRA-3601)
Merged from 0.8:
 * remove invalid assertion that table was opened before dropping it
   (CASSANDRA-3580)
 * range and index scans now only send requests to enough replicas to
   satisfy requested CL + RR (CASSANDRA-3598)
 * use cannonical host for local node in nodetool info (CASSANDRA-3556)
 * remove nonlocal DC write optimization since it only worked with
   CL.ONE or CL.LOCAL_QUORUM (CASSANDRA-3577, 3585)
 * detect misuses of CounterColumnType (CASSANDRA-3422)
 * turn off string interning in json2sstable, take 2 (CASSANDRA-2189)
 * validate compression parameters on add/update of the ColumnFamily 
   (CASSANDRA-3573)
 * Check for 0.0.0.0 is incorrect in CFIF (CASSANDRA-3584)
 * Increase vm.max_map_count in debian packaging (CASSANDRA-3563)
 * gossiper will never add itself to saved endpoints (CASSANDRA-3485)


1.0.5
 * revert CASSANDRA-3407 (see CASSANDRA-3540)
 * fix assertion error while forwarding writes to local nodes (CASSANDRA-3539)


1.0.4
 * fix self-hinting of timed out read repair updates and make hinted handoff
   less prone to OOMing a coordinator (CASSANDRA-3440)
 * expose bloom filter sizes via JMX (CASSANDRA-3495)
 * enforce RP tokens 0..2**127 (CASSANDRA-3501)
 * canonicalize paths exposed through JMX (CASSANDRA-3504)
 * fix "liveSize" stat when sstables are removed (CASSANDRA-3496)
 * add bloom filter FP rates to nodetool cfstats (CASSANDRA-3347)
 * record partitioner in sstable metadata component (CASSANDRA-3407)
 * add new upgradesstables nodetool command (CASSANDRA-3406)
 * skip --debug requirement to see common exceptions in CLI (CASSANDRA-3508)
 * fix incorrect query results due to invalid max timestamp (CASSANDRA-3510)
 * make sstableloader recognize compressed sstables (CASSANDRA-3521)
 * avoids race in OutboundTcpConnection in multi-DC setups (CASSANDRA-3530)
 * use SETLOCAL in cassandra.bat (CASSANDRA-3506)
 * fix ConcurrentModificationException in Table.all() (CASSANDRA-3529)
Merged from 0.8:
 * fix concurrence issue in the FailureDetector (CASSANDRA-3519)
 * fix array out of bounds error in counter shard removal (CASSANDRA-3514)
 * avoid dropping tombstones when they might still be needed to shadow
   data in a different sstable (CASSANDRA-2786)


1.0.3
 * revert name-based query defragmentation aka CASSANDRA-2503 (CASSANDRA-3491)
 * fix invalidate-related test failures (CASSANDRA-3437)
 * add next-gen cqlsh to bin/ (CASSANDRA-3188, 3131, 3493)
 * (CQL) fix handling of rows with no columns (CASSANDRA-3424, 3473)
 * fix querying supercolumns by name returning only a subset of
   subcolumns or old subcolumn versions (CASSANDRA-3446)
 * automatically compute sha1 sum for uncompressed data files (CASSANDRA-3456)
 * fix reading metadata/statistics component for version < h (CASSANDRA-3474)
 * add sstable forward-compatibility (CASSANDRA-3478)
 * report compression ratio in CFSMBean (CASSANDRA-3393)
 * fix incorrect size exception during streaming of counters (CASSANDRA-3481)
 * (CQL) fix for counter decrement syntax (CASSANDRA-3418)
 * Fix race introduced by CASSANDRA-2503 (CASSANDRA-3482)
 * Fix incomplete deletion of delivered hints (CASSANDRA-3466)
 * Avoid rescheduling compactions when no compaction was executed 
   (CASSANDRA-3484)
 * fix handling of the chunk_length_kb compression options (CASSANDRA-3492)
Merged from 0.8:
 * fix updating CF row_cache_provider (CASSANDRA-3414)
 * CFMetaData.convertToThrift method to set RowCacheProvider (CASSANDRA-3405)
 * acquire compactionlock during truncate (CASSANDRA-3399)
 * fix displaying cfdef entries for super columnfamilies (CASSANDRA-3415)
 * Make counter shard merging thread safe (CASSANDRA-3178)
 * Revert CASSANDRA-2855
 * Fix bug preventing the use of efficient cross-DC writes (CASSANDRA-3472)
 * `describe ring` command for CLI (CASSANDRA-3220)
 * (Hadoop) skip empty rows when entire row is requested, redux (CASSANDRA-2855)


1.0.2
 * "defragment" rows for name-based queries under STCS (CASSANDRA-2503)
 * Add timing information to cassandra-cli GET/SET/LIST queries (CASSANDRA-3326)
 * Only create one CompressionMetadata object per sstable (CASSANDRA-3427)
 * cleanup usage of StorageService.setMode() (CASSANDRA-3388)
 * Avoid large array allocation for compressed chunk offsets (CASSANDRA-3432)
 * fix DecimalType bytebuffer marshalling (CASSANDRA-3421)
 * fix bug that caused first column in per row indexes to be ignored 
   (CASSANDRA-3441)
 * add JMX call to clean (failed) repair sessions (CASSANDRA-3316)
 * fix sstableloader reference acquisition bug (CASSANDRA-3438)
 * fix estimated row size regression (CASSANDRA-3451)
 * make sure we don't return more columns than asked (CASSANDRA-3303, 3395)
Merged from 0.8:
 * acquire compactionlock during truncate (CASSANDRA-3399)
 * fix displaying cfdef entries for super columnfamilies (CASSANDRA-3415)


1.0.1
 * acquire references during index build to prevent delete problems
   on Windows (CASSANDRA-3314)
 * describe_ring should include datacenter/topology information (CASSANDRA-2882)
 * Thrift sockets are not properly buffered (CASSANDRA-3261)
 * performance improvement for bytebufferutil compare function (CASSANDRA-3286)
 * add system.versions ColumnFamily (CASSANDRA-3140)
 * reduce network copies (CASSANDRA-3333, 3373)
 * limit nodetool to 32MB of heap (CASSANDRA-3124)
 * (CQL) update parser to accept "timestamp" instead of "date" (CASSANDRA-3149)
 * Fix CLI `show schema` to include "compression_options" (CASSANDRA-3368)
 * Snapshot to include manifest under LeveledCompactionStrategy (CASSANDRA-3359)
 * (CQL) SELECT query should allow CF name to be qualified by keyspace (CASSANDRA-3130)
 * (CQL) Fix internal application error specifying 'using consistency ...'
   in lower case (CASSANDRA-3366)
 * fix Deflate compression when compression actually makes the data bigger
   (CASSANDRA-3370)
 * optimize UUIDGen to avoid lock contention on InetAddress.getLocalHost 
   (CASSANDRA-3387)
 * tolerate index being dropped mid-mutation (CASSANDRA-3334, 3313)
 * CompactionManager is now responsible for checking for new candidates
   post-task execution, enabling more consistent leveled compaction 
   (CASSANDRA-3391)
 * Cache HSHA threads (CASSANDRA-3372)
 * use CF/KS names as snapshot prefix for drop + truncate operations
   (CASSANDRA-2997)
 * Break bloom filters up to avoid heap fragmentation (CASSANDRA-2466)
 * fix cassandra hanging on jsvc stop (CASSANDRA-3302)
 * Avoid leveled compaction getting blocked on errors (CASSANDRA-3408)
 * Make reloading the compaction strategy safe (CASSANDRA-3409)
 * ignore 0.8 hints even if compaction begins before we try to purge
   them (CASSANDRA-3385)
 * remove procrun (bin\daemon) from Cassandra source tree and 
   artifacts (CASSANDRA-3331)
 * make cassandra compile under JDK7 (CASSANDRA-3275)
 * remove dependency of clientutil.jar to FBUtilities (CASSANDRA-3299)
 * avoid truncation errors by using long math on long values (CASSANDRA-3364)
 * avoid clock drift on some Windows machine (CASSANDRA-3375)
 * display cache provider in cli 'describe keyspace' command (CASSANDRA-3384)
 * fix incomplete topology information in describe_ring (CASSANDRA-3403)
 * expire dead gossip states based on time (CASSANDRA-2961)
 * improve CompactionTask extensibility (CASSANDRA-3330)
 * Allow one leveled compaction task to kick off another (CASSANDRA-3363)
 * allow encryption only between datacenters (CASSANDRA-2802)
Merged from 0.8:
 * fix truncate allowing data to be replayed post-restart (CASSANDRA-3297)
 * make iwriter final in IndexWriter to avoid NPE (CASSANDRA-2863)
 * (CQL) update grammar to require key clause in DELETE statement
   (CASSANDRA-3349)
 * (CQL) allow numeric keyspace names in USE statement (CASSANDRA-3350)
 * (Hadoop) skip empty rows when slicing the entire row (CASSANDRA-2855)
 * Fix handling of tombstone by SSTableExport/Import (CASSANDRA-3357)
 * fix ColumnIndexer to use long offsets (CASSANDRA-3358)
 * Improved CLI exceptions (CASSANDRA-3312)
 * Fix handling of tombstone by SSTableExport/Import (CASSANDRA-3357)
 * Only count compaction as active (for throttling) when they have
   successfully acquired the compaction lock (CASSANDRA-3344)
 * Display CLI version string on startup (CASSANDRA-3196)
 * (Hadoop) make CFIF try rpc_address or fallback to listen_address
   (CASSANDRA-3214)
 * (Hadoop) accept comma delimited lists of initial thrift connections
   (CASSANDRA-3185)
 * ColumnFamily min_compaction_threshold should be >= 2 (CASSANDRA-3342)
 * (Pig) add 0.8+ types and key validation type in schema (CASSANDRA-3280)
 * Fix completely removing column metadata using CLI (CASSANDRA-3126)
 * CLI `describe cluster;` output should be on separate lines for separate versions
   (CASSANDRA-3170)
 * fix changing durable_writes keyspace option during CF creation
   (CASSANDRA-3292)
 * avoid locking on update when no indexes are involved (CASSANDRA-3386)
 * fix assertionError during repair with ordered partitioners (CASSANDRA-3369)
 * correctly serialize key_validation_class for avro (CASSANDRA-3391)
 * don't expire counter tombstone after streaming (CASSANDRA-3394)
 * prevent nodes that failed to join from hanging around forever 
   (CASSANDRA-3351)
 * remove incorrect optimization from slice read path (CASSANDRA-3390)
 * Fix race in AntiEntropyService (CASSANDRA-3400)


1.0.0-final
 * close scrubbed sstable fd before deleting it (CASSANDRA-3318)
 * fix bug preventing obsolete commitlog segments from being removed
   (CASSANDRA-3269)
 * tolerate whitespace in seed CDL (CASSANDRA-3263)
 * Change default heap thresholds to max(min(1/2 ram, 1G), min(1/4 ram, 8GB))
   (CASSANDRA-3295)
 * Fix broken CompressedRandomAccessReaderTest (CASSANDRA-3298)
 * (CQL) fix type information returned for wildcard queries (CASSANDRA-3311)
 * add estimated tasks to LeveledCompactionStrategy (CASSANDRA-3322)
 * avoid including compaction cache-warming in keycache stats (CASSANDRA-3325)
 * run compaction and hinted handoff threads at MIN_PRIORITY (CASSANDRA-3308)
 * default hsha thrift server to cpu core count in rpc pool (CASSANDRA-3329)
 * add bin\daemon to binary tarball for Windows service (CASSANDRA-3331)
 * Fix places where uncompressed size of sstables was use in place of the
   compressed one (CASSANDRA-3338)
 * Fix hsha thrift server (CASSANDRA-3346)
 * Make sure repair only stream needed sstables (CASSANDRA-3345)


1.0.0-rc2
 * Log a meaningful warning when a node receives a message for a repair session
   that doesn't exist anymore (CASSANDRA-3256)
 * test for NUMA policy support as well as numactl presence (CASSANDRA-3245)
 * Fix FD leak when internode encryption is enabled (CASSANDRA-3257)
 * Remove incorrect assertion in mergeIterator (CASSANDRA-3260)
 * FBUtilities.hexToBytes(String) to throw NumberFormatException when string
   contains non-hex characters (CASSANDRA-3231)
 * Keep SimpleSnitch proximity ordering unchanged from what the Strategy
   generates, as intended (CASSANDRA-3262)
 * remove Scrub from compactionstats when finished (CASSANDRA-3255)
 * fix counter entry in jdbc TypesMap (CASSANDRA-3268)
 * fix full queue scenario for ParallelCompactionIterator (CASSANDRA-3270)
 * fix bootstrap process (CASSANDRA-3285)
 * don't try delivering hints if when there isn't any (CASSANDRA-3176)
 * CLI documentation change for ColumnFamily `compression_options` (CASSANDRA-3282)
 * ignore any CF ids sent by client for adding CF/KS (CASSANDRA-3288)
 * remove obsolete hints on first startup (CASSANDRA-3291)
 * use correct ISortedColumns for time-optimized reads (CASSANDRA-3289)
 * Evict gossip state immediately when a token is taken over by a new IP 
   (CASSANDRA-3259)


1.0.0-rc1
 * Update CQL to generate microsecond timestamps by default (CASSANDRA-3227)
 * Fix counting CFMetadata towards Memtable liveRatio (CASSANDRA-3023)
 * Kill server on wrapped OOME such as from FileChannel.map (CASSANDRA-3201)
 * remove unnecessary copy when adding to row cache (CASSANDRA-3223)
 * Log message when a full repair operation completes (CASSANDRA-3207)
 * Fix streamOutSession keeping sstables references forever if the remote end
   dies (CASSANDRA-3216)
 * Remove dynamic_snitch boolean from example configuration (defaulting to 
   true) and set default badness threshold to 0.1 (CASSANDRA-3229)
 * Base choice of random or "balanced" token on bootstrap on whether
   schema definitions were found (CASSANDRA-3219)
 * Fixes for LeveledCompactionStrategy score computation, prioritization,
   scheduling, and performance (CASSANDRA-3224, 3234)
 * parallelize sstable open at server startup (CASSANDRA-2988)
 * fix handling of exceptions writing to OutboundTcpConnection (CASSANDRA-3235)
 * Allow using quotes in "USE <keyspace>;" CLI command (CASSANDRA-3208)
 * Don't allow any cache loading exceptions to halt startup (CASSANDRA-3218)
 * Fix sstableloader --ignores option (CASSANDRA-3247)
 * File descriptor limit increased in packaging (CASSANDRA-3206)
 * Fix deadlock in commit log during flush (CASSANDRA-3253) 


1.0.0-beta1
 * removed binarymemtable (CASSANDRA-2692)
 * add commitlog_total_space_in_mb to prevent fragmented logs (CASSANDRA-2427)
 * removed commitlog_rotation_threshold_in_mb configuration (CASSANDRA-2771)
 * make AbstractBounds.normalize de-overlapp overlapping ranges (CASSANDRA-2641)
 * replace CollatingIterator, ReducingIterator with MergeIterator 
   (CASSANDRA-2062)
 * Fixed the ability to set compaction strategy in cli using create column 
   family command (CASSANDRA-2778)
 * clean up tmp files after failed compaction (CASSANDRA-2468)
 * restrict repair streaming to specific columnfamilies (CASSANDRA-2280)
 * don't bother persisting columns shadowed by a row tombstone (CASSANDRA-2589)
 * reset CF and SC deletion times after gc_grace (CASSANDRA-2317)
 * optimize away seek when compacting wide rows (CASSANDRA-2879)
 * single-pass streaming (CASSANDRA-2677, 2906, 2916, 3003)
 * use reference counting for deleting sstables instead of relying on GC
   (CASSANDRA-2521, 3179)
 * store hints as serialized mutations instead of pointers to data row
   (CASSANDRA-2045)
 * store hints in the coordinator node instead of in the closest replica 
   (CASSANDRA-2914)
 * add row_cache_keys_to_save CF option (CASSANDRA-1966)
 * check column family validity in nodetool repair (CASSANDRA-2933)
 * use lazy initialization instead of class initialization in NodeId
   (CASSANDRA-2953)
 * add paging to get_count (CASSANDRA-2894)
 * fix "short reads" in [multi]get (CASSANDRA-2643, 3157, 3192)
 * add optional compression for sstables (CASSANDRA-47, 2994, 3001, 3128)
 * add scheduler JMX metrics (CASSANDRA-2962)
 * add block level checksum for compressed data (CASSANDRA-1717)
 * make column family backed column map pluggable and introduce unsynchronized
   ArrayList backed one to speedup reads (CASSANDRA-2843, 3165, 3205)
 * refactoring of the secondary index api (CASSANDRA-2982)
 * make CL > ONE reads wait for digest reconciliation before returning
   (CASSANDRA-2494)
 * fix missing logging for some exceptions (CASSANDRA-2061)
 * refactor and optimize ColumnFamilyStore.files(...) and Descriptor.fromFilename(String)
   and few other places responsible for work with SSTable files (CASSANDRA-3040)
 * Stop reading from sstables once we know we have the most recent columns,
   for query-by-name requests (CASSANDRA-2498)
 * Add query-by-column mode to stress.java (CASSANDRA-3064)
 * Add "install" command to cassandra.bat (CASSANDRA-292)
 * clean up KSMetadata, CFMetadata from unnecessary
   Thrift<->Avro conversion methods (CASSANDRA-3032)
 * Add timeouts to client request schedulers (CASSANDRA-3079, 3096)
 * Cli to use hashes rather than array of hashes for strategy options (CASSANDRA-3081)
 * LeveledCompactionStrategy (CASSANDRA-1608, 3085, 3110, 3087, 3145, 3154, 3182)
 * Improvements of the CLI `describe` command (CASSANDRA-2630)
 * reduce window where dropped CF sstables may not be deleted (CASSANDRA-2942)
 * Expose gossip/FD info to JMX (CASSANDRA-2806)
 * Fix streaming over SSL when compressed SSTable involved (CASSANDRA-3051)
 * Add support for pluggable secondary index implementations (CASSANDRA-3078)
 * remove compaction_thread_priority setting (CASSANDRA-3104)
 * generate hints for replicas that timeout, not just replicas that are known
   to be down before starting (CASSANDRA-2034)
 * Add throttling for internode streaming (CASSANDRA-3080)
 * make the repair of a range repair all replica (CASSANDRA-2610, 3194)
 * expose the ability to repair the first range (as returned by the
   partitioner) of a node (CASSANDRA-2606)
 * Streams Compression (CASSANDRA-3015)
 * add ability to use multiple threads during a single compaction
   (CASSANDRA-2901)
 * make AbstractBounds.normalize support overlapping ranges (CASSANDRA-2641)
 * fix of the CQL count() behavior (CASSANDRA-3068)
 * use TreeMap backed column families for the SSTable simple writers
   (CASSANDRA-3148)
 * fix inconsistency of the CLI syntax when {} should be used instead of [{}]
   (CASSANDRA-3119)
 * rename CQL type names to match expected SQL behavior (CASSANDRA-3149, 3031)
 * Arena-based allocation for memtables (CASSANDRA-2252, 3162, 3163, 3168)
 * Default RR chance to 0.1 (CASSANDRA-3169)
 * Add RowLevel support to secondary index API (CASSANDRA-3147)
 * Make SerializingCacheProvider the default if JNA is available (CASSANDRA-3183)
 * Fix backwards compatibilty for CQL memtable properties (CASSANDRA-3190)
 * Add five-minute delay before starting compactions on a restarted server
   (CASSANDRA-3181)
 * Reduce copies done for intra-host messages (CASSANDRA-1788, 3144)
 * support of compaction strategy option for stress.java (CASSANDRA-3204)
 * make memtable throughput and column count thresholds no-ops (CASSANDRA-2449)
 * Return schema information along with the resultSet in CQL (CASSANDRA-2734)
 * Add new DecimalType (CASSANDRA-2883)
 * Fix assertion error in RowRepairResolver (CASSANDRA-3156)
 * Reduce unnecessary high buffer sizes (CASSANDRA-3171)
 * Pluggable compaction strategy (CASSANDRA-1610)
 * Add new broadcast_address config option (CASSANDRA-2491)


0.8.7
 * Kill server on wrapped OOME such as from FileChannel.map (CASSANDRA-3201)
 * Allow using quotes in "USE <keyspace>;" CLI command (CASSANDRA-3208)
 * Log message when a full repair operation completes (CASSANDRA-3207)
 * Don't allow any cache loading exceptions to halt startup (CASSANDRA-3218)
 * Fix sstableloader --ignores option (CASSANDRA-3247)
 * File descriptor limit increased in packaging (CASSANDRA-3206)
 * Log a meaningfull warning when a node receive a message for a repair session
   that doesn't exist anymore (CASSANDRA-3256)
 * Fix FD leak when internode encryption is enabled (CASSANDRA-3257)
 * FBUtilities.hexToBytes(String) to throw NumberFormatException when string
   contains non-hex characters (CASSANDRA-3231)
 * Keep SimpleSnitch proximity ordering unchanged from what the Strategy
   generates, as intended (CASSANDRA-3262)
 * remove Scrub from compactionstats when finished (CASSANDRA-3255)
 * Fix tool .bat files when CASSANDRA_HOME contains spaces (CASSANDRA-3258)
 * Force flush of status table when removing/updating token (CASSANDRA-3243)
 * Evict gossip state immediately when a token is taken over by a new IP (CASSANDRA-3259)
 * Fix bug where the failure detector can take too long to mark a host
   down (CASSANDRA-3273)
 * (Hadoop) allow wrapping ranges in queries (CASSANDRA-3137)
 * (Hadoop) check all interfaces for a match with split location
   before falling back to random replica (CASSANDRA-3211)
 * (Hadoop) Make Pig storage handle implements LoadMetadata (CASSANDRA-2777)
 * (Hadoop) Fix exception during PIG 'dump' (CASSANDRA-2810)
 * Fix stress COUNTER_GET option (CASSANDRA-3301)
 * Fix missing fields in CLI `show schema` output (CASSANDRA-3304)
 * Nodetool no longer leaks threads and closes JMX connections (CASSANDRA-3309)
 * fix truncate allowing data to be replayed post-restart (CASSANDRA-3297)
 * Move SimpleAuthority and SimpleAuthenticator to examples (CASSANDRA-2922)
 * Fix handling of tombstone by SSTableExport/Import (CASSANDRA-3357)
 * Fix transposition in cfHistograms (CASSANDRA-3222)
 * Allow using number as DC name when creating keyspace in CQL (CASSANDRA-3239)
 * Force flush of system table after updating/removing a token (CASSANDRA-3243)


0.8.6
 * revert CASSANDRA-2388
 * change TokenRange.endpoints back to listen/broadcast address to match
   pre-1777 behavior, and add TokenRange.rpc_endpoints instead (CASSANDRA-3187)
 * avoid trying to watch cassandra-topology.properties when loaded from jar
   (CASSANDRA-3138)
 * prevent users from creating keyspaces with LocalStrategy replication
   (CASSANDRA-3139)
 * fix CLI `show schema;` to output correct keyspace definition statement
   (CASSANDRA-3129)
 * CustomTThreadPoolServer to log TTransportException at DEBUG level
   (CASSANDRA-3142)
 * allow topology sort to work with non-unique rack names between 
   datacenters (CASSANDRA-3152)
 * Improve caching of same-version Messages on digest and repair paths
   (CASSANDRA-3158)
 * Randomize choice of first replica for counter increment (CASSANDRA-2890)
 * Fix using read_repair_chance instead of merge_shard_change (CASSANDRA-3202)
 * Avoid streaming data to nodes that already have it, on move as well as
   decommission (CASSANDRA-3041)
 * Fix divide by zero error in GCInspector (CASSANDRA-3164)
 * allow quoting of the ColumnFamily name in CLI `create column family`
   statement (CASSANDRA-3195)
 * Fix rolling upgrade from 0.7 to 0.8 problem (CASSANDRA-3166)
 * Accomodate missing encryption_options in IncomingTcpConnection.stream
   (CASSANDRA-3212)


0.8.5
 * fix NPE when encryption_options is unspecified (CASSANDRA-3007)
 * include column name in validation failure exceptions (CASSANDRA-2849)
 * make sure truncate clears out the commitlog so replay won't re-
   populate with truncated data (CASSANDRA-2950)
 * fix NPE when debug logging is enabled and dropped CF is present
   in a commitlog segment (CASSANDRA-3021)
 * fix cassandra.bat when CASSANDRA_HOME contains spaces (CASSANDRA-2952)
 * fix to SSTableSimpleUnsortedWriter bufferSize calculation (CASSANDRA-3027)
 * make cleanup and normal compaction able to skip empty rows
   (rows containing nothing but expired tombstones) (CASSANDRA-3039)
 * work around native memory leak in com.sun.management.GarbageCollectorMXBean
   (CASSANDRA-2868)
 * validate that column names in column_metadata are not equal to key_alias
   on create/update of the ColumnFamily and CQL 'ALTER' statement (CASSANDRA-3036)
 * return an InvalidRequestException if an indexed column is assigned
   a value larger than 64KB (CASSANDRA-3057)
 * fix of numeric-only and string column names handling in CLI "drop index" 
   (CASSANDRA-3054)
 * prune index scan resultset back to original request for lazy
   resultset expansion case (CASSANDRA-2964)
 * (Hadoop) fail jobs when Cassandra node has failed but TaskTracker
   has not (CASSANDRA-2388)
 * fix dynamic snitch ignoring nodes when read_repair_chance is zero
   (CASSANDRA-2662)
 * avoid retaining references to dropped CFS objects in 
   CompactionManager.estimatedCompactions (CASSANDRA-2708)
 * expose rpc timeouts per host in MessagingServiceMBean (CASSANDRA-2941)
 * avoid including cwd in classpath for deb and rpm packages (CASSANDRA-2881)
 * remove gossip state when a new IP takes over a token (CASSANDRA-3071)
 * allow sstable2json to work on index sstable files (CASSANDRA-3059)
 * always hint counters (CASSANDRA-3099)
 * fix log4j initialization in EmbeddedCassandraService (CASSANDRA-2857)
 * remove gossip state when a new IP takes over a token (CASSANDRA-3071)
 * work around native memory leak in com.sun.management.GarbageCollectorMXBean
    (CASSANDRA-2868)
 * fix UnavailableException with writes at CL.EACH_QUORM (CASSANDRA-3084)
 * fix parsing of the Keyspace and ColumnFamily names in numeric
   and string representations in CLI (CASSANDRA-3075)
 * fix corner cases in Range.differenceToFetch (CASSANDRA-3084)
 * fix ip address String representation in the ring cache (CASSANDRA-3044)
 * fix ring cache compatibility when mixing pre-0.8.4 nodes with post-
   in the same cluster (CASSANDRA-3023)
 * make repair report failure when a node participating dies (instead of
   hanging forever) (CASSANDRA-2433)
 * fix handling of the empty byte buffer by ReversedType (CASSANDRA-3111)
 * Add validation that Keyspace names are case-insensitively unique (CASSANDRA-3066)
 * catch invalid key_validation_class before instantiating UpdateColumnFamily (CASSANDRA-3102)
 * make Range and Bounds objects client-safe (CASSANDRA-3108)
 * optionally skip log4j configuration (CASSANDRA-3061)
 * bundle sstableloader with the debian package (CASSANDRA-3113)
 * don't try to build secondary indexes when there is none (CASSANDRA-3123)
 * improve SSTableSimpleUnsortedWriter speed for large rows (CASSANDRA-3122)
 * handle keyspace arguments correctly in nodetool snapshot (CASSANDRA-3038)
 * Fix SSTableImportTest on windows (CASSANDRA-3043)
 * expose compactionThroughputMbPerSec through JMX (CASSANDRA-3117)
 * log keyspace and CF of large rows being compacted


0.8.4
 * change TokenRing.endpoints to be a list of rpc addresses instead of 
   listen/broadcast addresses (CASSANDRA-1777)
 * include files-to-be-streamed in StreamInSession.getSources (CASSANDRA-2972)
 * use JAVA env var in cassandra-env.sh (CASSANDRA-2785, 2992)
 * avoid doing read for no-op replicate-on-write at CL=1 (CASSANDRA-2892)
 * refuse counter write for CL.ANY (CASSANDRA-2990)
 * switch back to only logging recent dropped messages (CASSANDRA-3004)
 * always deserialize RowMutation for counters (CASSANDRA-3006)
 * ignore saved replication_factor strategy_option for NTS (CASSANDRA-3011)
 * make sure pre-truncate CL segments are discarded (CASSANDRA-2950)


0.8.3
 * add ability to drop local reads/writes that are going to timeout
   (CASSANDRA-2943)
 * revamp token removal process, keep gossip states for 3 days (CASSANDRA-2496)
 * don't accept extra args for 0-arg nodetool commands (CASSANDRA-2740)
 * log unavailableexception details at debug level (CASSANDRA-2856)
 * expose data_dir though jmx (CASSANDRA-2770)
 * don't include tmp files as sstable when create cfs (CASSANDRA-2929)
 * log Java classpath on startup (CASSANDRA-2895)
 * keep gossipped version in sync with actual on migration coordinator 
   (CASSANDRA-2946)
 * use lazy initialization instead of class initialization in NodeId
   (CASSANDRA-2953)
 * check column family validity in nodetool repair (CASSANDRA-2933)
 * speedup bytes to hex conversions dramatically (CASSANDRA-2850)
 * Flush memtables on shutdown when durable writes are disabled 
   (CASSANDRA-2958)
 * improved POSIX compatibility of start scripts (CASsANDRA-2965)
 * add counter support to Hadoop InputFormat (CASSANDRA-2981)
 * fix bug where dirty commitlog segments were removed (and avoid keeping 
   segments with no post-flush activity permanently dirty) (CASSANDRA-2829)
 * fix throwing exception with batch mutation of counter super columns
   (CASSANDRA-2949)
 * ignore system tables during repair (CASSANDRA-2979)
 * throw exception when NTS is given replication_factor as an option
   (CASSANDRA-2960)
 * fix assertion error during compaction of counter CFs (CASSANDRA-2968)
 * avoid trying to create index names, when no index exists (CASSANDRA-2867)
 * don't sample the system table when choosing a bootstrap token
   (CASSANDRA-2825)
 * gossiper notifies of local state changes (CASSANDRA-2948)
 * add asynchronous and half-sync/half-async (hsha) thrift servers 
   (CASSANDRA-1405)
 * fix potential use of free'd native memory in SerializingCache 
   (CASSANDRA-2951)
 * prune index scan resultset back to original request for lazy
   resultset expansion case (CASSANDRA-2964)
 * (Hadoop) fail jobs when Cassandra node has failed but TaskTracker
    has not (CASSANDRA-2388)


0.8.2
 * CQL: 
   - include only one row per unique key for IN queries (CASSANDRA-2717)
   - respect client timestamp on full row deletions (CASSANDRA-2912)
 * improve thread-safety in StreamOutSession (CASSANDRA-2792)
 * allow deleting a row and updating indexed columns in it in the
   same mutation (CASSANDRA-2773)
 * Expose number of threads blocked on submitting memtable to flush
   in JMX (CASSANDRA-2817)
 * add ability to return "endpoints" to nodetool (CASSANDRA-2776)
 * Add support for multiple (comma-delimited) coordinator addresses
   to ColumnFamilyInputFormat (CASSANDRA-2807)
 * fix potential NPE while scheduling read repair for range slice
   (CASSANDRA-2823)
 * Fix race in SystemTable.getCurrentLocalNodeId (CASSANDRA-2824)
 * Correctly set default for replicate_on_write (CASSANDRA-2835)
 * improve nodetool compactionstats formatting (CASSANDRA-2844)
 * fix index-building status display (CASSANDRA-2853)
 * fix CLI perpetuating obsolete KsDef.replication_factor (CASSANDRA-2846)
 * improve cli treatment of multiline comments (CASSANDRA-2852)
 * handle row tombstones correctly in EchoedRow (CASSANDRA-2786)
 * add MessagingService.get[Recently]DroppedMessages and
   StorageService.getExceptionCount (CASSANDRA-2804)
 * fix possibility of spurious UnavailableException for LOCAL_QUORUM
   reads with dynamic snitch + read repair disabled (CASSANDRA-2870)
 * add ant-optional as dependence for the debian package (CASSANDRA-2164)
 * add option to specify limit for get_slice in the CLI (CASSANDRA-2646)
 * decrease HH page size (CASSANDRA-2832)
 * reset cli keyspace after dropping the current one (CASSANDRA-2763)
 * add KeyRange option to Hadoop inputformat (CASSANDRA-1125)
 * fix protocol versioning (CASSANDRA-2818, 2860)
 * support spaces in path to log4j configuration (CASSANDRA-2383)
 * avoid including inferred types in CF update (CASSANDRA-2809)
 * fix JMX bulkload call (CASSANDRA-2908)
 * fix updating KS with durable_writes=false (CASSANDRA-2907)
 * add simplified facade to SSTableWriter for bulk loading use
   (CASSANDRA-2911)
 * fix re-using index CF sstable names after drop/recreate (CASSANDRA-2872)
 * prepend CF to default index names (CASSANDRA-2903)
 * fix hint replay (CASSANDRA-2928)
 * Properly synchronize repair's merkle tree computation (CASSANDRA-2816)


0.8.1
 * CQL:
   - support for insert, delete in BATCH (CASSANDRA-2537)
   - support for IN to SELECT, UPDATE (CASSANDRA-2553)
   - timestamp support for INSERT, UPDATE, and BATCH (CASSANDRA-2555)
   - TTL support (CASSANDRA-2476)
   - counter support (CASSANDRA-2473)
   - ALTER COLUMNFAMILY (CASSANDRA-1709)
   - DROP INDEX (CASSANDRA-2617)
   - add SCHEMA/TABLE as aliases for KS/CF (CASSANDRA-2743)
   - server handles wait-for-schema-agreement (CASSANDRA-2756)
   - key alias support (CASSANDRA-2480)
 * add support for comparator parameters and a generic ReverseType
   (CASSANDRA-2355)
 * add CompositeType and DynamicCompositeType (CASSANDRA-2231)
 * optimize batches containing multiple updates to the same row
   (CASSANDRA-2583)
 * adjust hinted handoff page size to avoid OOM with large columns 
   (CASSANDRA-2652)
 * mark BRAF buffer invalid post-flush so we don't re-flush partial
   buffers again, especially on CL writes (CASSANDRA-2660)
 * add DROP INDEX support to CLI (CASSANDRA-2616)
 * don't perform HH to client-mode [storageproxy] nodes (CASSANDRA-2668)
 * Improve forceDeserialize/getCompactedRow encapsulation (CASSANDRA-2659)
 * Don't write CounterUpdateColumn to disk in tests (CASSANDRA-2650)
 * Add sstable bulk loading utility (CASSANDRA-1278)
 * avoid replaying hints to dropped columnfamilies (CASSANDRA-2685)
 * add placeholders for missing rows in range query pseudo-RR (CASSANDRA-2680)
 * remove no-op HHOM.renameHints (CASSANDRA-2693)
 * clone super columns to avoid modifying them during flush (CASSANDRA-2675)
 * allow writes to bypass the commitlog for certain keyspaces (CASSANDRA-2683)
 * avoid NPE when bypassing commitlog during memtable flush (CASSANDRA-2781)
 * Added support for making bootstrap retry if nodes flap (CASSANDRA-2644)
 * Added statusthrift to nodetool to report if thrift server is running (CASSANDRA-2722)
 * Fixed rows being cached if they do not exist (CASSANDRA-2723)
 * Support passing tableName and cfName to RowCacheProviders (CASSANDRA-2702)
 * close scrub file handles (CASSANDRA-2669)
 * throttle migration replay (CASSANDRA-2714)
 * optimize column serializer creation (CASSANDRA-2716)
 * Added support for making bootstrap retry if nodes flap (CASSANDRA-2644)
 * Added statusthrift to nodetool to report if thrift server is running
   (CASSANDRA-2722)
 * Fixed rows being cached if they do not exist (CASSANDRA-2723)
 * fix truncate/compaction race (CASSANDRA-2673)
 * workaround large resultsets causing large allocation retention
   by nio sockets (CASSANDRA-2654)
 * fix nodetool ring use with Ec2Snitch (CASSANDRA-2733)
 * fix removing columns and subcolumns that are supressed by a row or
   supercolumn tombstone during replica resolution (CASSANDRA-2590)
 * support sstable2json against snapshot sstables (CASSANDRA-2386)
 * remove active-pull schema requests (CASSANDRA-2715)
 * avoid marking entire list of sstables as actively being compacted
   in multithreaded compaction (CASSANDRA-2765)
 * seek back after deserializing a row to update cache with (CASSANDRA-2752)
 * avoid skipping rows in scrub for counter column family (CASSANDRA-2759)
 * fix ConcurrentModificationException in repair when dealing with 0.7 node
   (CASSANDRA-2767)
 * use threadsafe collections for StreamInSession (CASSANDRA-2766)
 * avoid infinite loop when creating merkle tree (CASSANDRA-2758)
 * avoids unmarking compacting sstable prematurely in cleanup (CASSANDRA-2769)
 * fix NPE when the commit log is bypassed (CASSANDRA-2718)
 * don't throw an exception in SS.isRPCServerRunning (CASSANDRA-2721)
 * make stress.jar executable (CASSANDRA-2744)
 * add daemon mode to java stress (CASSANDRA-2267)
 * expose the DC and rack of a node through JMX and nodetool ring (CASSANDRA-2531)
 * fix cache mbean getSize (CASSANDRA-2781)
 * Add Date, Float, Double, and Boolean types (CASSANDRA-2530)
 * Add startup flag to renew counter node id (CASSANDRA-2788)
 * add jamm agent to cassandra.bat (CASSANDRA-2787)
 * fix repair hanging if a neighbor has nothing to send (CASSANDRA-2797)
 * purge tombstone even if row is in only one sstable (CASSANDRA-2801)
 * Fix wrong purge of deleted cf during compaction (CASSANDRA-2786)
 * fix race that could result in Hadoop writer failing to throw an
   exception encountered after close() (CASSANDRA-2755)
 * fix scan wrongly throwing assertion error (CASSANDRA-2653)
 * Always use even distribution for merkle tree with RandomPartitionner
   (CASSANDRA-2841)
 * fix describeOwnership for OPP (CASSANDRA-2800)
 * ensure that string tokens do not contain commas (CASSANDRA-2762)


0.8.0-final
 * fix CQL grammar warning and cqlsh regression from CASSANDRA-2622
 * add ant generate-cql-html target (CASSANDRA-2526)
 * update CQL consistency levels (CASSANDRA-2566)
 * debian packaging fixes (CASSANDRA-2481, 2647)
 * fix UUIDType, IntegerType for direct buffers (CASSANDRA-2682, 2684)
 * switch to native Thrift for Hadoop map/reduce (CASSANDRA-2667)
 * fix StackOverflowError when building from eclipse (CASSANDRA-2687)
 * only provide replication_factor to strategy_options "help" for
   SimpleStrategy, OldNetworkTopologyStrategy (CASSANDRA-2678, 2713)
 * fix exception adding validators to non-string columns (CASSANDRA-2696)
 * avoid instantiating DatabaseDescriptor in JDBC (CASSANDRA-2694)
 * fix potential stack overflow during compaction (CASSANDRA-2626)
 * clone super columns to avoid modifying them during flush (CASSANDRA-2675)
 * reset underlying iterator in EchoedRow constructor (CASSANDRA-2653)


0.8.0-rc1
 * faster flushes and compaction from fixing excessively pessimistic 
   rebuffering in BRAF (CASSANDRA-2581)
 * fix returning null column values in the python cql driver (CASSANDRA-2593)
 * fix merkle tree splitting exiting early (CASSANDRA-2605)
 * snapshot_before_compaction directory name fix (CASSANDRA-2598)
 * Disable compaction throttling during bootstrap (CASSANDRA-2612) 
 * fix CQL treatment of > and < operators in range slices (CASSANDRA-2592)
 * fix potential double-application of counter updates on commitlog replay
   by moving replay position from header to sstable metadata (CASSANDRA-2419)
 * JDBC CQL driver exposes getColumn for access to timestamp
 * JDBC ResultSetMetadata properties added to AbstractType
 * r/m clustertool (CASSANDRA-2607)
 * add support for presenting row key as a column in CQL result sets 
   (CASSANDRA-2622)
 * Don't allow {LOCAL|EACH}_QUORUM unless strategy is NTS (CASSANDRA-2627)
 * validate keyspace strategy_options during CQL create (CASSANDRA-2624)
 * fix empty Result with secondary index when limit=1 (CASSANDRA-2628)
 * Fix regression where bootstrapping a node with no schema fails
   (CASSANDRA-2625)
 * Allow removing LocationInfo sstables (CASSANDRA-2632)
 * avoid attempting to replay mutations from dropped keyspaces (CASSANDRA-2631)
 * avoid using cached position of a key when GT is requested (CASSANDRA-2633)
 * fix counting bloom filter true positives (CASSANDRA-2637)
 * initialize local ep state prior to gossip startup if needed (CASSANDRA-2638)
 * fix counter increment lost after restart (CASSANDRA-2642)
 * add quote-escaping via backslash to CLI (CASSANDRA-2623)
 * fix pig example script (CASSANDRA-2487)
 * fix dynamic snitch race in adding latencies (CASSANDRA-2618)
 * Start/stop cassandra after more important services such as mdadm in
   debian packaging (CASSANDRA-2481)


0.8.0-beta2
 * fix NPE compacting index CFs (CASSANDRA-2528)
 * Remove checking all column families on startup for compaction candidates 
   (CASSANDRA-2444)
 * validate CQL create keyspace options (CASSANDRA-2525)
 * fix nodetool setcompactionthroughput (CASSANDRA-2550)
 * move	gossip heartbeat back to its own thread (CASSANDRA-2554)
 * validate cql TRUNCATE columnfamily before truncating (CASSANDRA-2570)
 * fix batch_mutate for mixed standard-counter mutations (CASSANDRA-2457)
 * disallow making schema changes to system keyspace (CASSANDRA-2563)
 * fix sending mutation messages multiple times (CASSANDRA-2557)
 * fix incorrect use of NBHM.size in ReadCallback that could cause
   reads to time out even when responses were received (CASSANDRA-2552)
 * trigger read repair correctly for LOCAL_QUORUM reads (CASSANDRA-2556)
 * Allow configuring the number of compaction thread (CASSANDRA-2558)
 * forceUserDefinedCompaction will attempt to compact what it is given
   even if the pessimistic estimate is that there is not enough disk space;
   automatic compactions will only compact 2 or more sstables (CASSANDRA-2575)
 * refuse to apply migrations with older timestamps than the current 
   schema (CASSANDRA-2536)
 * remove unframed Thrift transport option
 * include indexes in snapshots (CASSANDRA-2596)
 * improve ignoring of obsolete mutations in index maintenance (CASSANDRA-2401)
 * recognize attempt to drop just the index while leaving the column
   definition alone (CASSANDRA-2619)
  

0.8.0-beta1
 * remove Avro RPC support (CASSANDRA-926)
 * support for columns that act as incr/decr counters 
   (CASSANDRA-1072, 1937, 1944, 1936, 2101, 2093, 2288, 2105, 2384, 2236, 2342,
   2454)
 * CQL (CASSANDRA-1703, 1704, 1705, 1706, 1707, 1708, 1710, 1711, 1940, 
   2124, 2302, 2277, 2493)
 * avoid double RowMutation serialization on write path (CASSANDRA-1800)
 * make NetworkTopologyStrategy the default (CASSANDRA-1960)
 * configurable internode encryption (CASSANDRA-1567, 2152)
 * human readable column names in sstable2json output (CASSANDRA-1933)
 * change default JMX port to 7199 (CASSANDRA-2027)
 * backwards compatible internal messaging (CASSANDRA-1015)
 * atomic switch of memtables and sstables (CASSANDRA-2284)
 * add pluggable SeedProvider (CASSANDRA-1669)
 * Fix clustertool to not throw exception when calling get_endpoints (CASSANDRA-2437)
 * upgrade to thrift 0.6 (CASSANDRA-2412) 
 * repair works on a token range instead of full ring (CASSANDRA-2324)
 * purge tombstones from row cache (CASSANDRA-2305)
 * push replication_factor into strategy_options (CASSANDRA-1263)
 * give snapshots the same name on each node (CASSANDRA-1791)
 * remove "nodetool loadbalance" (CASSANDRA-2448)
 * multithreaded compaction (CASSANDRA-2191)
 * compaction throttling (CASSANDRA-2156)
 * add key type information and alias (CASSANDRA-2311, 2396)
 * cli no longer divides read_repair_chance by 100 (CASSANDRA-2458)
 * made CompactionInfo.getTaskType return an enum (CASSANDRA-2482)
 * add a server-wide cap on measured memtable memory usage and aggressively
   flush to keep under that threshold (CASSANDRA-2006)
 * add unified UUIDType (CASSANDRA-2233)
 * add off-heap row cache support (CASSANDRA-1969)


0.7.5
 * improvements/fixes to PIG driver (CASSANDRA-1618, CASSANDRA-2387,
   CASSANDRA-2465, CASSANDRA-2484)
 * validate index names (CASSANDRA-1761)
 * reduce contention on Table.flusherLock (CASSANDRA-1954)
 * try harder to detect failures during streaming, cleaning up temporary
   files more reliably (CASSANDRA-2088)
 * shut down server for OOM on a Thrift thread (CASSANDRA-2269)
 * fix tombstone handling in repair and sstable2json (CASSANDRA-2279)
 * preserve version when streaming data from old sstables (CASSANDRA-2283)
 * don't start repair if a neighboring node is marked as dead (CASSANDRA-2290)
 * purge tombstones from row cache (CASSANDRA-2305)
 * Avoid seeking when sstable2json exports the entire file (CASSANDRA-2318)
 * clear Built flag in system table when dropping an index (CASSANDRA-2320)
 * don't allow arbitrary argument for stress.java (CASSANDRA-2323)
 * validate values for index predicates in get_indexed_slice (CASSANDRA-2328)
 * queue secondary indexes for flush before the parent (CASSANDRA-2330)
 * allow job configuration to set the CL used in Hadoop jobs (CASSANDRA-2331)
 * add memtable_flush_queue_size defaulting to 4 (CASSANDRA-2333)
 * Allow overriding of initial_token, storage_port and rpc_port from system
   properties (CASSANDRA-2343)
 * fix comparator used for non-indexed secondary expressions in index scan
   (CASSANDRA-2347)
 * ensure size calculation and write phase of large-row compaction use
   the same threshold for TTL expiration (CASSANDRA-2349)
 * fix race when iterating CFs during add/drop (CASSANDRA-2350)
 * add ConsistencyLevel command to CLI (CASSANDRA-2354)
 * allow negative numbers in the cli (CASSANDRA-2358)
 * hard code serialVersionUID for tokens class (CASSANDRA-2361)
 * fix potential infinite loop in ByteBufferUtil.inputStream (CASSANDRA-2365)
 * fix encoding bugs in HintedHandoffManager, SystemTable when default
   charset is not UTF8 (CASSANDRA-2367)
 * avoids having removed node reappearing in Gossip (CASSANDRA-2371)
 * fix incorrect truncation of long to int when reading columns via block
   index (CASSANDRA-2376)
 * fix NPE during stream session (CASSANDRA-2377)
 * fix race condition that could leave orphaned data files when dropping CF or
   KS (CASSANDRA-2381)
 * fsync statistics component on write (CASSANDRA-2382)
 * fix duplicate results from CFS.scan (CASSANDRA-2406)
 * add IntegerType to CLI help (CASSANDRA-2414)
 * avoid caching token-only decoratedkeys (CASSANDRA-2416)
 * convert mmap assertion to if/throw so scrub can catch it (CASSANDRA-2417)
 * don't overwrite gc log (CASSANDR-2418)
 * invalidate row cache for streamed row to avoid inconsitencies
   (CASSANDRA-2420)
 * avoid copies in range/index scans (CASSANDRA-2425)
 * make sure we don't wipe data during cleanup if the node has not join
   the ring (CASSANDRA-2428)
 * Try harder to close files after compaction (CASSANDRA-2431)
 * re-set bootstrapped flag after move finishes (CASSANDRA-2435)
 * display validation_class in CLI 'describe keyspace' (CASSANDRA-2442)
 * make cleanup compactions cleanup the row cache (CASSANDRA-2451)
 * add column fields validation to scrub (CASSANDRA-2460)
 * use 64KB flush buffer instead of in_memory_compaction_limit (CASSANDRA-2463)
 * fix backslash substitutions in CLI (CASSANDRA-2492)
 * disable cache saving for system CFS (CASSANDRA-2502)
 * fixes for verifying destination availability under hinted conditions
   so UE can be thrown intead of timing out (CASSANDRA-2514)
 * fix update of validation class in column metadata (CASSANDRA-2512)
 * support LOCAL_QUORUM, EACH_QUORUM CLs outside of NTS (CASSANDRA-2516)
 * preserve version when streaming data from old sstables (CASSANDRA-2283)
 * fix backslash substitutions in CLI (CASSANDRA-2492)
 * count a row deletion as one operation towards memtable threshold 
   (CASSANDRA-2519)
 * support LOCAL_QUORUM, EACH_QUORUM CLs outside of NTS (CASSANDRA-2516)


0.7.4
 * add nodetool join command (CASSANDRA-2160)
 * fix secondary indexes on pre-existing or streamed data (CASSANDRA-2244)
 * initialize endpoint in gossiper earlier (CASSANDRA-2228)
 * add ability to write to Cassandra from Pig (CASSANDRA-1828)
 * add rpc_[min|max]_threads (CASSANDRA-2176)
 * add CL.TWO, CL.THREE (CASSANDRA-2013)
 * avoid exporting an un-requested row in sstable2json, when exporting 
   a key that does not exist (CASSANDRA-2168)
 * add incremental_backups option (CASSANDRA-1872)
 * add configurable row limit to Pig loadfunc (CASSANDRA-2276)
 * validate column values in batches as well as single-Column inserts
   (CASSANDRA-2259)
 * move sample schema from cassandra.yaml to schema-sample.txt,
   a cli scripts (CASSANDRA-2007)
 * avoid writing empty rows when scrubbing tombstoned rows (CASSANDRA-2296)
 * fix assertion error in range and index scans for CL < ALL
   (CASSANDRA-2282)
 * fix commitlog replay when flush position refers to data that didn't
   get synced before server died (CASSANDRA-2285)
 * fix fd leak in sstable2json with non-mmap'd i/o (CASSANDRA-2304)
 * reduce memory use during streaming of multiple sstables (CASSANDRA-2301)
 * purge tombstoned rows from cache after GCGraceSeconds (CASSANDRA-2305)
 * allow zero replicas in a NTS datacenter (CASSANDRA-1924)
 * make range queries respect snitch for local replicas (CASSANDRA-2286)
 * fix HH delivery when column index is larger than 2GB (CASSANDRA-2297)
 * make 2ary indexes use parent CF flush thresholds during initial build
   (CASSANDRA-2294)
 * update memtable_throughput to be a long (CASSANDRA-2158)


0.7.3
 * Keep endpoint state until aVeryLongTime (CASSANDRA-2115)
 * lower-latency read repair (CASSANDRA-2069)
 * add hinted_handoff_throttle_delay_in_ms option (CASSANDRA-2161)
 * fixes for cache save/load (CASSANDRA-2172, -2174)
 * Handle whole-row deletions in CFOutputFormat (CASSANDRA-2014)
 * Make memtable_flush_writers flush in parallel (CASSANDRA-2178)
 * Add compaction_preheat_key_cache option (CASSANDRA-2175)
 * refactor stress.py to have only one copy of the format string 
   used for creating row keys (CASSANDRA-2108)
 * validate index names for \w+ (CASSANDRA-2196)
 * Fix Cassandra cli to respect timeout if schema does not settle 
   (CASSANDRA-2187)
 * fix for compaction and cleanup writing old-format data into new-version 
   sstable (CASSANDRA-2211, -2216)
 * add nodetool scrub (CASSANDRA-2217, -2240)
 * fix sstable2json large-row pagination (CASSANDRA-2188)
 * fix EOFing on requests for the last bytes in a file (CASSANDRA-2213)
 * fix BufferedRandomAccessFile bugs (CASSANDRA-2218, -2241)
 * check for memtable flush_after_mins exceeded every 10s (CASSANDRA-2183)
 * fix cache saving on Windows (CASSANDRA-2207)
 * add validateSchemaAgreement call + synchronization to schema
   modification operations (CASSANDRA-2222)
 * fix for reversed slice queries on large rows (CASSANDRA-2212)
 * fat clients were writing local data (CASSANDRA-2223)
 * set DEFAULT_MEMTABLE_LIFETIME_IN_MINS to 24h
 * improve detection and cleanup of partially-written sstables 
   (CASSANDRA-2206)
 * fix supercolumn de/serialization when subcolumn comparator is different
   from supercolumn's (CASSANDRA-2104)
 * fix starting up on Windows when CASSANDRA_HOME contains whitespace
   (CASSANDRA-2237)
 * add [get|set][row|key]cacheSavePeriod to JMX (CASSANDRA-2100)
 * fix Hadoop ColumnFamilyOutputFormat dropping of mutations
   when batch fills up (CASSANDRA-2255)
 * move file deletions off of scheduledtasks executor (CASSANDRA-2253)


0.7.2
 * copy DecoratedKey.key when inserting into caches to avoid retaining
   a reference to the underlying buffer (CASSANDRA-2102)
 * format subcolumn names with subcomparator (CASSANDRA-2136)
 * fix column bloom filter deserialization (CASSANDRA-2165)


0.7.1
 * refactor MessageDigest creation code. (CASSANDRA-2107)
 * buffer network stack to avoid inefficient small TCP messages while avoiding
   the nagle/delayed ack problem (CASSANDRA-1896)
 * check log4j configuration for changes every 10s (CASSANDRA-1525, 1907)
 * more-efficient cross-DC replication (CASSANDRA-1530, -2051, -2138)
 * avoid polluting page cache with commitlog or sstable writes
   and seq scan operations (CASSANDRA-1470)
 * add RMI authentication options to nodetool (CASSANDRA-1921)
 * make snitches configurable at runtime (CASSANDRA-1374)
 * retry hadoop split requests on connection failure (CASSANDRA-1927)
 * implement describeOwnership for BOP, COPP (CASSANDRA-1928)
 * make read repair behave as expected for ConsistencyLevel > ONE
   (CASSANDRA-982, 2038)
 * distributed test harness (CASSANDRA-1859, 1964)
 * reduce flush lock contention (CASSANDRA-1930)
 * optimize supercolumn deserialization (CASSANDRA-1891)
 * fix CFMetaData.apply to only compare objects of the same class 
   (CASSANDRA-1962)
 * allow specifying specific SSTables to compact from JMX (CASSANDRA-1963)
 * fix race condition in MessagingService.targets (CASSANDRA-1959, 2094, 2081)
 * refuse to open sstables from a future version (CASSANDRA-1935)
 * zero-copy reads (CASSANDRA-1714)
 * fix copy bounds for word Text in wordcount demo (CASSANDRA-1993)
 * fixes for contrib/javautils (CASSANDRA-1979)
 * check more frequently for memtable expiration (CASSANDRA-2000)
 * fix writing SSTable column count statistics (CASSANDRA-1976)
 * fix streaming of multiple CFs during bootstrap (CASSANDRA-1992)
 * explicitly set JVM GC new generation size with -Xmn (CASSANDRA-1968)
 * add short options for CLI flags (CASSANDRA-1565)
 * make keyspace argument to "describe keyspace" in CLI optional
   when authenticated to keyspace already (CASSANDRA-2029)
 * added option to specify -Dcassandra.join_ring=false on startup
   to allow "warm spare" nodes or performing JMX maintenance before
   joining the ring (CASSANDRA-526)
 * log migrations at INFO (CASSANDRA-2028)
 * add CLI verbose option in file mode (CASSANDRA-2030)
 * add single-line "--" comments to CLI (CASSANDRA-2032)
 * message serialization tests (CASSANDRA-1923)
 * switch from ivy to maven-ant-tasks (CASSANDRA-2017)
 * CLI attempts to block for new schema to propagate (CASSANDRA-2044)
 * fix potential overflow in nodetool cfstats (CASSANDRA-2057)
 * add JVM shutdownhook to sync commitlog (CASSANDRA-1919)
 * allow nodes to be up without being part of  normal traffic (CASSANDRA-1951)
 * fix CLI "show keyspaces" with null options on NTS (CASSANDRA-2049)
 * fix possible ByteBuffer race conditions (CASSANDRA-2066)
 * reduce garbage generated by MessagingService to prevent load spikes
   (CASSANDRA-2058)
 * fix math in RandomPartitioner.describeOwnership (CASSANDRA-2071)
 * fix deletion of sstable non-data components (CASSANDRA-2059)
 * avoid blocking gossip while deleting handoff hints (CASSANDRA-2073)
 * ignore messages from newer versions, keep track of nodes in gossip 
   regardless of version (CASSANDRA-1970)
 * cache writing moved to CompactionManager to reduce i/o contention and
   updated to use non-cache-polluting writes (CASSANDRA-2053)
 * page through large rows when exporting to JSON (CASSANDRA-2041)
 * add flush_largest_memtables_at and reduce_cache_sizes_at options
   (CASSANDRA-2142)
 * add cli 'describe cluster' command (CASSANDRA-2127)
 * add cli support for setting username/password at 'connect' command 
   (CASSANDRA-2111)
 * add -D option to Stress.java to allow reading hosts from a file 
   (CASSANDRA-2149)
 * bound hints CF throughput between 32M and 256M (CASSANDRA-2148)
 * continue starting when invalid saved cache entries are encountered
   (CASSANDRA-2076)
 * add max_hint_window_in_ms option (CASSANDRA-1459)


0.7.0-final
 * fix offsets to ByteBuffer.get (CASSANDRA-1939)


0.7.0-rc4
 * fix cli crash after backgrounding (CASSANDRA-1875)
 * count timeouts in storageproxy latencies, and include latency 
   histograms in StorageProxyMBean (CASSANDRA-1893)
 * fix CLI get recognition of supercolumns (CASSANDRA-1899)
 * enable keepalive on intra-cluster sockets (CASSANDRA-1766)
 * count timeouts towards dynamicsnitch latencies (CASSANDRA-1905)
 * Expose index-building status in JMX + cli schema description
   (CASSANDRA-1871)
 * allow [LOCAL|EACH]_QUORUM to be used with non-NetworkTopology 
   replication Strategies
 * increased amount of index locks for faster commitlog replay
 * collect secondary index tombstones immediately (CASSANDRA-1914)
 * revert commitlog changes from #1780 (CASSANDRA-1917)
 * change RandomPartitioner min token to -1 to avoid collision w/
   tokens on actual nodes (CASSANDRA-1901)
 * examine the right nibble when validating TimeUUID (CASSANDRA-1910)
 * include secondary indexes in cleanup (CASSANDRA-1916)
 * CFS.scrubDataDirectories should also cleanup invalid secondary indexes
   (CASSANDRA-1904)
 * ability to disable/enable gossip on nodes to force them down
   (CASSANDRA-1108)


0.7.0-rc3
 * expose getNaturalEndpoints in StorageServiceMBean taking byte[]
   key; RMI cannot serialize ByteBuffer (CASSANDRA-1833)
 * infer org.apache.cassandra.locator for replication strategy classes
   when not otherwise specified
 * validation that generates less garbage (CASSANDRA-1814)
 * add TTL support to CLI (CASSANDRA-1838)
 * cli defaults to bytestype for subcomparator when creating
   column families (CASSANDRA-1835)
 * unregister index MBeans when index is dropped (CASSANDRA-1843)
 * make ByteBufferUtil.clone thread-safe (CASSANDRA-1847)
 * change exception for read requests during bootstrap from 
   InvalidRequest to Unavailable (CASSANDRA-1862)
 * respect row-level tombstones post-flush in range scans
   (CASSANDRA-1837)
 * ReadResponseResolver check digests against each other (CASSANDRA-1830)
 * return InvalidRequest when remove of subcolumn without supercolumn
   is requested (CASSANDRA-1866)
 * flush before repair (CASSANDRA-1748)
 * SSTableExport validates key order (CASSANDRA-1884)
 * large row support for SSTableExport (CASSANDRA-1867)
 * Re-cache hot keys post-compaction without hitting disk (CASSANDRA-1878)
 * manage read repair in coordinator instead of data source, to
   provide latency information to dynamic snitch (CASSANDRA-1873)


0.7.0-rc2
 * fix live-column-count of slice ranges including tombstoned supercolumn 
   with live subcolumn (CASSANDRA-1591)
 * rename o.a.c.internal.AntientropyStage -> AntiEntropyStage,
   o.a.c.request.Request_responseStage -> RequestResponseStage,
   o.a.c.internal.Internal_responseStage -> InternalResponseStage
 * add AbstractType.fromString (CASSANDRA-1767)
 * require index_type to be present when specifying index_name
   on ColumnDef (CASSANDRA-1759)
 * fix add/remove index bugs in CFMetadata (CASSANDRA-1768)
 * rebuild Strategy during system_update_keyspace (CASSANDRA-1762)
 * cli updates prompt to ... in continuation lines (CASSANDRA-1770)
 * support multiple Mutations per key in hadoop ColumnFamilyOutputFormat
   (CASSANDRA-1774)
 * improvements to Debian init script (CASSANDRA-1772)
 * use local classloader to check for version.properties (CASSANDRA-1778)
 * Validate that column names in column_metadata are valid for the
   defined comparator, and decode properly in cli (CASSANDRA-1773)
 * use cross-platform newlines in cli (CASSANDRA-1786)
 * add ExpiringColumn support to sstable import/export (CASSANDRA-1754)
 * add flush for each append to periodic commitlog mode; added
   periodic_without_flush option to disable this (CASSANDRA-1780)
 * close file handle used for post-flush truncate (CASSANDRA-1790)
 * various code cleanup (CASSANDRA-1793, -1794, -1795)
 * fix range queries against wrapped range (CASSANDRA-1781)
 * fix consistencylevel calculations for NetworkTopologyStrategy
   (CASSANDRA-1804)
 * cli support index type enum names (CASSANDRA-1810)
 * improved validation of column_metadata (CASSANDRA-1813)
 * reads at ConsistencyLevel > 1 throw UnavailableException
   immediately if insufficient live nodes exist (CASSANDRA-1803)
 * copy bytebuffers for local writes to avoid retaining the entire
   Thrift frame (CASSANDRA-1801)
 * fix NPE adding index to column w/o prior metadata (CASSANDRA-1764)
 * reduce fat client timeout (CASSANDRA-1730)
 * fix botched merge of CASSANDRA-1316


0.7.0-rc1
 * fix compaction and flush races with schema updates (CASSANDRA-1715)
 * add clustertool, config-converter, sstablekeys, and schematool 
   Windows .bat files (CASSANDRA-1723)
 * reject range queries received during bootstrap (CASSANDRA-1739)
 * fix wrapping-range queries on non-minimum token (CASSANDRA-1700)
 * add nodetool cfhistogram (CASSANDRA-1698)
 * limit repaired ranges to what the nodes have in common (CASSANDRA-1674)
 * index scan treats missing columns as not matching secondary
   expressions (CASSANDRA-1745)
 * Fix misuse of DataOutputBuffer.getData in AntiEntropyService
   (CASSANDRA-1729)
 * detect and warn when obsolete version of JNA is present (CASSANDRA-1760)
 * reduce fat client timeout (CASSANDRA-1730)
 * cleanup smallest CFs first to increase free temp space for larger ones
   (CASSANDRA-1811)
 * Update windows .bat files to work outside of main Cassandra
   directory (CASSANDRA-1713)
 * fix read repair regression from 0.6.7 (CASSANDRA-1727)
 * more-efficient read repair (CASSANDRA-1719)
 * fix hinted handoff replay (CASSANDRA-1656)
 * log type of dropped messages (CASSANDRA-1677)
 * upgrade to SLF4J 1.6.1
 * fix ByteBuffer bug in ExpiringColumn.updateDigest (CASSANDRA-1679)
 * fix IntegerType.getString (CASSANDRA-1681)
 * make -Djava.net.preferIPv4Stack=true the default (CASSANDRA-628)
 * add INTERNAL_RESPONSE verb to differentiate from responses related
   to client requests (CASSANDRA-1685)
 * log tpstats when dropping messages (CASSANDRA-1660)
 * include unreachable nodes in describeSchemaVersions (CASSANDRA-1678)
 * Avoid dropping messages off the client request path (CASSANDRA-1676)
 * fix jna errno reporting (CASSANDRA-1694)
 * add friendlier error for UnknownHostException on startup (CASSANDRA-1697)
 * include jna dependency in RPM package (CASSANDRA-1690)
 * add --skip-keys option to stress.py (CASSANDRA-1696)
 * improve cli handling of non-string keys and column names 
   (CASSANDRA-1701, -1693)
 * r/m extra subcomparator line in cli keyspaces output (CASSANDRA-1712)
 * add read repair chance to cli "show keyspaces"
 * upgrade to ConcurrentLinkedHashMap 1.1 (CASSANDRA-975)
 * fix index scan routing (CASSANDRA-1722)
 * fix tombstoning of supercolumns in range queries (CASSANDRA-1734)
 * clear endpoint cache after updating keyspace metadata (CASSANDRA-1741)
 * fix wrapping-range queries on non-minimum token (CASSANDRA-1700)
 * truncate includes secondary indexes (CASSANDRA-1747)
 * retain reference to PendingFile sstables (CASSANDRA-1749)
 * fix sstableimport regression (CASSANDRA-1753)
 * fix for bootstrap when no non-system tables are defined (CASSANDRA-1732)
 * handle replica unavailability in index scan (CASSANDRA-1755)
 * fix service initialization order deadlock (CASSANDRA-1756)
 * multi-line cli commands (CASSANDRA-1742)
 * fix race between snapshot and compaction (CASSANDRA-1736)
 * add listEndpointsPendingHints, deleteHintsForEndpoint JMX methods 
   (CASSANDRA-1551)


0.7.0-beta3
 * add strategy options to describe_keyspace output (CASSANDRA-1560)
 * log warning when using randomly generated token (CASSANDRA-1552)
 * re-organize JMX into .db, .net, .internal, .request (CASSANDRA-1217)
 * allow nodes to change IPs between restarts (CASSANDRA-1518)
 * remember ring state between restarts by default (CASSANDRA-1518)
 * flush index built flag so we can read it before log replay (CASSANDRA-1541)
 * lock row cache updates to prevent race condition (CASSANDRA-1293)
 * remove assertion causing rare (and harmless) error messages in
   commitlog (CASSANDRA-1330)
 * fix moving nodes with no keyspaces defined (CASSANDRA-1574)
 * fix unbootstrap when no data is present in a transfer range (CASSANDRA-1573)
 * take advantage of AVRO-495 to simplify our avro IDL (CASSANDRA-1436)
 * extend authorization hierarchy to column family (CASSANDRA-1554)
 * deletion support in secondary indexes (CASSANDRA-1571)
 * meaningful error message for invalid replication strategy class 
   (CASSANDRA-1566)
 * allow keyspace creation with RF > N (CASSANDRA-1428)
 * improve cli error handling (CASSANDRA-1580)
 * add cache save/load ability (CASSANDRA-1417, 1606, 1647)
 * add StorageService.getDrainProgress (CASSANDRA-1588)
 * Disallow bootstrap to an in-use token (CASSANDRA-1561)
 * Allow dynamic secondary index creation and destruction (CASSANDRA-1532)
 * log auto-guessed memtable thresholds (CASSANDRA-1595)
 * add ColumnDef support to cli (CASSANDRA-1583)
 * reduce index sample time by 75% (CASSANDRA-1572)
 * add cli support for column, strategy metadata (CASSANDRA-1578, 1612)
 * add cli support for schema modification (CASSANDRA-1584)
 * delete temp files on failed compactions (CASSANDRA-1596)
 * avoid blocking for dead nodes during removetoken (CASSANDRA-1605)
 * remove ConsistencyLevel.ZERO (CASSANDRA-1607)
 * expose in-progress compaction type in jmx (CASSANDRA-1586)
 * removed IClock & related classes from internals (CASSANDRA-1502)
 * fix removing tokens from SystemTable on decommission and removetoken
   (CASSANDRA-1609)
 * include CF metadata in cli 'show keyspaces' (CASSANDRA-1613)
 * switch from Properties to HashMap in PropertyFileSnitch to
   avoid synchronization bottleneck (CASSANDRA-1481)
 * PropertyFileSnitch configuration file renamed to 
   cassandra-topology.properties
 * add cli support for get_range_slices (CASSANDRA-1088, CASSANDRA-1619)
 * Make memtable flush thresholds per-CF instead of global 
   (CASSANDRA-1007, 1637)
 * add cli support for binary data without CfDef hints (CASSANDRA-1603)
 * fix building SSTable statistics post-stream (CASSANDRA-1620)
 * fix potential infinite loop in 2ary index queries (CASSANDRA-1623)
 * allow creating NTS keyspaces with no replicas configured (CASSANDRA-1626)
 * add jmx histogram of sstables accessed per read (CASSANDRA-1624)
 * remove system_rename_column_family and system_rename_keyspace from the
   client API until races can be fixed (CASSANDRA-1630, CASSANDRA-1585)
 * add cli sanity tests (CASSANDRA-1582)
 * update GC settings in cassandra.bat (CASSANDRA-1636)
 * cli support for index queries (CASSANDRA-1635)
 * cli support for updating schema memtable settings (CASSANDRA-1634)
 * cli --file option (CASSANDRA-1616)
 * reduce automatically chosen memtable sizes by 50% (CASSANDRA-1641)
 * move endpoint cache from snitch to strategy (CASSANDRA-1643)
 * fix commitlog recovery deleting the newly-created segment as well as
   the old ones (CASSANDRA-1644)
 * upgrade to Thrift 0.5 (CASSANDRA-1367)
 * renamed CL.DCQUORUM to LOCAL_QUORUM and DCQUORUMSYNC to EACH_QUORUM
 * cli truncate support (CASSANDRA-1653)
 * update GC settings in cassandra.bat (CASSANDRA-1636)
 * avoid logging when a node's ip/token is gossipped back to it (CASSANDRA-1666)


0.7-beta2
 * always use UTF-8 for hint keys (CASSANDRA-1439)
 * remove cassandra.yaml dependency from Hadoop and Pig (CASSADRA-1322)
 * expose CfDef metadata in describe_keyspaces (CASSANDRA-1363)
 * restore use of mmap_index_only option (CASSANDRA-1241)
 * dropping a keyspace with no column families generated an error 
   (CASSANDRA-1378)
 * rename RackAwareStrategy to OldNetworkTopologyStrategy, RackUnawareStrategy 
   to SimpleStrategy, DatacenterShardStrategy to NetworkTopologyStrategy,
   AbstractRackAwareSnitch to AbstractNetworkTopologySnitch (CASSANDRA-1392)
 * merge StorageProxy.mutate, mutateBlocking (CASSANDRA-1396)
 * faster UUIDType, LongType comparisons (CASSANDRA-1386, 1393)
 * fix setting read_repair_chance from CLI addColumnFamily (CASSANDRA-1399)
 * fix updates to indexed columns (CASSANDRA-1373)
 * fix race condition leaving to FileNotFoundException (CASSANDRA-1382)
 * fix sharded lock hash on index write path (CASSANDRA-1402)
 * add support for GT/E, LT/E in subordinate index clauses (CASSANDRA-1401)
 * cfId counter got out of sync when CFs were added (CASSANDRA-1403)
 * less chatty schema updates (CASSANDRA-1389)
 * rename column family mbeans. 'type' will now include either 
   'IndexColumnFamilies' or 'ColumnFamilies' depending on the CFS type.
   (CASSANDRA-1385)
 * disallow invalid keyspace and column family names. This includes name that
   matches a '^\w+' regex. (CASSANDRA-1377)
 * use JNA, if present, to take snapshots (CASSANDRA-1371)
 * truncate hints if starting 0.7 for the first time (CASSANDRA-1414)
 * fix FD leak in single-row slicepredicate queries (CASSANDRA-1416)
 * allow index expressions against columns that are not part of the 
   SlicePredicate (CASSANDRA-1410)
 * config-converter properly handles snitches and framed support 
   (CASSANDRA-1420)
 * remove keyspace argument from multiget_count (CASSANDRA-1422)
 * allow specifying cassandra.yaml location as (local or remote) URL
   (CASSANDRA-1126)
 * fix using DynamicEndpointSnitch with NetworkTopologyStrategy
   (CASSANDRA-1429)
 * Add CfDef.default_validation_class (CASSANDRA-891)
 * fix EstimatedHistogram.max (CASSANDRA-1413)
 * quorum read optimization (CASSANDRA-1622)
 * handle zero-length (or missing) rows during HH paging (CASSANDRA-1432)
 * include secondary indexes during schema migrations (CASSANDRA-1406)
 * fix commitlog header race during schema change (CASSANDRA-1435)
 * fix ColumnFamilyStoreMBeanIterator to use new type name (CASSANDRA-1433)
 * correct filename generated by xml->yaml converter (CASSANDRA-1419)
 * add CMSInitiatingOccupancyFraction=75 and UseCMSInitiatingOccupancyOnly
   to default JVM options
 * decrease jvm heap for cassandra-cli (CASSANDRA-1446)
 * ability to modify keyspaces and column family definitions on a live cluster
   (CASSANDRA-1285)
 * support for Hadoop Streaming [non-jvm map/reduce via stdin/out]
   (CASSANDRA-1368)
 * Move persistent sstable stats from the system table to an sstable component
   (CASSANDRA-1430)
 * remove failed bootstrap attempt from pending ranges when gossip times
   it out after 1h (CASSANDRA-1463)
 * eager-create tcp connections to other cluster members (CASSANDRA-1465)
 * enumerate stages and derive stage from message type instead of 
   transmitting separately (CASSANDRA-1465)
 * apply reversed flag during collation from different data sources
   (CASSANDRA-1450)
 * make failure to remove commitlog segment non-fatal (CASSANDRA-1348)
 * correct ordering of drain operations so CL.recover is no longer 
   necessary (CASSANDRA-1408)
 * removed keyspace from describe_splits method (CASSANDRA-1425)
 * rename check_schema_agreement to describe_schema_versions
   (CASSANDRA-1478)
 * fix QUORUM calculation for RF > 3 (CASSANDRA-1487)
 * remove tombstones during non-major compactions when bloom filter
   verifies that row does not exist in other sstables (CASSANDRA-1074)
 * nodes that coordinated a loadbalance in the past could not be seen by
   newly added nodes (CASSANDRA-1467)
 * exposed endpoint states (gossip details) via jmx (CASSANDRA-1467)
 * ensure that compacted sstables are not included when new readers are
   instantiated (CASSANDRA-1477)
 * by default, calculate heap size and memtable thresholds at runtime (CASSANDRA-1469)
 * fix races dealing with adding/dropping keyspaces and column families in
   rapid succession (CASSANDRA-1477)
 * clean up of Streaming system (CASSANDRA-1503, 1504, 1506)
 * add options to configure Thrift socket keepalive and buffer sizes (CASSANDRA-1426)
 * make contrib CassandraServiceDataCleaner recursive (CASSANDRA-1509)
 * min, max compaction threshold are configurable and persistent 
   per-ColumnFamily (CASSANDRA-1468)
 * fix replaying the last mutation in a commitlog unnecessarily 
   (CASSANDRA-1512)
 * invoke getDefaultUncaughtExceptionHandler from DTPE with the original
   exception rather than the ExecutionException wrapper (CASSANDRA-1226)
 * remove Clock from the Thrift (and Avro) API (CASSANDRA-1501)
 * Close intra-node sockets when connection is broken (CASSANDRA-1528)
 * RPM packaging spec file (CASSANDRA-786)
 * weighted request scheduler (CASSANDRA-1485)
 * treat expired columns as deleted (CASSANDRA-1539)
 * make IndexInterval configurable (CASSANDRA-1488)
 * add describe_snitch to Thrift API (CASSANDRA-1490)
 * MD5 authenticator compares plain text submitted password with MD5'd
   saved property, instead of vice versa (CASSANDRA-1447)
 * JMX MessagingService pending and completed counts (CASSANDRA-1533)
 * fix race condition processing repair responses (CASSANDRA-1511)
 * make repair blocking (CASSANDRA-1511)
 * create EndpointSnitchInfo and MBean to expose rack and DC (CASSANDRA-1491)
 * added option to contrib/word_count to output results back to Cassandra
   (CASSANDRA-1342)
 * rewrite Hadoop ColumnFamilyRecordWriter to pool connections, retry to
   multiple Cassandra nodes, and smooth impact on the Cassandra cluster
   by using smaller batch sizes (CASSANDRA-1434)
 * fix setting gc_grace_seconds via CLI (CASSANDRA-1549)
 * support TTL'd index values (CASSANDRA-1536)
 * make removetoken work like decommission (CASSANDRA-1216)
 * make cli comparator-aware and improve quote rules (CASSANDRA-1523,-1524)
 * make nodetool compact and cleanup blocking (CASSANDRA-1449)
 * add memtable, cache information to GCInspector logs (CASSANDRA-1558)
 * enable/disable HintedHandoff via JMX (CASSANDRA-1550)
 * Ignore stray files in the commit log directory (CASSANDRA-1547)
 * Disallow bootstrap to an in-use token (CASSANDRA-1561)


0.7-beta1
 * sstable versioning (CASSANDRA-389)
 * switched to slf4j logging (CASSANDRA-625)
 * add (optional) expiration time for column (CASSANDRA-699)
 * access levels for authentication/authorization (CASSANDRA-900)
 * add ReadRepairChance to CF definition (CASSANDRA-930)
 * fix heisenbug in system tests, especially common on OS X (CASSANDRA-944)
 * convert to byte[] keys internally and all public APIs (CASSANDRA-767)
 * ability to alter schema definitions on a live cluster (CASSANDRA-44)
 * renamed configuration file to cassandra.xml, and log4j.properties to
   log4j-server.properties, which must now be loaded from
   the classpath (which is how our scripts in bin/ have always done it)
   (CASSANDRA-971)
 * change get_count to require a SlicePredicate. create multi_get_count
   (CASSANDRA-744)
 * re-organized endpointsnitch implementations and added SimpleSnitch
   (CASSANDRA-994)
 * Added preload_row_cache option (CASSANDRA-946)
 * add CRC to commitlog header (CASSANDRA-999)
 * removed deprecated batch_insert and get_range_slice methods (CASSANDRA-1065)
 * add truncate thrift method (CASSANDRA-531)
 * http mini-interface using mx4j (CASSANDRA-1068)
 * optimize away copy of sliced row on memtable read path (CASSANDRA-1046)
 * replace constant-size 2GB mmaped segments and special casing for index 
   entries spanning segment boundaries, with SegmentedFile that computes 
   segments that always contain entire entries/rows (CASSANDRA-1117)
 * avoid reading large rows into memory during compaction (CASSANDRA-16)
 * added hadoop OutputFormat (CASSANDRA-1101)
 * efficient Streaming (no more anticompaction) (CASSANDRA-579)
 * split commitlog header into separate file and add size checksum to
   mutations (CASSANDRA-1179)
 * avoid allocating a new byte[] for each mutation on replay (CASSANDRA-1219)
 * revise HH schema to be per-endpoint (CASSANDRA-1142)
 * add joining/leaving status to nodetool ring (CASSANDRA-1115)
 * allow multiple repair sessions per node (CASSANDRA-1190)
 * optimize away MessagingService for local range queries (CASSANDRA-1261)
 * make framed transport the default so malformed requests can't OOM the 
   server (CASSANDRA-475)
 * significantly faster reads from row cache (CASSANDRA-1267)
 * take advantage of row cache during range queries (CASSANDRA-1302)
 * make GCGraceSeconds a per-ColumnFamily value (CASSANDRA-1276)
 * keep persistent row size and column count statistics (CASSANDRA-1155)
 * add IntegerType (CASSANDRA-1282)
 * page within a single row during hinted handoff (CASSANDRA-1327)
 * push DatacenterShardStrategy configuration into keyspace definition,
   eliminating datacenter.properties. (CASSANDRA-1066)
 * optimize forward slices starting with '' and single-index-block name 
   queries by skipping the column index (CASSANDRA-1338)
 * streaming refactor (CASSANDRA-1189)
 * faster comparison for UUID types (CASSANDRA-1043)
 * secondary index support (CASSANDRA-749 and subtasks)
 * make compaction buckets deterministic (CASSANDRA-1265)


0.6.6
 * Allow using DynamicEndpointSnitch with RackAwareStrategy (CASSANDRA-1429)
 * remove the remaining vestiges of the unfinished DatacenterShardStrategy 
   (replaced by NetworkTopologyStrategy in 0.7)
   

0.6.5
 * fix key ordering in range query results with RandomPartitioner
   and ConsistencyLevel > ONE (CASSANDRA-1145)
 * fix for range query starting with the wrong token range (CASSANDRA-1042)
 * page within a single row during hinted handoff (CASSANDRA-1327)
 * fix compilation on non-sun JDKs (CASSANDRA-1061)
 * remove String.trim() call on row keys in batch mutations (CASSANDRA-1235)
 * Log summary of dropped messages instead of spamming log (CASSANDRA-1284)
 * add dynamic endpoint snitch (CASSANDRA-981)
 * fix streaming for keyspaces with hyphens in their name (CASSANDRA-1377)
 * fix errors in hard-coded bloom filter optKPerBucket by computing it
   algorithmically (CASSANDRA-1220
 * remove message deserialization stage, and uncap read/write stages
   so slow reads/writes don't block gossip processing (CASSANDRA-1358)
 * add jmx port configuration to Debian package (CASSANDRA-1202)
 * use mlockall via JNA, if present, to prevent Linux from swapping
   out parts of the JVM (CASSANDRA-1214)


0.6.4
 * avoid queuing multiple hint deliveries for the same endpoint
   (CASSANDRA-1229)
 * better performance for and stricter checking of UTF8 column names
   (CASSANDRA-1232)
 * extend option to lower compaction priority to hinted handoff
   as well (CASSANDRA-1260)
 * log errors in gossip instead of re-throwing (CASSANDRA-1289)
 * avoid aborting commitlog replay prematurely if a flushed-but-
   not-removed commitlog segment is encountered (CASSANDRA-1297)
 * fix duplicate rows being read during mapreduce (CASSANDRA-1142)
 * failure detection wasn't closing command sockets (CASSANDRA-1221)
 * cassandra-cli.bat works on windows (CASSANDRA-1236)
 * pre-emptively drop requests that cannot be processed within RPCTimeout
   (CASSANDRA-685)
 * add ack to Binary write verb and update CassandraBulkLoader
   to wait for acks for each row (CASSANDRA-1093)
 * added describe_partitioner Thrift method (CASSANDRA-1047)
 * Hadoop jobs no longer require the Cassandra storage-conf.xml
   (CASSANDRA-1280, CASSANDRA-1047)
 * log thread pool stats when GC is excessive (CASSANDRA-1275)
 * remove gossip message size limit (CASSANDRA-1138)
 * parallelize local and remote reads during multiget, and respect snitch 
   when determining whether to do local read for CL.ONE (CASSANDRA-1317)
 * fix read repair to use requested consistency level on digest mismatch,
   rather than assuming QUORUM (CASSANDRA-1316)
 * process digest mismatch re-reads in parallel (CASSANDRA-1323)
 * switch hints CF comparator to BytesType (CASSANDRA-1274)


0.6.3
 * retry to make streaming connections up to 8 times. (CASSANDRA-1019)
 * reject describe_ring() calls on invalid keyspaces (CASSANDRA-1111)
 * fix cache size calculation for size of 100% (CASSANDRA-1129)
 * fix cache capacity only being recalculated once (CASSANDRA-1129)
 * remove hourly scan of all hints on the off chance that the gossiper
   missed a status change; instead, expose deliverHintsToEndpoint to JMX
   so it can be done manually, if necessary (CASSANDRA-1141)
 * don't reject reads at CL.ALL (CASSANDRA-1152)
 * reject deletions to supercolumns in CFs containing only standard
   columns (CASSANDRA-1139)
 * avoid preserving login information after client disconnects
   (CASSANDRA-1057)
 * prefer sun jdk to openjdk in debian init script (CASSANDRA-1174)
 * detect partioner config changes between restarts and fail fast 
   (CASSANDRA-1146)
 * use generation time to resolve node token reassignment disagreements
   (CASSANDRA-1118)
 * restructure the startup ordering of Gossiper and MessageService to avoid
   timing anomalies (CASSANDRA-1160)
 * detect incomplete commit log hearders (CASSANDRA-1119)
 * force anti-entropy service to stream files on the stream stage to avoid
   sending streams out of order (CASSANDRA-1169)
 * remove inactive stream managers after AES streams files (CASSANDRA-1169)
 * allow removing entire row through batch_mutate Deletion (CASSANDRA-1027)
 * add JMX metrics for row-level bloom filter false positives (CASSANDRA-1212)
 * added a redhat init script to contrib (CASSANDRA-1201)
 * use midpoint when bootstrapping a new machine into range with not
   much data yet instead of random token (CASSANDRA-1112)
 * kill server on OOM in executor stage as well as Thrift (CASSANDRA-1226)
 * remove opportunistic repairs, when two machines with overlapping replica
   responsibilities happen to finish major compactions of the same CF near
   the same time.  repairs are now fully manual (CASSANDRA-1190)
 * add ability to lower compaction priority (default is no change from 0.6.2)
   (CASSANDRA-1181)


0.6.2
 * fix contrib/word_count build. (CASSANDRA-992)
 * split CommitLogExecutorService into BatchCommitLogExecutorService and 
   PeriodicCommitLogExecutorService (CASSANDRA-1014)
 * add latency histograms to CFSMBean (CASSANDRA-1024)
 * make resolving timestamp ties deterministic by using value bytes
   as a tiebreaker (CASSANDRA-1039)
 * Add option to turn off Hinted Handoff (CASSANDRA-894)
 * fix windows startup (CASSANDRA-948)
 * make concurrent_reads, concurrent_writes configurable at runtime via JMX
   (CASSANDRA-1060)
 * disable GCInspector on non-Sun JVMs (CASSANDRA-1061)
 * fix tombstone handling in sstable rows with no other data (CASSANDRA-1063)
 * fix size of row in spanned index entries (CASSANDRA-1056)
 * install json2sstable, sstable2json, and sstablekeys to Debian package
 * StreamingService.StreamDestinations wouldn't empty itself after streaming
   finished (CASSANDRA-1076)
 * added Collections.shuffle(splits) before returning the splits in 
   ColumnFamilyInputFormat (CASSANDRA-1096)
 * do not recalculate cache capacity post-compaction if it's been manually 
   modified (CASSANDRA-1079)
 * better defaults for flush sorter + writer executor queue sizes
   (CASSANDRA-1100)
 * windows scripts for SSTableImport/Export (CASSANDRA-1051)
 * windows script for nodetool (CASSANDRA-1113)
 * expose PhiConvictThreshold (CASSANDRA-1053)
 * make repair of RF==1 a no-op (CASSANDRA-1090)
 * improve default JVM GC options (CASSANDRA-1014)
 * fix SlicePredicate serialization inside Hadoop jobs (CASSANDRA-1049)
 * close Thrift sockets in Hadoop ColumnFamilyRecordReader (CASSANDRA-1081)


0.6.1
 * fix NPE in sstable2json when no excluded keys are given (CASSANDRA-934)
 * keep the replica set constant throughout the read repair process
   (CASSANDRA-937)
 * allow querying getAllRanges with empty token list (CASSANDRA-933)
 * fix command line arguments inversion in clustertool (CASSANDRA-942)
 * fix race condition that could trigger a false-positive assertion
   during post-flush discard of old commitlog segments (CASSANDRA-936)
 * fix neighbor calculation for anti-entropy repair (CASSANDRA-924)
 * perform repair even for small entropy differences (CASSANDRA-924)
 * Use hostnames in CFInputFormat to allow Hadoop's naive string-based
   locality comparisons to work (CASSANDRA-955)
 * cache read-only BufferedRandomAccessFile length to avoid
   3 system calls per invocation (CASSANDRA-950)
 * nodes with IPv6 (and no IPv4) addresses could not join cluster
   (CASSANDRA-969)
 * Retrieve the correct number of undeleted columns, if any, from
   a supercolumn in a row that had been deleted previously (CASSANDRA-920)
 * fix index scans that cross the 2GB mmap boundaries for both mmap
   and standard i/o modes (CASSANDRA-866)
 * expose drain via nodetool (CASSANDRA-978)


0.6.0-RC1
 * JMX drain to flush memtables and run through commit log (CASSANDRA-880)
 * Bootstrapping can skip ranges under the right conditions (CASSANDRA-902)
 * fix merging row versions in range_slice for CL > ONE (CASSANDRA-884)
 * default write ConsistencyLeven chaned from ZERO to ONE
 * fix for index entries spanning mmap buffer boundaries (CASSANDRA-857)
 * use lexical comparison if time part of TimeUUIDs are the same 
   (CASSANDRA-907)
 * bound read, mutation, and response stages to fix possible OOM
   during log replay (CASSANDRA-885)
 * Use microseconds-since-epoch (UTC) in cli, instead of milliseconds
 * Treat batch_mutate Deletion with null supercolumn as "apply this predicate 
   to top level supercolumns" (CASSANDRA-834)
 * Streaming destination nodes do not update their JMX status (CASSANDRA-916)
 * Fix internal RPC timeout calculation (CASSANDRA-911)
 * Added Pig loadfunc to contrib/pig (CASSANDRA-910)


0.6.0-beta3
 * fix compaction bucketing bug (CASSANDRA-814)
 * update windows batch file (CASSANDRA-824)
 * deprecate KeysCachedFraction configuration directive in favor
   of KeysCached; move to unified-per-CF key cache (CASSANDRA-801)
 * add invalidateRowCache to ColumnFamilyStoreMBean (CASSANDRA-761)
 * send Handoff hints to natural locations to reduce load on
   remaining nodes in a failure scenario (CASSANDRA-822)
 * Add RowWarningThresholdInMB configuration option to warn before very 
   large rows get big enough to threaten node stability, and -x option to
   be able to remove them with sstable2json if the warning is unheeded
   until it's too late (CASSANDRA-843)
 * Add logging of GC activity (CASSANDRA-813)
 * fix ConcurrentModificationException in commitlog discard (CASSANDRA-853)
 * Fix hardcoded row count in Hadoop RecordReader (CASSANDRA-837)
 * Add a jmx status to the streaming service and change several DEBUG
   messages to INFO (CASSANDRA-845)
 * fix classpath in cassandra-cli.bat for Windows (CASSANDRA-858)
 * allow re-specifying host, port to cassandra-cli if invalid ones
   are first tried (CASSANDRA-867)
 * fix race condition handling rpc timeout in the coordinator
   (CASSANDRA-864)
 * Remove CalloutLocation and StagingFileDirectory from storage-conf files 
   since those settings are no longer used (CASSANDRA-878)
 * Parse a long from RowWarningThresholdInMB instead of an int (CASSANDRA-882)
 * Remove obsolete ControlPort code from DatabaseDescriptor (CASSANDRA-886)
 * move skipBytes side effect out of assert (CASSANDRA-899)
 * add "double getLoad" to StorageServiceMBean (CASSANDRA-898)
 * track row stats per CF at compaction time (CASSANDRA-870)
 * disallow CommitLogDirectory matching a DataFileDirectory (CASSANDRA-888)
 * default key cache size is 200k entries, changed from 10% (CASSANDRA-863)
 * add -Dcassandra-foreground=yes to cassandra.bat
 * exit if cluster name is changed unexpectedly (CASSANDRA-769)


0.6.0-beta1/beta2
 * add batch_mutate thrift command, deprecating batch_insert (CASSANDRA-336)
 * remove get_key_range Thrift API, deprecated in 0.5 (CASSANDRA-710)
 * add optional login() Thrift call for authentication (CASSANDRA-547)
 * support fat clients using gossiper and StorageProxy to perform
   replication in-process [jvm-only] (CASSANDRA-535)
 * support mmapped I/O for reads, on by default on 64bit JVMs 
   (CASSANDRA-408, CASSANDRA-669)
 * improve insert concurrency, particularly during Hinted Handoff
   (CASSANDRA-658)
 * faster network code (CASSANDRA-675)
 * stress.py moved to contrib (CASSANDRA-635)
 * row caching [must be explicitly enabled per-CF in config] (CASSANDRA-678)
 * present a useful measure of compaction progress in JMX (CASSANDRA-599)
 * add bin/sstablekeys (CASSNADRA-679)
 * add ConsistencyLevel.ANY (CASSANDRA-687)
 * make removetoken remove nodes from gossip entirely (CASSANDRA-644)
 * add ability to set cache sizes at runtime (CASSANDRA-708)
 * report latency and cache hit rate statistics with lifetime totals
   instead of average over the last minute (CASSANDRA-702)
 * support get_range_slice for RandomPartitioner (CASSANDRA-745)
 * per-keyspace replication factory and replication strategy (CASSANDRA-620)
 * track latency in microseconds (CASSANDRA-733)
 * add describe_ Thrift methods, deprecating get_string_property and 
   get_string_list_property
 * jmx interface for tracking operation mode and streams in general.
   (CASSANDRA-709)
 * keep memtables in sorted order to improve range query performance
   (CASSANDRA-799)
 * use while loop instead of recursion when trimming sstables compaction list 
   to avoid blowing stack in pathological cases (CASSANDRA-804)
 * basic Hadoop map/reduce support (CASSANDRA-342)


0.5.1
 * ensure all files for an sstable are streamed to the same directory.
   (CASSANDRA-716)
 * more accurate load estimate for bootstrapping (CASSANDRA-762)
 * tolerate dead or unavailable bootstrap target on write (CASSANDRA-731)
 * allow larger numbers of keys (> 140M) in a sstable bloom filter
   (CASSANDRA-790)
 * include jvm argument improvements from CASSANDRA-504 in debian package
 * change streaming chunk size to 32MB to accomodate Windows XP limitations
   (was 64MB) (CASSANDRA-795)
 * fix get_range_slice returning results in the wrong order (CASSANDRA-781)
 

0.5.0 final
 * avoid attempting to delete temporary bootstrap files twice (CASSANDRA-681)
 * fix bogus NaN in nodeprobe cfstats output (CASSANDRA-646)
 * provide a policy for dealing with single thread executors w/ a full queue
   (CASSANDRA-694)
 * optimize inner read in MessagingService, vastly improving multiple-node
   performance (CASSANDRA-675)
 * wait for table flush before streaming data back to a bootstrapping node.
   (CASSANDRA-696)
 * keep track of bootstrapping sources by table so that bootstrapping doesn't 
   give the indication of finishing early (CASSANDRA-673)


0.5.0 RC3
 * commit the correct version of the patch for CASSANDRA-663


0.5.0 RC2 (unreleased)
 * fix bugs in converting get_range_slice results to Thrift 
   (CASSANDRA-647, CASSANDRA-649)
 * expose java.util.concurrent.TimeoutException in StorageProxy methods
   (CASSANDRA-600)
 * TcpConnectionManager was holding on to disconnected connections, 
   giving the false indication they were being used. (CASSANDRA-651)
 * Remove duplicated write. (CASSANDRA-662)
 * Abort bootstrap if IP is already in the token ring (CASSANDRA-663)
 * increase default commitlog sync period, and wait for last sync to 
   finish before submitting another (CASSANDRA-668)


0.5.0 RC1
 * Fix potential NPE in get_range_slice (CASSANDRA-623)
 * add CRC32 to commitlog entries (CASSANDRA-605)
 * fix data streaming on windows (CASSANDRA-630)
 * GC compacted sstables after cleanup and compaction (CASSANDRA-621)
 * Speed up anti-entropy validation (CASSANDRA-629)
 * Fix anti-entropy assertion error (CASSANDRA-639)
 * Fix pending range conflicts when bootstapping or moving
   multiple nodes at once (CASSANDRA-603)
 * Handle obsolete gossip related to node movement in the case where
   one or more nodes is down when the movement occurs (CASSANDRA-572)
 * Include dead nodes in gossip to avoid a variety of problems
   and fix HH to removed nodes (CASSANDRA-634)
 * return an InvalidRequestException for mal-formed SlicePredicates
   (CASSANDRA-643)
 * fix bug determining closest neighbor for use in multiple datacenters
   (CASSANDRA-648)
 * Vast improvements in anticompaction speed (CASSANDRA-607)
 * Speed up log replay and writes by avoiding redundant serializations
   (CASSANDRA-652)


0.5.0 beta 2
 * Bootstrap improvements (several tickets)
 * add nodeprobe repair anti-entropy feature (CASSANDRA-193, CASSANDRA-520)
 * fix possibility of partition when many nodes restart at once
   in clusters with multiple seeds (CASSANDRA-150)
 * fix NPE in get_range_slice when no data is found (CASSANDRA-578)
 * fix potential NPE in hinted handoff (CASSANDRA-585)
 * fix cleanup of local "system" keyspace (CASSANDRA-576)
 * improve computation of cluster load balance (CASSANDRA-554)
 * added super column read/write, column count, and column/row delete to
   cassandra-cli (CASSANDRA-567, CASSANDRA-594)
 * fix returning live subcolumns of deleted supercolumns (CASSANDRA-583)
 * respect JAVA_HOME in bin/ scripts (several tickets)
 * add StorageService.initClient for fat clients on the JVM (CASSANDRA-535)
   (see contrib/client_only for an example of use)
 * make consistency_level functional in get_range_slice (CASSANDRA-568)
 * optimize key deserialization for RandomPartitioner (CASSANDRA-581)
 * avoid GCing tombstones except on major compaction (CASSANDRA-604)
 * increase failure conviction threshold, resulting in less nodes
   incorrectly (and temporarily) marked as down (CASSANDRA-610)
 * respect memtable thresholds during log replay (CASSANDRA-609)
 * support ConsistencyLevel.ALL on read (CASSANDRA-584)
 * add nodeprobe removetoken command (CASSANDRA-564)


0.5.0 beta
 * Allow multiple simultaneous flushes, improving flush throughput 
   on multicore systems (CASSANDRA-401)
 * Split up locks to improve write and read throughput on multicore systems
   (CASSANDRA-444, CASSANDRA-414)
 * More efficient use of memory during compaction (CASSANDRA-436)
 * autobootstrap option: when enabled, all non-seed nodes will attempt
   to bootstrap when started, until bootstrap successfully
   completes. -b option is removed.  (CASSANDRA-438)
 * Unless a token is manually specified in the configuration xml,
   a bootstraping node will use a token that gives it half the
   keys from the most-heavily-loaded node in the cluster,
   instead of generating a random token. 
   (CASSANDRA-385, CASSANDRA-517)
 * Miscellaneous bootstrap fixes (several tickets)
 * Ability to change a node's token even after it has data on it
   (CASSANDRA-541)
 * Ability to decommission a live node from the ring (CASSANDRA-435)
 * Semi-automatic loadbalancing via nodeprobe (CASSANDRA-192)
 * Add ability to set compaction thresholds at runtime via
   JMX / nodeprobe.  (CASSANDRA-465)
 * Add "comment" field to ColumnFamily definition. (CASSANDRA-481)
 * Additional JMX metrics (CASSANDRA-482)
 * JSON based export and import tools (several tickets)
 * Hinted Handoff fixes (several tickets)
 * Add key cache to improve read performance (CASSANDRA-423)
 * Simplified construction of custom ReplicationStrategy classes
   (CASSANDRA-497)
 * Graphical application (Swing) for ring integrity verification and 
   visualization was added to contrib (CASSANDRA-252)
 * Add DCQUORUM, DCQUORUMSYNC consistency levels and corresponding
   ReplicationStrategy / EndpointSnitch classes.  Experimental.
   (CASSANDRA-492)
 * Web client interface added to contrib (CASSANDRA-457)
 * More-efficient flush for Random, CollatedOPP partitioners 
   for normal writes (CASSANDRA-446) and bulk load (CASSANDRA-420)
 * Add MemtableFlushAfterMinutes, a global replacement for the old 
   per-CF FlushPeriodInMinutes setting (CASSANDRA-463)
 * optimizations to slice reading (CASSANDRA-350) and supercolumn
   queries (CASSANDRA-510)
 * force binding to given listenaddress for nodes with multiple
   interfaces (CASSANDRA-546)
 * stress.py benchmarking tool improvements (several tickets)
 * optimized replica placement code (CASSANDRA-525)
 * faster log replay on restart (CASSANDRA-539, CASSANDRA-540)
 * optimized local-node writes (CASSANDRA-558)
 * added get_range_slice, deprecating get_key_range (CASSANDRA-344)
 * expose TimedOutException to thrift (CASSANDRA-563)
 

0.4.2
 * Add validation disallowing null keys (CASSANDRA-486)
 * Fix race conditions in TCPConnectionManager (CASSANDRA-487)
 * Fix using non-utf8-aware comparison as a sanity check.
   (CASSANDRA-493)
 * Improve default garbage collector options (CASSANDRA-504)
 * Add "nodeprobe flush" (CASSANDRA-505)
 * remove NotFoundException from get_slice throws list (CASSANDRA-518)
 * fix get (not get_slice) of entire supercolumn (CASSANDRA-508)
 * fix null token during bootstrap (CASSANDRA-501)


0.4.1
 * Fix FlushPeriod columnfamily configuration regression
   (CASSANDRA-455)
 * Fix long column name support (CASSANDRA-460)
 * Fix for serializing a row that only contains tombstones
   (CASSANDRA-458)
 * Fix for discarding unneeded commitlog segments (CASSANDRA-459)
 * Add SnapshotBeforeCompaction configuration option (CASSANDRA-426)
 * Fix compaction abort under insufficient disk space (CASSANDRA-473)
 * Fix reading subcolumn slice from tombstoned CF (CASSANDRA-484)
 * Fix race condition in RVH causing occasional NPE (CASSANDRA-478)


0.4.0
 * fix get_key_range problems when a node is down (CASSANDRA-440)
   and add UnavailableException to more Thrift methods
 * Add example EndPointSnitch contrib code (several tickets)


0.4.0 RC2
 * fix SSTable generation clash during compaction (CASSANDRA-418)
 * reject method calls with null parameters (CASSANDRA-308)
 * properly order ranges in nodeprobe output (CASSANDRA-421)
 * fix logging of certain errors on executor threads (CASSANDRA-425)


0.4.0 RC1
 * Bootstrap feature is live; use -b on startup (several tickets)
 * Added multiget api (CASSANDRA-70)
 * fix Deadlock with SelectorManager.doProcess and TcpConnection.write
   (CASSANDRA-392)
 * remove key cache b/c of concurrency bugs in third-party
   CLHM library (CASSANDRA-405)
 * update non-major compaction logic to use two threshold values
   (CASSANDRA-407)
 * add periodic / batch commitlog sync modes (several tickets)
 * inline BatchMutation into batch_insert params (CASSANDRA-403)
 * allow setting the logging level at runtime via mbean (CASSANDRA-402)
 * change default comparator to BytesType (CASSANDRA-400)
 * add forwards-compatible ConsistencyLevel parameter to get_key_range
   (CASSANDRA-322)
 * r/m special case of blocking for local destination when writing with 
   ConsistencyLevel.ZERO (CASSANDRA-399)
 * Fixes to make BinaryMemtable [bulk load interface] useful (CASSANDRA-337);
   see contrib/bmt_example for an example of using it.
 * More JMX properties added (several tickets)
 * Thrift changes (several tickets)
    - Merged _super get methods with the normal ones; return values
      are now of ColumnOrSuperColumn.
    - Similarly, merged batch_insert_super into batch_insert.



0.4.0 beta
 * On-disk data format has changed to allow billions of keys/rows per
   node instead of only millions
 * Multi-keyspace support
 * Scan all sstables for all queries to avoid situations where
   different types of operation on the same ColumnFamily could
   disagree on what data was present
 * Snapshot support via JMX
 * Thrift API has changed a _lot_:
    - removed time-sorted CFs; instead, user-defined comparators
      may be defined on the column names, which are now byte arrays.
      Default comparators are provided for UTF8, Bytes, Ascii, Long (i64),
      and UUID types.
    - removed colon-delimited strings in thrift api in favor of explicit
      structs such as ColumnPath, ColumnParent, etc.  Also normalized
      thrift struct and argument naming.
    - Added columnFamily argument to get_key_range.
    - Change signature of get_slice to accept starting and ending
      columns as well as an offset.  (This allows use of indexes.)
      Added "ascending" flag to allow reasonably-efficient reverse
      scans as well.  Removed get_slice_by_range as redundant.
    - get_key_range operates on one CF at a time
    - changed `block` boolean on insert methods to ConsistencyLevel enum,
      with options of NONE, ONE, QUORUM, and ALL.
    - added similar consistency_level parameter to read methods
    - column-name-set slice with no names given now returns zero columns
      instead of all of them.  ("all" can run your server out of memory.
      use a range-based slice with a high max column count instead.)
 * Removed the web interface. Node information can now be obtained by 
   using the newly introduced nodeprobe utility.
 * More JMX stats
 * Remove magic values from internals (e.g. special key to indicate
   when to flush memtables)
 * Rename configuration "table" to "keyspace"
 * Moved to crash-only design; no more shutdown (just kill the process)
 * Lots of bug fixes

Full list of issues resolved in 0.4 is at https://issues.apache.org/jira/secure/IssueNavigator.jspa?reset=true&&pid=12310865&fixfor=12313862&resolution=1&sorter/field=issuekey&sorter/order=DESC


0.3.0 RC3
 * Fix potential deadlock under load in TCPConnection.
   (CASSANDRA-220)


0.3.0 RC2
 * Fix possible data loss when server is stopped after replaying
   log but before new inserts force memtable flush.
   (CASSANDRA-204)
 * Added BUGS file


0.3.0 RC1
 * Range queries on keys, including user-defined key collation
 * Remove support
 * Workarounds for a weird bug in JDK select/register that seems
   particularly common on VM environments. Cassandra should deploy
   fine on EC2 now
 * Much improved infrastructure: the beginnings of a decent test suite
   ("ant test" for unit tests; "nosetests" for system tests), code
   coverage reporting, etc.
 * Expanded node status reporting via JMX
 * Improved error reporting/logging on both server and client
 * Reduced memory footprint in default configuration
 * Combined blocking and non-blocking versions of insert APIs
 * Added FlushPeriodInMinutes configuration parameter to force
   flushing of infrequently-updated ColumnFamilies<|MERGE_RESOLUTION|>--- conflicted
+++ resolved
@@ -1,4 +1,3 @@
-<<<<<<< HEAD
 2.1.0-final
  * cqlsh DESC CLUSTER fails retrieving ring information (CASSANDRA-7687)
  * Fix binding null values inside UDT (CASSANDRA-7685)
@@ -9,15 +8,12 @@
  * Fix UDT field selection with empty fields (CASSANDRA-7670)
  * Bogus deserialization of static cells from sstable (CASSANDRA-7684)
 Merged from 2.0:
-=======
-2.0.10
+ * Add 'nodetool sethintedhandoffthrottlekb' (CASSANDRA-7635)
  * Add cassandra.auto_bootstrap system property (CASSANDRA-7650)
  * Remove CqlPagingRecordReader/CqlPagingInputFormat (CASSANDRA-7570)
  * Fix IncompatibleClassChangeError from hadoop2 (CASSANDRA-7229)
  * Add 'nodetool sethintedhandoffthrottlekb' (CASSANDRA-7635)
->>>>>>> b6b8a285
  * Update java driver (for hadoop) (CASSANDRA-7618)
- * Remove CqlPagingRecordReader/CqlPagingInputFormat (CASSANDRA-7570)
  * Support connecting to ipv6 jmx with nodetool (CASSANDRA-7669)
 
 
