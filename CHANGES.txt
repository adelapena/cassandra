--- conflicted
+++ resolved
@@ -1,4 +1,3 @@
-<<<<<<< HEAD
 2.2.5
  * jemalloc detection fails due to quoting issues in regexv (CASSANDRA-10946)
  * Support counter-columns for native aggregates (sum,avg,max,min) (CASSANDRA-9977)
@@ -10,11 +9,7 @@
  * Disable reloading of GossipingPropertyFileSnitch (CASSANDRA-9474)
  * Verify tables in pseudo-system keyspaces at startup (CASSANDRA-10761)
 Merged from 2.1:
-=======
-2.1.13
  * Fix binding to any address in CqlBulkRecordWriter (CASSANDRA-9309)
- * Fix the way we replace sstables after anticompaction (CASSANDRA-10831)
->>>>>>> a55fd76d
  * cqlsh fails to decode utf-8 characters for text typed columns (CASSANDRA-10875)
  * Log error when stream session fails (CASSANDRA-9294)
  * Fix bugs in commit log archiving startup behavior (CASSANDRA-10593)
