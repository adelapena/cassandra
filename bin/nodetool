--- conflicted
+++ resolved
@@ -87,14 +87,9 @@
 esac
 
 "$JAVA" $JAVA_AGENT -cp "$CLASSPATH" \
-<<<<<<< HEAD
-      -Xmx32m \
+      -Xmx128m \
       -Dcassandra.storagedir="$cassandra_storagedir" \
       -Dlogback.configurationFile=logback-tools.xml \
-=======
-      -Xmx128m \
-      -Dlog4j.configuration=log4j-tools.properties \
->>>>>>> eed50a92
       -Dstorage-config="$CASSANDRA_CONF" \
       org.apache.cassandra.tools.NodeTool -p $JMX_PORT $ARGS
 
